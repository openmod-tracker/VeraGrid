<?xml version="1.0" encoding="UTF-8"?>
<project version="4">
  <component name="AnalysisUIOptions">
    <option name="AUTOSCROLL_TO_SOURCE" value="true" />
    <option name="GROUP_BY_SEVERITY" value="true" />
    <option name="SCOPE_TYPE" value="8" />
    <option name="CUSTOM_SCOPE_NAME" value="Module 'GridCal'" />
  </component>
  <component name="AutoImportSettings">
    <option name="autoReloadType" value="SELECTIVE" />
  </component>
  <component name="BranchesTreeState">
    <expand>
      <path>
        <item name="ROOT" type="e8cecc67:BranchNodeDescriptor" />
        <item name="LOCAL_ROOT" type="e8cecc67:BranchNodeDescriptor" />
      </path>
      <path>
        <item name="ROOT" type="e8cecc67:BranchNodeDescriptor" />
        <item name="REMOTE_ROOT" type="e8cecc67:BranchNodeDescriptor" />
      </path>
      <path>
        <item name="ROOT" type="e8cecc67:BranchNodeDescriptor" />
        <item name="REMOTE_ROOT" type="e8cecc67:BranchNodeDescriptor" />
        <item name="GROUP_NODE:origin" type="e8cecc67:BranchNodeDescriptor" />
      </path>
    </expand>
    <select />
  </component>
  <component name="ChangeListManager">
<<<<<<< HEAD
    <list default="true" id="aa3ee678-6e91-470f-91a9-09e9d8a4756d" name="Changes" comment="Solving some 3ph short-circuit issues">
      <change beforePath="$PROJECT_DIR$/.idea/workspace.xml" beforeDir="false" afterPath="$PROJECT_DIR$/.idea/workspace.xml" afterDir="false" />
      <change beforePath="$PROJECT_DIR$/src/GridCalEngine/Simulations/ShortCircuitStudies/short_circuit_worker.py" beforeDir="false" afterPath="$PROJECT_DIR$/src/GridCalEngine/Simulations/ShortCircuitStudies/short_circuit_worker.py" afterDir="false" />
      <change beforePath="$PROJECT_DIR$/src/trunk/unbalanced_pf/IEEE 13-bus Test Feeder Case worker.py" beforeDir="false" afterPath="$PROJECT_DIR$/src/trunk/unbalanced_pf/IEEE 13-bus Test Feeder Case worker.py" afterDir="false" />
      <change beforePath="$PROJECT_DIR$/src/trunk/unbalanced_pf/IEEE 13-bus.gridcal" beforeDir="false" afterPath="$PROJECT_DIR$/src/trunk/unbalanced_pf/IEEE 13-bus.gridcal" afterDir="false" />
      <change beforePath="$PROJECT_DIR$/src/trunk/unbalanced_pf/ShortCircuit IEEE 13-bus.py" beforeDir="false" afterPath="$PROJECT_DIR$/src/trunk/unbalanced_pf/ShortCircuit IEEE 13-bus.py" afterDir="false" />
=======
    <list default="true" id="aa3ee678-6e91-470f-91a9-09e9d8a4756d" name="Changes" comment="fixed 409">
      <change afterPath="$PROJECT_DIR$/src/GridCal/Gui/GridReduce/__init__.py" afterDir="false" />
      <change afterPath="$PROJECT_DIR$/src/GridCal/Gui/GridReduce/grid_reduce.py" afterDir="false" />
      <change afterPath="$PROJECT_DIR$/src/GridCal/Gui/GridReduce/grid_reduce_gui.py" afterDir="false" />
      <change afterPath="$PROJECT_DIR$/src/GridCal/Gui/GridReduce/grid_reduce_gui.ui" afterDir="false" />
      <change afterPath="$PROJECT_DIR$/src/GridCal/Gui/GridReduce/update_gui_file.py" afterDir="false" />
      <change afterPath="$PROJECT_DIR$/src/trunk/grid_merge/__init__.py" afterDir="false" />
      <change beforePath="$PROJECT_DIR$/.idea/workspace.xml" beforeDir="false" afterPath="$PROJECT_DIR$/.idea/workspace.xml" afterDir="false" />
      <change beforePath="$PROJECT_DIR$/src/GridCal/Gui/GridMerge/demo_code.py" beforeDir="false" afterPath="$PROJECT_DIR$/src/trunk/grid_merge/demo_code.py" afterDir="false" />
      <change beforePath="$PROJECT_DIR$/src/GridCal/Gui/GridMerge/demo_code2.py" beforeDir="false" afterPath="$PROJECT_DIR$/src/trunk/grid_merge/demo_code2.py" afterDir="false" />
      <change beforePath="$PROJECT_DIR$/src/GridCal/Gui/GridMerge/demo_code3.py" beforeDir="false" afterPath="$PROJECT_DIR$/src/trunk/grid_merge/demo_code3.py" afterDir="false" />
      <change beforePath="$PROJECT_DIR$/src/GridCal/Gui/GridMerge/demo_code4.py" beforeDir="false" afterPath="$PROJECT_DIR$/src/trunk/grid_merge/demo_code4.py" afterDir="false" />
      <change beforePath="$PROJECT_DIR$/src/GridCal/Gui/Main/MainWindow.py" beforeDir="false" afterPath="$PROJECT_DIR$/src/GridCal/Gui/Main/MainWindow.py" afterDir="false" />
      <change beforePath="$PROJECT_DIR$/src/GridCal/Gui/Main/MainWindow.ui" beforeDir="false" afterPath="$PROJECT_DIR$/src/GridCal/Gui/Main/MainWindow.ui" afterDir="false" />
      <change beforePath="$PROJECT_DIR$/src/GridCal/Gui/Main/SubClasses/Model/data_base.py" beforeDir="false" afterPath="$PROJECT_DIR$/src/GridCal/Gui/Main/SubClasses/Model/data_base.py" afterDir="false" />
      <change beforePath="$PROJECT_DIR$/src/GridCal/Gui/Main/SubClasses/base_gui.py" beforeDir="false" afterPath="$PROJECT_DIR$/src/GridCal/Gui/Main/SubClasses/base_gui.py" afterDir="false" />
>>>>>>> 15f535dc
    </list>
    <option name="SHOW_DIALOG" value="false" />
    <option name="HIGHLIGHT_CONFLICTS" value="true" />
    <option name="HIGHLIGHT_NON_ACTIVE_CHANGELIST" value="false" />
    <option name="LAST_RESOLUTION" value="IGNORE" />
  </component>
  <component name="FileTemplateManagerImpl">
    <option name="RECENT_TEMPLATES">
      <list>
        <option value="Python Script" />
      </list>
    </option>
  </component>
  <component name="FlaskConsoleOptions" custom-start-script="import sys&#10;sys.path.extend([WORKING_DIR_AND_PYTHON_PATHS])&#10;from flask.cli import ScriptInfo&#10;locals().update(ScriptInfo(create_app=None).load_app().make_shell_context())&#10;print(&quot;Python %s on %s\nApp: %s [%s]\nInstance: %s&quot; % (sys.version, sys.platform, app.import_name, app.env, app.instance_path))">
    <envs>
      <env key="FLASK_APP" value="app" />
    </envs>
    <option name="myCustomStartScript" value="import sys&#10;sys.path.extend([WORKING_DIR_AND_PYTHON_PATHS])&#10;from flask.cli import ScriptInfo&#10;locals().update(ScriptInfo(create_app=None).load_app().make_shell_context())&#10;print(&quot;Python %s on %s\nApp: %s [%s]\nInstance: %s&quot; % (sys.version, sys.platform, app.import_name, app.env, app.instance_path))" />
    <option name="myEnvs">
      <map>
        <entry key="FLASK_APP" value="app" />
      </map>
    </option>
  </component>
  <component name="Git.Settings">
    <favorite-branches>
      <branch-storage>
        <map>
          <entry type="LOCAL">
            <value>
              <list>
                <branch-info repo="$PROJECT_DIR$" source="215-Mejorar-la-representación-de-red-en-los-mapas" />
              </list>
            </value>
          </entry>
        </map>
      </branch-storage>
    </favorite-branches>
    <option name="RECENT_BRANCH_BY_REPOSITORY">
      <map>
        <entry key="$PROJECT_DIR$" value="devel" />
      </map>
    </option>
    <option name="RECENT_GIT_ROOT_PATH" value="$PROJECT_DIR$" />
    <option name="RESET_MODE" value="HARD" />
  </component>
  <component name="GitHubPullRequestSearchHistory">{
  &quot;lastFilter&quot;: {
    &quot;state&quot;: &quot;OPEN&quot;,
    &quot;assignee&quot;: &quot;SanPen&quot;
  }
}</component>
  <component name="GitSEFilterConfiguration">
    <file-type-list>
      <filtered-out-file-type name="LOCAL_BRANCH" />
      <filtered-out-file-type name="REMOTE_BRANCH" />
      <filtered-out-file-type name="TAG" />
      <filtered-out-file-type name="COMMIT_BY_MESSAGE" />
    </file-type-list>
  </component>
  <component name="GithubPullRequestsUISettings"><![CDATA[{
  "selectedUrlAndAccountId": {
    "url": "https://github.com/SanPen/GridCal.git",
    "accountId": "1acef425-303f-45a5-9f13-1a5d8e86b985"
  }
}]]></component>
  <component name="HighlightingSettingsPerFile">
    <setting file="file://$PROJECT_DIR$/requirements.txt" root0="FORCE_HIGHLIGHTING" />
    <setting file="file://$PROJECT_DIR$/src/GridCal/Gui/ConsoleWidget.py" root0="FORCE_HIGHLIGHTING" />
    <setting file="file://$PROJECT_DIR$/src/GridCal/Gui/CoordinatesInput/coordinates_dialogue.py" root0="FORCE_HIGHLIGHTING" />
    <setting file="file://$PROJECT_DIR$/src/GridCal/Gui/Main/GridCalMain.py" root0="FORCE_HIGHLIGHTING" />
    <setting file="file://$PROJECT_DIR$/src/GridCal/Gui/Session/export_results_driver.py" root0="FORCE_HIGHLIGHTING" />
    <setting file="file://$PROJECT_DIR$/src/GridCal/Gui/Session/session.py" root0="FORCE_HIGHLIGHTING" />
    <setting file="file://$PROJECT_DIR$/src/GridCal/Gui/plot_config.py" root0="FORCE_HIGHLIGHTING" />
    <setting file="file://$PROJECT_DIR$/src/GridCal/__version__.py" root0="FORCE_HIGHLIGHTING" />
    <setting file="file://$PROJECT_DIR$/src/tests/test_unbalanced_faults.py" root0="FORCE_HIGHLIGHTING" />
  </component>
  <component name="JupyterTrust" id="3f3378b4-0928-4af1-9795-ba1c77415c18" />
  <component name="MarkdownSettingsMigration">
    <option name="stateVersion" value="1" />
  </component>
  <component name="NamedScopeManager">
    <order>
      <scope name="GridCal" />
    </order>
  </component>
  <component name="ProblemsViewState">
    <option name="selectedTabId" value="CurrentFile" />
  </component>
  <component name="ProjectColorInfo">{
  &quot;customColor&quot;: &quot;&quot;,
  &quot;associatedIndex&quot;: 8
}</component>
  <component name="ProjectId" id="1bGvT9JqoJhBes9WGdphyWxAfMi" />
  <component name="ProjectLevelVcsManager" settingsEditedManually="true">
    <OptionsSetting value="false" id="Update" />
    <ConfirmationsSetting value="2" id="Add" />
  </component>
  <component name="ProjectViewState">
    <option name="hideEmptyMiddlePackages" value="true" />
    <option name="showLibraryContents" value="true" />
  </component>
<<<<<<< HEAD
  <component name="PropertiesComponent">{
  &quot;keyToString&quot;: {
    &quot;ASKED_ADD_EXTERNAL_FILES&quot;: &quot;true&quot;,
    &quot;Git.Branch.Popup.ShowAllRemotes&quot;: &quot;true&quot;,
    &quot;MATLAB_INTERPRETER&quot;: &quot;/usr/local/MATLAB/R2018a/bin/matlab&quot;,
    &quot;Python tests.Nosetests for test_power_flow.test_zip.executor&quot;: &quot;Debug&quot;,
    &quot;Python tests.Nosetests for test_topology_processor.test_topology_rts.executor&quot;: &quot;Debug&quot;,
    &quot;Python tests.Nosetests for tests.test_ac_opf.executor&quot;: &quot;Run&quot;,
    &quot;Python tests.Nosetests for tests.test_ac_opf.test_pegase89.executor&quot;: &quot;Debug&quot;,
    &quot;Python tests.Nosetests for tests.test_hydro.executor&quot;: &quot;Run&quot;,
    &quot;Python tests.Nosetests for tests.test_latin_hypercube.test_lhs.executor&quot;: &quot;Run&quot;,
    &quot;Python tests.Nosetests for tests.test_opf_time_series.test_opf_ts.executor&quot;: &quot;Run&quot;,
    &quot;Python tests.Nosetests for tests.test_topology_processor.executor&quot;: &quot;Run&quot;,
    &quot;Python tests.Nosetests for tests.test_topology_processor.test_topology_rts.executor&quot;: &quot;Run&quot;,
    &quot;Python tests.Nosetests in admittance_matrix_test.py.executor&quot;: &quot;Run&quot;,
    &quot;Python tests.Nosetests in deep_copy_test.py.executor&quot;: &quot;Run&quot;,
    &quot;Python tests.Nosetests in test_topology_processor.py.executor&quot;: &quot;Run&quot;,
    &quot;Python tests.Nosetests in tests.executor&quot;: &quot;Run&quot;,
    &quot;Python tests.Python tests in tests.executor&quot;: &quot;Run&quot;,
    &quot;Python tests.pytest for src.tests.test_ac_opf.test_ieee14_controlQ_controllableshunts.executor&quot;: &quot;Debug&quot;,
    &quot;Python tests.pytest for src.tests.test_ac_opf.test_superconductors_handling.executor&quot;: &quot;Debug&quot;,
    &quot;Python tests.pytest for src.tests.test_admittance_matrix.test_fast_admittance_update.executor&quot;: &quot;Debug&quot;,
    &quot;Python tests.pytest for src.tests.test_basic.test_gridcal_basic_pi.executor&quot;: &quot;Debug&quot;,
    &quot;Python tests.pytest for src.tests.test_generator_q_control.test_q_control_true.executor&quot;: &quot;Run&quot;,
    &quot;Python tests.pytest for src.tests.test_line_circuit_idx_setter.test_valid_circuit_idx.executor&quot;: &quot;Run&quot;,
    &quot;Python tests.pytest for src.tests.test_load_save_load.test_load_save_load_xlsx.executor&quot;: &quot;Debug&quot;,
    &quot;Python tests.pytest for src.tests.test_ntc.test_activs_2000_acdc.executor&quot;: &quot;Run&quot;,
    &quot;Python tests.pytest for src.tests.test_opf.executor&quot;: &quot;Run&quot;,
    &quot;Python tests.pytest for src.tests.test_power_flow.executor&quot;: &quot;Run&quot;,
    &quot;Python tests.pytest for src.tests.test_power_flow.test_voltage_control_with_ltc.executor&quot;: &quot;Debug&quot;,
    &quot;Python tests.pytest for src.tests.test_power_flow_acdc_generalized.test_ieee_grids.executor&quot;: &quot;Run&quot;,
    &quot;Python tests.pytest for src.tests.test_power_flow_acdc_generalized.test_voltage_control_with_ltc.executor&quot;: &quot;Run&quot;,
    &quot;Python tests.pytest for src.tests.test_profiles.executor&quot;: &quot;Run&quot;,
    &quot;Python tests.pytest for src.tests.test_tower_composition.test_acha.executor&quot;: &quot;Run&quot;,
    &quot;Python tests.pytest for src.tests.test_transformer_controls.test_v_control_true.executor&quot;: &quot;Debug&quot;,
    &quot;Python tests.pytest for src.tests.test_transformer_type.executor&quot;: &quot;Run&quot;,
    &quot;Python tests.pytest for src.tests.test_transformer_type.test_transformer_type.executor&quot;: &quot;Debug&quot;,
    &quot;Python tests.pytest for test_ac_opf.test_superconductors_handling.executor&quot;: &quot;Run&quot;,
    &quot;Python tests.pytest for test_admittance_matrix.test_fast_admittance.executor&quot;: &quot;Run&quot;,
    &quot;Python tests.pytest for test_basic.test_gridcal_basic_pi.executor&quot;: &quot;Debug&quot;,
    &quot;Python tests.pytest for test_grid_diff.test_add_stuff_roundtrip.executor&quot;: &quot;Run&quot;,
    &quot;Python tests.pytest for test_gslv_conversion.test_gslv_compatibility.executor&quot;: &quot;Debug&quot;,
    &quot;Python tests.pytest for test_line_circuit_idx_setter.test_valid_circuit_idx.executor&quot;: &quot;Run&quot;,
    &quot;Python tests.pytest for test_load_save_load.test_load_save_load2.executor&quot;: &quot;Run&quot;,
    &quot;Python tests.pytest for test_ntc.test_activs_2000.executor&quot;: &quot;Debug&quot;,
    &quot;Python tests.pytest for test_ntc.test_activs_2000_acdc.executor&quot;: &quot;Run&quot;,
    &quot;Python tests.pytest for test_opf.test_opf_battery_shedding_copper_plate.executor&quot;: &quot;Run&quot;,
    &quot;Python tests.pytest for test_opf.test_opf_hvdc_controls.executor&quot;: &quot;Run&quot;,
    &quot;Python tests.pytest for test_opf.test_opf_load_not_shedding_because_of_line.executor&quot;: &quot;Debug&quot;,
    &quot;Python tests.pytest for test_opf.test_opf_load_shedding.executor&quot;: &quot;Debug&quot;,
    &quot;Python tests.pytest for test_opf.test_opf_load_shedding_because_of_line.executor&quot;: &quot;Run&quot;,
    &quot;Python tests.pytest for test_opf.test_opf_load_shedding_copper_plate.executor&quot;: &quot;Debug&quot;,
    &quot;Python tests.pytest for test_power_flow.test_reactive_power_splitting.executor&quot;: &quot;Debug&quot;,
    &quot;Python tests.pytest for test_ptdf.test_ptdf_generation_contingencies.executor&quot;: &quot;Debug&quot;,
    &quot;Python tests.pytest for test_symbolic.test_general_power_rule.executor&quot;: &quot;Debug&quot;,
    &quot;Python tests.pytest for test_tower_composition.test_acha.executor&quot;: &quot;Run&quot;,
    &quot;Python tests.pytest for test_tower_composition.test_rating.executor&quot;: &quot;Debug&quot;,
    &quot;Python tests.pytest for test_tower_composition.test_ratings_with_neutral.executor&quot;: &quot;Debug&quot;,
    &quot;Python tests.pytest for test_tower_composition.test_tower_composition.executor&quot;: &quot;Run&quot;,
    &quot;Python tests.pytest for test_transformer_controls.test_v_control_true.executor&quot;: &quot;Debug&quot;,
    &quot;Python tests.pytest for test_transformer_type.test_psse_conversion3.executor&quot;: &quot;Debug&quot;,
    &quot;Python tests.pytest for test_transformer_type.test_transformer_type.executor&quot;: &quot;Run&quot;,
    &quot;Python tests.pytest in test_ac_opf.py.executor&quot;: &quot;Run&quot;,
    &quot;Python tests.pytest in test_admittance_matrix.py.executor&quot;: &quot;Run&quot;,
    &quot;Python tests.pytest in test_basic.py.executor&quot;: &quot;Run&quot;,
    &quot;Python tests.pytest in test_contingency.py.executor&quot;: &quot;Debug&quot;,
    &quot;Python tests.pytest in test_contongencies_filters.py.executor&quot;: &quot;Debug&quot;,
    &quot;Python tests.pytest in test_grid_diff.py.executor&quot;: &quot;Run&quot;,
    &quot;Python tests.pytest in test_gslv_conversion.py.executor&quot;: &quot;Debug&quot;,
    &quot;Python tests.pytest in test_nonlinear_contingency.py.executor&quot;: &quot;Run&quot;,
    &quot;Python tests.pytest in test_ntc.py.executor&quot;: &quot;Run&quot;,
    &quot;Python tests.pytest in test_opf.py.executor&quot;: &quot;Run&quot;,
    &quot;Python tests.pytest in test_power_flow.py.executor&quot;: &quot;Run&quot;,
    &quot;Python tests.pytest in test_power_flow_acdc_generalized.py.executor&quot;: &quot;Run&quot;,
    &quot;Python tests.pytest in test_ptdf.py.executor&quot;: &quot;Run&quot;,
    &quot;Python tests.pytest in test_symbolic.py.executor&quot;: &quot;Run&quot;,
    &quot;Python tests.pytest in test_symbolic_lp.py.executor&quot;: &quot;Debug&quot;,
    &quot;Python tests.pytest in test_tower_composition.py.executor&quot;: &quot;Run&quot;,
    &quot;Python tests.pytest in test_transformer_controls.py.executor&quot;: &quot;Run&quot;,
    &quot;Python tests.pytest in test_transformer_type.py.executor&quot;: &quot;Run&quot;,
    &quot;Python tests.pytest in tests.executor&quot;: &quot;Run&quot;,
    &quot;Python.AnalysisDialogue.executor&quot;: &quot;Run&quot;,
    &quot;Python.ExecuteGridCal.executor&quot;: &quot;Run&quot;,
    &quot;Python.GridCalMain.executor&quot;: &quot;Run&quot;,
    &quot;Python.IEEE 13-bus Test Feeder Case worker.executor&quot;: &quot;Run&quot;,
    &quot;Python.IEEE 13-bus Test Feeder Case.executor&quot;: &quot;Debug&quot;,
    &quot;Python.LineBuilderDialogue.executor&quot;: &quot;Run&quot;,
    &quot;Python.SC_Test.executor&quot;: &quot;Debug&quot;,
    &quot;Python.ShortCircuit IEEE 13-bus.executor&quot;: &quot;Run&quot;,
    &quot;Python.admittance_matrices.executor&quot;: &quot;Run&quot;,
    &quot;Python.block_editor.executor&quot;: &quot;Run&quot;,
    &quot;Python.block_editor2.executor&quot;: &quot;Run&quot;,
    &quot;Python.blocks_example.executor&quot;: &quot;Run&quot;,
    &quot;Python.blocks_example2.executor&quot;: &quot;Run&quot;,
    &quot;Python.casting_contingency_values.executor&quot;: &quot;Debug&quot;,
    &quot;Python.cgmes_rdfs_graph.executor&quot;: &quot;Run&quot;,
    &quot;Python.circuit_to_optimods.executor&quot;: &quot;Run&quot;,
    &quot;Python.demo_code.executor&quot;: &quot;Run&quot;,
    &quot;Python.demo_code2.executor&quot;: &quot;Debug&quot;,
    &quot;Python.demo_code3.executor&quot;: &quot;Run&quot;,
    &quot;Python.examples.executor&quot;: &quot;Run&quot;,
    &quot;Python.grid_merge.executor&quot;: &quot;Run&quot;,
    &quot;Python.ieee9.executor&quot;: &quot;Run&quot;,
    &quot;Python.load_designer.executor&quot;: &quot;Run&quot;,
    &quot;Python.lp_model.executor&quot;: &quot;Run&quot;,
    &quot;Python.make.executor&quot;: &quot;Run&quot;,
    &quot;Python.make_wheels.executor&quot;: &quot;Run&quot;,
    &quot;Python.new_circuit_objects.executor&quot;: &quot;Run&quot;,
    &quot;Python.numba_example.executor&quot;: &quot;Run&quot;,
    &quot;Python.overhead_line_calcs.executor&quot;: &quot;Run&quot;,
    &quot;Python.paper_checks.executor&quot;: &quot;Run&quot;,
    &quot;Python.pf_basic_formulation_3ph.executor&quot;: &quot;Debug&quot;,
    &quot;Python.post_example.executor&quot;: &quot;Run&quot;,
    &quot;Python.pymoo_example.executor&quot;: &quot;Debug&quot;,
    &quot;Python.python_console.executor&quot;: &quot;Run&quot;,
    &quot;Python.raw_imp_exp_test.executor&quot;: &quot;Run&quot;,
    &quot;Python.readme_checks.executor&quot;: &quot;Run&quot;,
    &quot;Python.readme_example.executor&quot;: &quot;Run&quot;,
    &quot;Python.reliability_study_run.executor&quot;: &quot;Run&quot;,
    &quot;Python.rms_model_editor.executor&quot;: &quot;Run&quot;,
    &quot;Python.rms_model_editor_dialogue.executor&quot;: &quot;Run&quot;,
    &quot;Python.run.executor&quot;: &quot;Debug&quot;,
    &quot;Python.run_child_1.executor&quot;: &quot;Run&quot;,
    &quot;Python.run_master.executor&quot;: &quot;Run&quot;,
    &quot;Python.run_server_farm.executor&quot;: &quot;Debug&quot;,
    &quot;Python.scripting_simbolic_framework_0.executor&quot;: &quot;Run&quot;,
    &quot;Python.server_example.executor&quot;: &quot;Run&quot;,
    &quot;Python.short_circuit_driver.executor&quot;: &quot;Run&quot;,
    &quot;Python.stack_plot_pos_neg.executor&quot;: &quot;Run&quot;,
    &quot;Python.symbolic_examples.executor&quot;: &quot;Run&quot;,
    &quot;Python.test_admittance_matrix.executor&quot;: &quot;Run&quot;,
    &quot;Python.test_clustering.executor&quot;: &quot;Debug&quot;,
    &quot;Python.test_gslv_conversion.executor&quot;: &quot;Debug&quot;,
    &quot;Python.test_power_flow.executor&quot;: &quot;Run&quot;,
    &quot;Python.test_raw_cgmes_cross_roundtrip.executor&quot;: &quot;Run&quot;,
    &quot;Python.toast_widget.executor&quot;: &quot;Run&quot;,
    &quot;Python.update_gui_file (1).executor&quot;: &quot;Run&quot;,
    &quot;Python.update_gui_file (2).executor&quot;: &quot;Run&quot;,
    &quot;Python.update_gui_file.executor&quot;: &quot;Run&quot;,
    &quot;Python.upload_to_pypi.executor&quot;: &quot;Run&quot;,
    &quot;Python.y_bus_composition.executor&quot;: &quot;Debug&quot;,
    &quot;Python.y_bus_composition_2.executor&quot;: &quot;Run&quot;,
    &quot;RunOnceActivity.OpenProjectViewOnStart&quot;: &quot;true&quot;,
    &quot;RunOnceActivity.ShowReadmeOnStart&quot;: &quot;true&quot;,
    &quot;RunOnceActivity.git.unshallow&quot;: &quot;true&quot;,
    &quot;WebServerToolWindowFactoryState&quot;: &quot;false&quot;,
    &quot;git-widget-placeholder&quot;: &quot;devel&quot;,
    &quot;last_opened_file_path&quot;: &quot;C:/GridCal/src/trunk/unbalanced_pf&quot;,
    &quot;node.js.detected.package.eslint&quot;: &quot;true&quot;,
    &quot;node.js.selected.package.eslint&quot;: &quot;(autodetect)&quot;,
    &quot;node.js.selected.package.tslint&quot;: &quot;(autodetect)&quot;,
    &quot;nodejs_package_manager_path&quot;: &quot;npm&quot;,
    &quot;run.code.analysis.last.selected.profile&quot;: &quot;aDefault&quot;,
    &quot;settings.editor.selected.configurable&quot;: &quot;com.jetbrains.python.configuration.PyActiveSdkModuleConfigurable&quot;,
    &quot;two.files.diff.last.used.file&quot;: &quot;C:/WorkProjects/PycharmProjects/GridCal/src/trunk/cgmes_py_generator/cgmes_v2_4_15/cgmes_enums.py&quot;,
    &quot;vue.rearranger.settings.migration&quot;: &quot;true&quot;
=======
  <component name="PropertiesComponent"><![CDATA[{
  "keyToString": {
    "ASKED_ADD_EXTERNAL_FILES": "true",
    "Git.Branch.Popup.ShowAllRemotes": "true",
    "MATLAB_INTERPRETER": "/usr/local/MATLAB/R2018a/bin/matlab",
    "Python tests.Nosetests for test_power_flow.test_zip.executor": "Debug",
    "Python tests.Nosetests for test_topology_processor.test_topology_rts.executor": "Debug",
    "Python tests.Nosetests for tests.test_ac_opf.executor": "Run",
    "Python tests.Nosetests for tests.test_ac_opf.test_pegase89.executor": "Debug",
    "Python tests.Nosetests for tests.test_hydro.executor": "Run",
    "Python tests.Nosetests for tests.test_latin_hypercube.test_lhs.executor": "Run",
    "Python tests.Nosetests for tests.test_opf_time_series.test_opf_ts.executor": "Run",
    "Python tests.Nosetests for tests.test_topology_processor.executor": "Run",
    "Python tests.Nosetests for tests.test_topology_processor.test_topology_rts.executor": "Run",
    "Python tests.Nosetests in admittance_matrix_test.py.executor": "Run",
    "Python tests.Nosetests in deep_copy_test.py.executor": "Run",
    "Python tests.Nosetests in test_topology_processor.py.executor": "Run",
    "Python tests.Nosetests in tests.executor": "Run",
    "Python tests.Python tests in tests.executor": "Run",
    "Python tests.pytest for src.tests.test_ac_opf.test_ieee14_controlQ_controllableshunts.executor": "Debug",
    "Python tests.pytest for src.tests.test_ac_opf.test_superconductors_handling.executor": "Debug",
    "Python tests.pytest for src.tests.test_admittance_matrix.test_fast_admittance_update.executor": "Debug",
    "Python tests.pytest for src.tests.test_basic.test_gridcal_basic_pi.executor": "Debug",
    "Python tests.pytest for src.tests.test_generator_q_control.test_q_control_true.executor": "Run",
    "Python tests.pytest for src.tests.test_line_circuit_idx_setter.test_valid_circuit_idx.executor": "Run",
    "Python tests.pytest for src.tests.test_load_save_load.test_load_save_load_xlsx.executor": "Debug",
    "Python tests.pytest for src.tests.test_ntc.test_activs_2000_acdc.executor": "Run",
    "Python tests.pytest for src.tests.test_opf.executor": "Run",
    "Python tests.pytest for src.tests.test_power_flow.executor": "Run",
    "Python tests.pytest for src.tests.test_power_flow.test_voltage_control_with_ltc.executor": "Debug",
    "Python tests.pytest for src.tests.test_power_flow_acdc_generalized.test_ieee_grids.executor": "Run",
    "Python tests.pytest for src.tests.test_power_flow_acdc_generalized.test_voltage_control_with_ltc.executor": "Run",
    "Python tests.pytest for src.tests.test_profiles.executor": "Run",
    "Python tests.pytest for src.tests.test_tower_composition.test_acha.executor": "Run",
    "Python tests.pytest for src.tests.test_transformer_controls.test_v_control_true.executor": "Debug",
    "Python tests.pytest for src.tests.test_transformer_type.executor": "Run",
    "Python tests.pytest for src.tests.test_transformer_type.test_transformer_type.executor": "Debug",
    "Python tests.pytest for test_ac_opf.test_superconductors_handling.executor": "Run",
    "Python tests.pytest for test_admittance_matrix.test_fast_admittance.executor": "Run",
    "Python tests.pytest for test_basic.test_gridcal_basic_pi.executor": "Debug",
    "Python tests.pytest for test_grid_diff.test_add_stuff_roundtrip.executor": "Run",
    "Python tests.pytest for test_gslv_conversion.test_gslv_compatibility.executor": "Debug",
    "Python tests.pytest for test_line_circuit_idx_setter.test_valid_circuit_idx.executor": "Run",
    "Python tests.pytest for test_load_save_load.test_load_save_load2.executor": "Run",
    "Python tests.pytest for test_ntc.test_activs_2000.executor": "Debug",
    "Python tests.pytest for test_ntc.test_activs_2000_acdc.executor": "Run",
    "Python tests.pytest for test_opf.test_opf_battery_shedding_copper_plate.executor": "Run",
    "Python tests.pytest for test_opf.test_opf_hvdc_controls.executor": "Run",
    "Python tests.pytest for test_opf.test_opf_load_not_shedding_because_of_line.executor": "Debug",
    "Python tests.pytest for test_opf.test_opf_load_shedding.executor": "Debug",
    "Python tests.pytest for test_opf.test_opf_load_shedding_because_of_line.executor": "Run",
    "Python tests.pytest for test_opf.test_opf_load_shedding_copper_plate.executor": "Debug",
    "Python tests.pytest for test_power_flow.test_reactive_power_splitting.executor": "Debug",
    "Python tests.pytest for test_ptdf.test_ptdf_generation_contingencies.executor": "Debug",
    "Python tests.pytest for test_symbolic.test_general_power_rule.executor": "Debug",
    "Python tests.pytest for test_tower_composition.test_acha.executor": "Run",
    "Python tests.pytest for test_tower_composition.test_rating.executor": "Debug",
    "Python tests.pytest for test_tower_composition.test_ratings_with_neutral.executor": "Debug",
    "Python tests.pytest for test_tower_composition.test_tower_composition.executor": "Run",
    "Python tests.pytest for test_transformer_controls.test_v_control_true.executor": "Debug",
    "Python tests.pytest for test_transformer_type.test_psse_conversion3.executor": "Debug",
    "Python tests.pytest for test_transformer_type.test_transformer_type.executor": "Run",
    "Python tests.pytest in test_ac_opf.py.executor": "Run",
    "Python tests.pytest in test_admittance_matrix.py.executor": "Run",
    "Python tests.pytest in test_basic.py.executor": "Run",
    "Python tests.pytest in test_contingency.py.executor": "Debug",
    "Python tests.pytest in test_contongencies_filters.py.executor": "Debug",
    "Python tests.pytest in test_grid_diff.py.executor": "Run",
    "Python tests.pytest in test_gslv_conversion.py.executor": "Debug",
    "Python tests.pytest in test_nonlinear_contingency.py.executor": "Run",
    "Python tests.pytest in test_ntc.py.executor": "Run",
    "Python tests.pytest in test_opf.py.executor": "Run",
    "Python tests.pytest in test_power_flow.py.executor": "Run",
    "Python tests.pytest in test_power_flow_acdc_generalized.py.executor": "Run",
    "Python tests.pytest in test_ptdf.py.executor": "Run",
    "Python tests.pytest in test_symbolic.py.executor": "Run",
    "Python tests.pytest in test_symbolic_lp.py.executor": "Debug",
    "Python tests.pytest in test_tower_composition.py.executor": "Run",
    "Python tests.pytest in test_transformer_controls.py.executor": "Run",
    "Python tests.pytest in test_transformer_type.py.executor": "Run",
    "Python tests.pytest in tests.executor": "Run",
    "Python.AnalysisDialogue.executor": "Run",
    "Python.ExecuteGridCal.executor": "Run",
    "Python.GridCalMain.executor": "Run",
    "Python.IEEE 13-bus Test Feeder Case worker.executor": "Run",
    "Python.IEEE 13-bus Test Feeder Case.executor": "Debug",
    "Python.LineBuilderDialogue.executor": "Run",
    "Python.SC_Test.executor": "Debug",
    "Python.ShortCircuit IEEE 13-bus.executor": "Run",
    "Python.admittance_matrices.executor": "Run",
    "Python.block_editor.executor": "Run",
    "Python.block_editor2.executor": "Run",
    "Python.blocks_example.executor": "Run",
    "Python.blocks_example2.executor": "Run",
    "Python.casting_contingency_values.executor": "Debug",
    "Python.cgmes_rdfs_graph.executor": "Run",
    "Python.circuit_to_optimods.executor": "Run",
    "Python.demo_code.executor": "Run",
    "Python.demo_code2.executor": "Debug",
    "Python.demo_code3.executor": "Run",
    "Python.examples.executor": "Run",
    "Python.grid_merge.executor": "Run",
    "Python.ieee9.executor": "Run",
    "Python.load_designer.executor": "Run",
    "Python.lp_model.executor": "Run",
    "Python.make.executor": "Run",
    "Python.make_wheels.executor": "Run",
    "Python.new_circuit_objects.executor": "Run",
    "Python.numba_example.executor": "Run",
    "Python.overhead_line_calcs.executor": "Run",
    "Python.paper_checks.executor": "Run",
    "Python.pf_basic_formulation_3ph.executor": "Debug",
    "Python.post_example.executor": "Run",
    "Python.pymoo_example.executor": "Debug",
    "Python.python_console.executor": "Run",
    "Python.raw_imp_exp_test.executor": "Run",
    "Python.readme_checks.executor": "Run",
    "Python.readme_example.executor": "Run",
    "Python.reliability_study_run.executor": "Run",
    "Python.rms_model_editor.executor": "Run",
    "Python.rms_model_editor_dialogue.executor": "Run",
    "Python.run.executor": "Debug",
    "Python.run_child_1.executor": "Run",
    "Python.run_master.executor": "Run",
    "Python.run_server_farm.executor": "Debug",
    "Python.scripting_simbolic_framework_0.executor": "Run",
    "Python.server_example.executor": "Run",
    "Python.short_circuit_driver.executor": "Run",
    "Python.stack_plot_pos_neg.executor": "Run",
    "Python.symbolic_examples.executor": "Run",
    "Python.test_admittance_matrix.executor": "Run",
    "Python.test_clustering.executor": "Debug",
    "Python.test_gslv_conversion.executor": "Debug",
    "Python.test_power_flow.executor": "Run",
    "Python.test_raw_cgmes_cross_roundtrip.executor": "Run",
    "Python.toast_widget.executor": "Run",
    "Python.update_gui_file (1).executor": "Run",
    "Python.update_gui_file (2).executor": "Run",
    "Python.update_gui_file.executor": "Run",
    "Python.upload_to_pypi.executor": "Run",
    "Python.y_bus_composition.executor": "Debug",
    "Python.y_bus_composition_2.executor": "Run",
    "RunOnceActivity.OpenProjectViewOnStart": "true",
    "RunOnceActivity.ShowReadmeOnStart": "true",
    "RunOnceActivity.git.unshallow": "true",
    "WebServerToolWindowFactoryState": "false",
    "git-widget-placeholder": "devel",
    "last_opened_file_path": "/home/santi/Documentos/Git/GitHub/GridCal/src/GridCal/Gui",
    "node.js.detected.package.eslint": "true",
    "node.js.selected.package.eslint": "(autodetect)",
    "node.js.selected.package.tslint": "(autodetect)",
    "nodejs_package_manager_path": "npm",
    "run.code.analysis.last.selected.profile": "aDefault",
    "settings.editor.selected.configurable": "com.jetbrains.python.configuration.PyActiveSdkModuleConfigurable",
    "two.files.diff.last.used.file": "C:/WorkProjects/PycharmProjects/GridCal/src/trunk/cgmes_py_generator/cgmes_v2_4_15/cgmes_enums.py",
    "vue.rearranger.settings.migration": "true"
>>>>>>> 15f535dc
  }
}</component>
  <component name="PyDebuggerOptionsProvider">
    <option name="myAttachToSubprocess" value="false" />
    <option name="mySaveCallSignatures" value="true" />
    <option name="mySupportGeventDebugging" value="true" />
    <option name="myPyQtBackend" value="pyside6" />
  </component>
  <component name="RecentsManager">
    <key name="CopyFile.RECENT_KEYS">
      <recent name="$PROJECT_DIR$/src/GridCal/Gui" />
      <recent name="C:\GridCal\src\trunk\unbalanced_pf" />
      <recent name="$PROJECT_DIR$/src/GridCalEngine/Simulations/Stochastic" />
      <recent name="$PROJECT_DIR$/src/GridCal/Gui/ProfilesInput/icons" />
      <recent name="$PROJECT_DIR$/src/GridCal/Gui/GridMerge" />
    </key>
    <key name="MoveFile.RECENT_KEYS">
      <recent name="$PROJECT_DIR$/src/trunk/grid_merge" />
      <recent name="$PROJECT_DIR$/src/GridCalEngine/Topology" />
      <recent name="$PROJECT_DIR$/src/GridCalEngine/Utils/Symbolic/examples" />
      <recent name="$PROJECT_DIR$/src/GridCal/Gui/Diagrams" />
      <recent name="$PROJECT_DIR$/src/trunk/line_parameters" />
    </key>
  </component>
  <component name="RunManager" selected="Python.ExecuteGridCal">
    <configuration default="true" type="DjangoTestsConfigurationType">
      <module name="GridCalEngine" />
      <option name="ENV_FILES" value="" />
      <option name="INTERPRETER_OPTIONS" value="" />
      <option name="PARENT_ENVS" value="true" />
      <envs>
        <env name="PYTHONUNBUFFERED" value="1" />
      </envs>
      <option name="SDK_HOME" value="" />
      <option name="WORKING_DIRECTORY" value="" />
      <option name="IS_MODULE_SDK" value="false" />
      <option name="ADD_CONTENT_ROOTS" value="true" />
      <option name="ADD_SOURCE_ROOTS" value="true" />
      <EXTENSION ID="PythonCoverageRunConfigurationExtension" runner="coverage.py" />
      <option name="TARGET" value="" />
      <option name="SETTINGS_FILE" value="" />
      <option name="CUSTOM_SETTINGS" value="false" />
      <option name="USE_OPTIONS" value="false" />
      <option name="OPTIONS" value="" />
      <method v="2" />
    </configuration>
    <configuration default="true" type="DjangoTestsConfigurationType">
      <module name="GridCalEngine" />
      <option name="ENV_FILES" value="" />
      <option name="INTERPRETER_OPTIONS" value="" />
      <option name="PARENT_ENVS" value="true" />
      <envs>
        <env name="PYTHONUNBUFFERED" value="1" />
      </envs>
      <option name="SDK_HOME" value="" />
      <option name="WORKING_DIRECTORY" value="" />
      <option name="IS_MODULE_SDK" value="false" />
      <option name="ADD_CONTENT_ROOTS" value="true" />
      <option name="ADD_SOURCE_ROOTS" value="true" />
      <EXTENSION ID="PythonCoverageRunConfigurationExtension" runner="coverage.py" />
      <option name="TARGET" value="" />
      <option name="SETTINGS_FILE" value="" />
      <option name="CUSTOM_SETTINGS" value="false" />
      <option name="USE_OPTIONS" value="false" />
      <option name="OPTIONS" value="" />
      <method v="2" />
    </configuration>
    <configuration default="true" type="DjangoTestsConfigurationType">
      <module name="GridCalEngine" />
      <option name="ENV_FILES" value="" />
      <option name="INTERPRETER_OPTIONS" value="" />
      <option name="PARENT_ENVS" value="true" />
      <envs>
        <env name="PYTHONUNBUFFERED" value="1" />
      </envs>
      <option name="SDK_HOME" value="" />
      <option name="WORKING_DIRECTORY" value="" />
      <option name="IS_MODULE_SDK" value="false" />
      <option name="ADD_CONTENT_ROOTS" value="true" />
      <option name="ADD_SOURCE_ROOTS" value="true" />
      <EXTENSION ID="PythonCoverageRunConfigurationExtension" runner="coverage.py" />
      <option name="TARGET" value="" />
      <option name="SETTINGS_FILE" value="" />
      <option name="CUSTOM_SETTINGS" value="false" />
      <option name="USE_OPTIONS" value="false" />
      <option name="OPTIONS" value="" />
      <method v="2" />
    </configuration>
    <configuration default="true" type="MatlabApplication">
      <option name="FILE_PATH" value="" />
      <option name="INTERPRETER_PATH" value="" />
      <option name="WORKING_DIRECTORY" value="" />
      <option name="PARENT_ENVS" value="true" />
      <option name="PARAMETERS" value="" />
      <option name="INTERPRETER_OPTIONS" value="" />
      <method v="2" />
    </configuration>
    <configuration default="true" type="MatlabApplication">
      <option name="FILE_PATH" value="" />
      <option name="INTERPRETER_PATH" value="" />
      <option name="WORKING_DIRECTORY" value="" />
      <option name="PARENT_ENVS" value="true" />
      <option name="PARAMETERS" value="" />
      <option name="INTERPRETER_OPTIONS" value="" />
      <method v="2" />
    </configuration>
    <configuration default="true" type="PyBehaveRunConfigurationType" factoryName="Behave">
      <module name="GridCalEngine" />
      <option name="INTERPRETER_OPTIONS" value="" />
      <option name="PARENT_ENVS" value="true" />
      <option name="SDK_HOME" value="" />
      <option name="WORKING_DIRECTORY" value="" />
      <option name="IS_MODULE_SDK" value="true" />
      <option name="ADD_CONTENT_ROOTS" value="true" />
      <option name="ADD_SOURCE_ROOTS" value="true" />
      <EXTENSION ID="PythonCoverageRunConfigurationExtension" runner="coverage.py" />
      <option name="ADDITIONAL_ARGS" value="" />
      <method v="2" />
    </configuration>
    <configuration default="true" type="PyBehaveRunConfigurationType" factoryName="Behave">
      <module name="GridCalEngine" />
      <option name="INTERPRETER_OPTIONS" value="" />
      <option name="PARENT_ENVS" value="true" />
      <option name="SDK_HOME" value="" />
      <option name="WORKING_DIRECTORY" value="" />
      <option name="IS_MODULE_SDK" value="true" />
      <option name="ADD_CONTENT_ROOTS" value="true" />
      <option name="ADD_SOURCE_ROOTS" value="true" />
      <EXTENSION ID="PythonCoverageRunConfigurationExtension" runner="coverage.py" />
      <option name="ADDITIONAL_ARGS" value="" />
      <method v="2" />
    </configuration>
    <configuration default="true" type="PythonConfigurationType" factoryName="Python">
      <module name="GridCalEngine" />
      <option name="INTERPRETER_OPTIONS" value="" />
      <option name="PARENT_ENVS" value="true" />
      <envs>
        <env name="PYTHONUNBUFFERED" value="1" />
      </envs>
      <option name="SDK_HOME" value="" />
      <option name="WORKING_DIRECTORY" value="" />
      <option name="IS_MODULE_SDK" value="false" />
      <option name="ADD_CONTENT_ROOTS" value="true" />
      <option name="ADD_SOURCE_ROOTS" value="true" />
      <EXTENSION ID="PythonCoverageRunConfigurationExtension" runner="coverage.py" />
      <option name="SCRIPT_NAME" value="" />
      <option name="PARAMETERS" value="" />
      <option name="SHOW_COMMAND_LINE" value="false" />
      <option name="EMULATE_TERMINAL" value="false" />
      <option name="MODULE_MODE" value="false" />
      <option name="REDIRECT_INPUT" value="false" />
      <option name="INPUT_FILE" value="" />
      <method v="2" />
    </configuration>
    <configuration default="true" type="PythonConfigurationType" factoryName="Python">
      <module name="GridCalEngine" />
      <option name="ENV_FILES" value="" />
      <option name="INTERPRETER_OPTIONS" value="" />
      <option name="PARENT_ENVS" value="true" />
      <envs>
        <env name="PYTHONUNBUFFERED" value="1" />
      </envs>
      <option name="SDK_HOME" value="" />
      <option name="WORKING_DIRECTORY" value="" />
      <option name="IS_MODULE_SDK" value="false" />
      <option name="ADD_CONTENT_ROOTS" value="true" />
      <option name="ADD_SOURCE_ROOTS" value="true" />
      <EXTENSION ID="PythonCoverageRunConfigurationExtension" runner="coverage.py" />
      <option name="SCRIPT_NAME" value="" />
      <option name="PARAMETERS" value="" />
      <option name="SHOW_COMMAND_LINE" value="false" />
      <option name="EMULATE_TERMINAL" value="false" />
      <option name="MODULE_MODE" value="false" />
      <option name="REDIRECT_INPUT" value="false" />
      <option name="INPUT_FILE" value="" />
      <method v="2" />
    </configuration>
    <configuration default="true" type="Python.FlaskServer">
      <module name="GridCalEngine" />
      <option name="ENV_FILES" value="" />
      <option name="INTERPRETER_OPTIONS" value="" />
      <option name="PARENT_ENVS" value="true" />
      <option name="SDK_HOME" value="" />
      <option name="WORKING_DIRECTORY" value="" />
      <option name="IS_MODULE_SDK" value="false" />
      <option name="ADD_CONTENT_ROOTS" value="true" />
      <option name="ADD_SOURCE_ROOTS" value="true" />
      <EXTENSION ID="PythonCoverageRunConfigurationExtension" runner="coverage.py" />
      <option name="launchJavascriptDebuger" value="false" />
      <method v="2" />
    </configuration>
    <configuration default="true" type="Python.FlaskServer">
      <module name="GridCalEngine" />
      <option name="ENV_FILES" value="" />
      <option name="INTERPRETER_OPTIONS" value="" />
      <option name="PARENT_ENVS" value="true" />
      <option name="SDK_HOME" value="" />
      <option name="WORKING_DIRECTORY" value="" />
      <option name="IS_MODULE_SDK" value="false" />
      <option name="ADD_CONTENT_ROOTS" value="true" />
      <option name="ADD_SOURCE_ROOTS" value="true" />
      <EXTENSION ID="PythonCoverageRunConfigurationExtension" runner="coverage.py" />
      <option name="launchJavascriptDebuger" value="false" />
      <method v="2" />
    </configuration>
    <configuration default="true" type="Python.FlaskServer">
      <module name="GridCalEngine" />
      <option name="ENV_FILES" value="" />
      <option name="INTERPRETER_OPTIONS" value="" />
      <option name="PARENT_ENVS" value="true" />
      <option name="SDK_HOME" value="" />
      <option name="WORKING_DIRECTORY" value="" />
      <option name="IS_MODULE_SDK" value="false" />
      <option name="ADD_CONTENT_ROOTS" value="true" />
      <option name="ADD_SOURCE_ROOTS" value="true" />
      <EXTENSION ID="PythonCoverageRunConfigurationExtension" runner="coverage.py" />
      <option name="launchJavascriptDebuger" value="false" />
      <method v="2" />
    </configuration>
    <configuration default="true" type="Tox" factoryName="Tox">
      <module name="GridCalEngine" />
      <option name="INTERPRETER_OPTIONS" value="" />
      <option name="PARENT_ENVS" value="true" />
      <option name="SDK_HOME" value="" />
      <option name="WORKING_DIRECTORY" value="" />
      <option name="IS_MODULE_SDK" value="false" />
      <option name="ADD_CONTENT_ROOTS" value="true" />
      <option name="ADD_SOURCE_ROOTS" value="true" />
      <EXTENSION ID="PythonCoverageRunConfigurationExtension" runner="coverage.py" />
      <method v="2" />
    </configuration>
    <configuration default="true" type="Tox" factoryName="Tox">
      <module name="GridCalEngine" />
      <option name="ENV_FILES" value="" />
      <option name="INTERPRETER_OPTIONS" value="" />
      <option name="PARENT_ENVS" value="true" />
      <option name="SDK_HOME" value="" />
      <option name="WORKING_DIRECTORY" value="" />
      <option name="IS_MODULE_SDK" value="false" />
      <option name="ADD_CONTENT_ROOTS" value="true" />
      <option name="ADD_SOURCE_ROOTS" value="true" />
      <EXTENSION ID="PythonCoverageRunConfigurationExtension" runner="coverage.py" />
      <method v="2" />
    </configuration>
    <configuration default="true" type="docs" factoryName="Docutils task">
      <module name="GridCalEngine" />
      <option name="INTERPRETER_OPTIONS" value="" />
      <option name="PARENT_ENVS" value="true" />
      <option name="SDK_HOME" value="" />
      <option name="WORKING_DIRECTORY" value="" />
      <option name="IS_MODULE_SDK" value="false" />
      <option name="ADD_CONTENT_ROOTS" value="true" />
      <option name="ADD_SOURCE_ROOTS" value="true" />
      <EXTENSION ID="PythonCoverageRunConfigurationExtension" runner="coverage.py" />
      <option name="docutils_input_file" value="" />
      <option name="docutils_output_file" value="" />
      <option name="docutils_params" value="" />
      <option name="docutils_task" value="" />
      <option name="docutils_open_in_browser" value="false" />
      <method v="2" />
    </configuration>
    <configuration default="true" type="docs" factoryName="Docutils task">
      <module name="GridCalEngine" />
      <option name="ENV_FILES" value="" />
      <option name="INTERPRETER_OPTIONS" value="" />
      <option name="PARENT_ENVS" value="true" />
      <option name="SDK_HOME" value="" />
      <option name="WORKING_DIRECTORY" value="" />
      <option name="IS_MODULE_SDK" value="false" />
      <option name="ADD_CONTENT_ROOTS" value="true" />
      <option name="ADD_SOURCE_ROOTS" value="true" />
      <EXTENSION ID="PythonCoverageRunConfigurationExtension" runner="coverage.py" />
      <option name="docutils_input_file" value="" />
      <option name="docutils_output_file" value="" />
      <option name="docutils_params" value="" />
      <option name="docutils_task" value="" />
      <option name="docutils_open_in_browser" value="false" />
      <method v="2" />
    </configuration>
    <configuration default="true" type="docs" factoryName="Sphinx task">
      <module name="GridCalEngine" />
      <option name="INTERPRETER_OPTIONS" value="" />
      <option name="PARENT_ENVS" value="true" />
      <option name="SDK_HOME" value="" />
      <option name="WORKING_DIRECTORY" value="" />
      <option name="IS_MODULE_SDK" value="false" />
      <option name="ADD_CONTENT_ROOTS" value="true" />
      <option name="ADD_SOURCE_ROOTS" value="true" />
      <EXTENSION ID="PythonCoverageRunConfigurationExtension" runner="coverage.py" />
      <option name="docutils_input_file" value="" />
      <option name="docutils_output_file" value="" />
      <option name="docutils_params" value="" />
      <option name="docutils_task" value="" />
      <option name="docutils_open_in_browser" value="false" />
      <method v="2" />
    </configuration>
    <configuration default="true" type="docs" factoryName="Sphinx task">
      <module name="GridCalEngine" />
      <option name="ENV_FILES" value="" />
      <option name="INTERPRETER_OPTIONS" value="" />
      <option name="PARENT_ENVS" value="true" />
      <option name="SDK_HOME" value="" />
      <option name="WORKING_DIRECTORY" value="" />
      <option name="IS_MODULE_SDK" value="false" />
      <option name="ADD_CONTENT_ROOTS" value="true" />
      <option name="ADD_SOURCE_ROOTS" value="true" />
      <EXTENSION ID="PythonCoverageRunConfigurationExtension" runner="coverage.py" />
      <option name="docutils_input_file" value="" />
      <option name="docutils_output_file" value="" />
      <option name="docutils_params" value="" />
      <option name="docutils_task" value="" />
      <option name="docutils_open_in_browser" value="false" />
      <method v="2" />
    </configuration>
    <configuration default="true" type="tests" factoryName="Doctests">
      <module name="GridCalEngine" />
      <option name="INTERPRETER_OPTIONS" value="" />
      <option name="PARENT_ENVS" value="true" />
      <option name="SDK_HOME" value="" />
      <option name="WORKING_DIRECTORY" value="" />
      <option name="IS_MODULE_SDK" value="false" />
      <option name="ADD_CONTENT_ROOTS" value="true" />
      <option name="ADD_SOURCE_ROOTS" value="true" />
      <EXTENSION ID="PythonCoverageRunConfigurationExtension" runner="coverage.py" />
      <option name="SCRIPT_NAME" value="" />
      <option name="CLASS_NAME" value="" />
      <option name="METHOD_NAME" value="" />
      <option name="FOLDER_NAME" value="" />
      <option name="TEST_TYPE" value="TEST_SCRIPT" />
      <option name="PATTERN" value="" />
      <option name="USE_PATTERN" value="false" />
      <method v="2" />
    </configuration>
    <configuration default="true" type="tests" factoryName="Doctests">
      <module name="GridCalEngine" />
      <option name="ENV_FILES" value="" />
      <option name="INTERPRETER_OPTIONS" value="" />
      <option name="PARENT_ENVS" value="true" />
      <option name="SDK_HOME" value="" />
      <option name="WORKING_DIRECTORY" value="" />
      <option name="IS_MODULE_SDK" value="false" />
      <option name="ADD_CONTENT_ROOTS" value="true" />
      <option name="ADD_SOURCE_ROOTS" value="true" />
      <EXTENSION ID="PythonCoverageRunConfigurationExtension" runner="coverage.py" />
      <option name="SCRIPT_NAME" value="" />
      <option name="CLASS_NAME" value="" />
      <option name="METHOD_NAME" value="" />
      <option name="FOLDER_NAME" value="" />
      <option name="TEST_TYPE" value="TEST_SCRIPT" />
      <option name="PATTERN" value="" />
      <option name="USE_PATTERN" value="false" />
      <method v="2" />
    </configuration>
    <configuration default="true" type="tests" factoryName="Nosetests">
      <module name="GridCalEngine" />
      <option name="INTERPRETER_OPTIONS" value="" />
      <option name="PARENT_ENVS" value="true" />
      <option name="SDK_HOME" value="" />
      <option name="WORKING_DIRECTORY" value="" />
      <option name="IS_MODULE_SDK" value="false" />
      <option name="ADD_CONTENT_ROOTS" value="true" />
      <option name="ADD_SOURCE_ROOTS" value="true" />
      <EXTENSION ID="PythonCoverageRunConfigurationExtension" runner="coverage.py" />
      <option name="_new_regexPattern" value="&quot;&quot;" />
      <option name="_new_additionalArguments" value="&quot;&quot;" />
      <option name="_new_target" value="&quot;&quot;" />
      <option name="_new_targetType" value="&quot;PATH&quot;" />
      <method v="2" />
    </configuration>
    <configuration default="true" type="tests" factoryName="Nosetests">
      <module name="GridCalEngine" />
      <option name="ENV_FILES" value="" />
      <option name="INTERPRETER_OPTIONS" value="" />
      <option name="PARENT_ENVS" value="true" />
      <option name="SDK_HOME" value="" />
      <option name="WORKING_DIRECTORY" value="" />
      <option name="IS_MODULE_SDK" value="false" />
      <option name="ADD_CONTENT_ROOTS" value="true" />
      <option name="ADD_SOURCE_ROOTS" value="true" />
      <EXTENSION ID="PythonCoverageRunConfigurationExtension" runner="coverage.py" />
      <option name="_new_regexPattern" value="&quot;&quot;" />
      <option name="_new_additionalArguments" value="&quot;&quot;" />
      <option name="_new_target" value="&quot;&quot;" />
      <option name="_new_targetType" value="&quot;PATH&quot;" />
      <method v="2" />
    </configuration>
    <configuration default="true" type="tests" factoryName="py.test">
      <module name="GridCalEngine" />
      <option name="INTERPRETER_OPTIONS" value="" />
      <option name="PARENT_ENVS" value="true" />
      <option name="SDK_HOME" value="" />
      <option name="WORKING_DIRECTORY" value="" />
      <option name="IS_MODULE_SDK" value="false" />
      <option name="ADD_CONTENT_ROOTS" value="true" />
      <option name="ADD_SOURCE_ROOTS" value="true" />
      <EXTENSION ID="PythonCoverageRunConfigurationExtension" runner="coverage.py" />
      <option name="_new_keywords" value="&quot;&quot;" />
      <option name="_new_parameters" value="&quot;&quot;" />
      <option name="_new_additionalArguments" value="&quot;&quot;" />
      <option name="_new_target" value="&quot;&quot;" />
      <option name="_new_targetType" value="&quot;PATH&quot;" />
      <method v="2" />
    </configuration>
    <configuration default="true" type="tests" factoryName="py.test">
      <module name="GridCalEngine" />
      <option name="ENV_FILES" value="" />
      <option name="INTERPRETER_OPTIONS" value="" />
      <option name="PARENT_ENVS" value="true" />
      <option name="SDK_HOME" value="" />
      <option name="WORKING_DIRECTORY" value="" />
      <option name="IS_MODULE_SDK" value="false" />
      <option name="ADD_CONTENT_ROOTS" value="true" />
      <option name="ADD_SOURCE_ROOTS" value="true" />
      <EXTENSION ID="PythonCoverageRunConfigurationExtension" runner="coverage.py" />
      <option name="_new_keywords" value="&quot;&quot;" />
      <option name="_new_parameters" value="&quot;&quot;" />
      <option name="_new_additionalArguments" value="&quot;&quot;" />
      <option name="_new_target" value="&quot;&quot;" />
      <option name="_new_targetType" value="&quot;PATH&quot;" />
      <method v="2" />
    </configuration>
    <configuration name="ExecuteGridCal" type="PythonConfigurationType" factoryName="Python" temporary="true" nameIsGenerated="true">
      <module name="GridCal" />
      <option name="INTERPRETER_OPTIONS" value="" />
      <option name="PARENT_ENVS" value="true" />
      <envs>
        <env name="PYTHONUNBUFFERED" value="1" />
      </envs>
      <option name="SDK_HOME" value="" />
      <option name="WORKING_DIRECTORY" value="$PROJECT_DIR$/src/GridCal" />
      <option name="IS_MODULE_SDK" value="true" />
      <option name="ADD_CONTENT_ROOTS" value="true" />
      <option name="ADD_SOURCE_ROOTS" value="true" />
      <EXTENSION ID="PythonCoverageRunConfigurationExtension" runner="coverage.py" />
      <option name="SCRIPT_NAME" value="$PROJECT_DIR$/src/GridCal/ExecuteGridCal.py" />
      <option name="PARAMETERS" value="" />
      <option name="SHOW_COMMAND_LINE" value="false" />
      <option name="EMULATE_TERMINAL" value="false" />
      <option name="MODULE_MODE" value="false" />
      <option name="REDIRECT_INPUT" value="false" />
      <option name="INPUT_FILE" value="" />
      <method v="2" />
    </configuration>
    <configuration default="true" type="PythonConfigurationType" factoryName="Python">
      <module name="GridCalEngine" />
      <option name="INTERPRETER_OPTIONS" value="" />
      <option name="PARENT_ENVS" value="true" />
      <envs>
        <env name="PYTHONUNBUFFERED" value="1" />
      </envs>
      <option name="SDK_HOME" value="" />
      <option name="WORKING_DIRECTORY" value="" />
      <option name="IS_MODULE_SDK" value="false" />
      <option name="ADD_CONTENT_ROOTS" value="true" />
      <option name="ADD_SOURCE_ROOTS" value="true" />
      <EXTENSION ID="PythonCoverageRunConfigurationExtension" runner="coverage.py" />
      <option name="SCRIPT_NAME" value="" />
      <option name="PARAMETERS" value="" />
      <option name="SHOW_COMMAND_LINE" value="false" />
      <option name="EMULATE_TERMINAL" value="false" />
      <option name="MODULE_MODE" value="false" />
      <option name="REDIRECT_INPUT" value="false" />
      <option name="INPUT_FILE" value="" />
      <method v="2" />
    </configuration>
    <configuration name="admittance_matrices" type="PythonConfigurationType" factoryName="Python" nameIsGenerated="true">
      <module name="GridCal" />
      <option name="INTERPRETER_OPTIONS" value="" />
      <option name="PARENT_ENVS" value="true" />
      <envs>
        <env name="PYTHONUNBUFFERED" value="1" />
      </envs>
      <option name="SDK_HOME" value="" />
      <option name="WORKING_DIRECTORY" value="$PROJECT_DIR$/src/GridCalEngine/Topology" />
      <option name="IS_MODULE_SDK" value="false" />
      <option name="ADD_CONTENT_ROOTS" value="true" />
      <option name="ADD_SOURCE_ROOTS" value="true" />
      <EXTENSION ID="PythonCoverageRunConfigurationExtension" runner="coverage.py" />
      <option name="SCRIPT_NAME" value="$PROJECT_DIR$/src/GridCalEngine/Topology/admittance_matrices.py" />
      <option name="PARAMETERS" value="" />
      <option name="SHOW_COMMAND_LINE" value="false" />
      <option name="EMULATE_TERMINAL" value="false" />
      <option name="MODULE_MODE" value="false" />
      <option name="REDIRECT_INPUT" value="false" />
      <option name="INPUT_FILE" value="" />
      <method v="2" />
    </configuration>
    <configuration name="paper_checks" type="PythonConfigurationType" factoryName="Python" nameIsGenerated="true">
      <module name="GridCal" />
      <option name="INTERPRETER_OPTIONS" value="" />
      <option name="PARENT_ENVS" value="true" />
      <envs>
        <env name="PYTHONUNBUFFERED" value="1" />
      </envs>
      <option name="SDK_HOME" value="" />
      <option name="WORKING_DIRECTORY" value="$PROJECT_DIR$/src/trunk/acdc_pf" />
      <option name="IS_MODULE_SDK" value="false" />
      <option name="ADD_CONTENT_ROOTS" value="true" />
      <option name="ADD_SOURCE_ROOTS" value="true" />
      <EXTENSION ID="PythonCoverageRunConfigurationExtension" runner="coverage.py" />
      <option name="SCRIPT_NAME" value="$PROJECT_DIR$/src/trunk/acdc_pf/paper_checks.py" />
      <option name="PARAMETERS" value="" />
      <option name="SHOW_COMMAND_LINE" value="false" />
      <option name="EMULATE_TERMINAL" value="false" />
      <option name="MODULE_MODE" value="false" />
      <option name="REDIRECT_INPUT" value="false" />
      <option name="INPUT_FILE" value="" />
      <method v="2" />
    </configuration>
    <configuration name="test_admittance_matrix" type="PythonConfigurationType" factoryName="Python" nameIsGenerated="true">
      <module name="GridCal" />
      <option name="INTERPRETER_OPTIONS" value="" />
      <option name="PARENT_ENVS" value="true" />
      <envs>
        <env name="PYTHONUNBUFFERED" value="1" />
      </envs>
      <option name="SDK_HOME" value="" />
      <option name="WORKING_DIRECTORY" value="$PROJECT_DIR$/src/tests" />
      <option name="IS_MODULE_SDK" value="false" />
      <option name="ADD_CONTENT_ROOTS" value="true" />
      <option name="ADD_SOURCE_ROOTS" value="true" />
      <EXTENSION ID="PythonCoverageRunConfigurationExtension" runner="coverage.py" />
      <option name="SCRIPT_NAME" value="$PROJECT_DIR$/src/tests/test_admittance_matrix.py" />
      <option name="PARAMETERS" value="" />
      <option name="SHOW_COMMAND_LINE" value="false" />
      <option name="EMULATE_TERMINAL" value="false" />
      <option name="MODULE_MODE" value="false" />
      <option name="REDIRECT_INPUT" value="false" />
      <option name="INPUT_FILE" value="" />
      <method v="2" />
    </configuration>
    <configuration name="test_clustering" type="PythonConfigurationType" factoryName="Python" nameIsGenerated="true">
      <module name="GridCal" />
      <option name="INTERPRETER_OPTIONS" value="" />
      <option name="PARENT_ENVS" value="true" />
      <envs>
        <env name="PYTHONUNBUFFERED" value="1" />
      </envs>
      <option name="SDK_HOME" value="" />
      <option name="WORKING_DIRECTORY" value="$PROJECT_DIR$/src/tests" />
      <option name="IS_MODULE_SDK" value="false" />
      <option name="ADD_CONTENT_ROOTS" value="true" />
      <option name="ADD_SOURCE_ROOTS" value="true" />
      <EXTENSION ID="PythonCoverageRunConfigurationExtension" runner="coverage.py" />
      <option name="SCRIPT_NAME" value="$PROJECT_DIR$/src/tests/test_clustering.py" />
      <option name="PARAMETERS" value="" />
      <option name="SHOW_COMMAND_LINE" value="false" />
      <option name="EMULATE_TERMINAL" value="false" />
      <option name="MODULE_MODE" value="false" />
      <option name="REDIRECT_INPUT" value="false" />
      <option name="INPUT_FILE" value="" />
      <method v="2" />
    </configuration>
    <configuration name="test_gslv_conversion" type="PythonConfigurationType" factoryName="Python">
      <module name="GridCal" />
      <option name="INTERPRETER_OPTIONS" value="" />
      <option name="PARENT_ENVS" value="true" />
      <envs>
        <env name="PYTHONUNBUFFERED" value="1" />
      </envs>
      <option name="SDK_HOME" value="" />
      <option name="WORKING_DIRECTORY" value="$PROJECT_DIR$/src/tests" />
      <option name="IS_MODULE_SDK" value="false" />
      <option name="ADD_CONTENT_ROOTS" value="true" />
      <option name="ADD_SOURCE_ROOTS" value="true" />
      <EXTENSION ID="PythonCoverageRunConfigurationExtension" runner="coverage.py" />
      <option name="SCRIPT_NAME" value="$PROJECT_DIR$/src/tests/test_gslv_conversion.py" />
      <option name="PARAMETERS" value="" />
      <option name="SHOW_COMMAND_LINE" value="false" />
      <option name="EMULATE_TERMINAL" value="false" />
      <option name="MODULE_MODE" value="false" />
      <option name="REDIRECT_INPUT" value="false" />
      <option name="INPUT_FILE" value="" />
      <method v="2" />
    </configuration>
    <configuration name="test_gslv_conversion" type="PythonConfigurationType" factoryName="Python">
      <module name="GridCal" />
      <option name="ENV_FILES" value="" />
      <option name="INTERPRETER_OPTIONS" value="" />
      <option name="PARENT_ENVS" value="true" />
      <envs>
        <env name="PYTHONUNBUFFERED" value="1" />
      </envs>
      <option name="SDK_HOME" value="" />
      <option name="SDK_NAME" value="Python 3.11 (GridCal)" />
      <option name="WORKING_DIRECTORY" value="$PROJECT_DIR$/src/tests" />
      <option name="IS_MODULE_SDK" value="false" />
      <option name="ADD_CONTENT_ROOTS" value="true" />
      <option name="ADD_SOURCE_ROOTS" value="true" />
      <EXTENSION ID="PythonCoverageRunConfigurationExtension" runner="coverage.py" />
      <option name="SCRIPT_NAME" value="$PROJECT_DIR$/src/tests/test_gslv_conversion.py" />
      <option name="PARAMETERS" value="" />
      <option name="SHOW_COMMAND_LINE" value="false" />
      <option name="EMULATE_TERMINAL" value="false" />
      <option name="MODULE_MODE" value="false" />
      <option name="REDIRECT_INPUT" value="false" />
      <option name="INPUT_FILE" value="" />
      <method v="2" />
    </configuration>
    <configuration name="test_power_flow" type="PythonConfigurationType" factoryName="Python">
      <module name="GridCal" />
      <option name="INTERPRETER_OPTIONS" value="" />
      <option name="PARENT_ENVS" value="true" />
      <envs>
        <env name="PYTHONUNBUFFERED" value="1" />
      </envs>
      <option name="SDK_HOME" value="" />
      <option name="WORKING_DIRECTORY" value="$PROJECT_DIR$/src/tests" />
      <option name="IS_MODULE_SDK" value="false" />
      <option name="ADD_CONTENT_ROOTS" value="true" />
      <option name="ADD_SOURCE_ROOTS" value="true" />
      <EXTENSION ID="PythonCoverageRunConfigurationExtension" runner="coverage.py" />
      <option name="SCRIPT_NAME" value="$PROJECT_DIR$/src/tests/test_power_flow.py" />
      <option name="PARAMETERS" value="" />
      <option name="SHOW_COMMAND_LINE" value="false" />
      <option name="EMULATE_TERMINAL" value="false" />
      <option name="MODULE_MODE" value="false" />
      <option name="REDIRECT_INPUT" value="false" />
      <option name="INPUT_FILE" value="" />
      <method v="2" />
    </configuration>
    <configuration name="test_power_flow" type="PythonConfigurationType" factoryName="Python">
      <module name="GridCal" />
      <option name="ENV_FILES" value="" />
      <option name="INTERPRETER_OPTIONS" value="" />
      <option name="PARENT_ENVS" value="true" />
      <envs>
        <env name="PYTHONUNBUFFERED" value="1" />
      </envs>
      <option name="SDK_HOME" value="" />
      <option name="SDK_NAME" value="Python 3.11 (GridCal)" />
      <option name="WORKING_DIRECTORY" value="$PROJECT_DIR$/src/tests" />
      <option name="IS_MODULE_SDK" value="false" />
      <option name="ADD_CONTENT_ROOTS" value="true" />
      <option name="ADD_SOURCE_ROOTS" value="true" />
      <EXTENSION ID="PythonCoverageRunConfigurationExtension" runner="coverage.py" />
      <option name="SCRIPT_NAME" value="$PROJECT_DIR$/src/tests/test_power_flow.py" />
      <option name="PARAMETERS" value="" />
      <option name="SHOW_COMMAND_LINE" value="false" />
      <option name="EMULATE_TERMINAL" value="false" />
      <option name="MODULE_MODE" value="false" />
      <option name="REDIRECT_INPUT" value="false" />
      <option name="INPUT_FILE" value="" />
      <method v="2" />
    </configuration>
    <configuration name="test_raw_cgmes_cross_roundtrip" type="PythonConfigurationType" factoryName="Python" nameIsGenerated="true">
      <module name="GridCal" />
      <option name="INTERPRETER_OPTIONS" value="" />
      <option name="PARENT_ENVS" value="true" />
      <envs>
        <env name="PYTHONUNBUFFERED" value="1" />
      </envs>
      <option name="SDK_HOME" value="" />
      <option name="WORKING_DIRECTORY" value="$PROJECT_DIR$/src/tests" />
      <option name="IS_MODULE_SDK" value="false" />
      <option name="ADD_CONTENT_ROOTS" value="true" />
      <option name="ADD_SOURCE_ROOTS" value="true" />
      <EXTENSION ID="PythonCoverageRunConfigurationExtension" runner="coverage.py" />
      <option name="SCRIPT_NAME" value="$PROJECT_DIR$/src/tests/test_raw_cgmes_cross_roundtrip.py" />
      <option name="PARAMETERS" value="" />
      <option name="SHOW_COMMAND_LINE" value="false" />
      <option name="EMULATE_TERMINAL" value="false" />
      <option name="MODULE_MODE" value="false" />
      <option name="REDIRECT_INPUT" value="false" />
      <option name="INPUT_FILE" value="" />
      <method v="2" />
    </configuration>
    <configuration name="test_raw_cgmes_cross_roundtrip" type="PythonConfigurationType" factoryName="Python" nameIsGenerated="true">
      <module name="GridCal" />
      <option name="ENV_FILES" value="" />
      <option name="INTERPRETER_OPTIONS" value="" />
      <option name="PARENT_ENVS" value="true" />
      <envs>
        <env name="PYTHONUNBUFFERED" value="1" />
      </envs>
      <option name="SDK_HOME" value="" />
      <option name="SDK_NAME" value="Python 3.11 (GridCal)" />
      <option name="WORKING_DIRECTORY" value="$PROJECT_DIR$/src/tests" />
      <option name="IS_MODULE_SDK" value="false" />
      <option name="ADD_CONTENT_ROOTS" value="true" />
      <option name="ADD_SOURCE_ROOTS" value="true" />
      <EXTENSION ID="PythonCoverageRunConfigurationExtension" runner="coverage.py" />
      <option name="SCRIPT_NAME" value="$PROJECT_DIR$/src/tests/test_raw_cgmes_cross_roundtrip.py" />
      <option name="PARAMETERS" value="" />
      <option name="SHOW_COMMAND_LINE" value="false" />
      <option name="EMULATE_TERMINAL" value="false" />
      <option name="MODULE_MODE" value="false" />
      <option name="REDIRECT_INPUT" value="false" />
      <option name="INPUT_FILE" value="" />
      <method v="2" />
    </configuration>
    <configuration name="update_gui_file (1)" type="PythonConfigurationType" factoryName="Python" temporary="true" nameIsGenerated="true">
      <module name="GridCal" />
      <option name="INTERPRETER_OPTIONS" value="" />
      <option name="PARENT_ENVS" value="true" />
      <envs>
        <env name="PYTHONUNBUFFERED" value="1" />
      </envs>
      <option name="SDK_HOME" value="" />
      <option name="WORKING_DIRECTORY" value="$PROJECT_DIR$/src/GridCal/Gui/GridReduce" />
      <option name="IS_MODULE_SDK" value="true" />
      <option name="ADD_CONTENT_ROOTS" value="true" />
      <option name="ADD_SOURCE_ROOTS" value="true" />
      <EXTENSION ID="PythonCoverageRunConfigurationExtension" runner="coverage.py" />
      <option name="SCRIPT_NAME" value="$PROJECT_DIR$/src/GridCal/Gui/GridReduce/update_gui_file.py" />
      <option name="PARAMETERS" value="" />
      <option name="SHOW_COMMAND_LINE" value="false" />
      <option name="EMULATE_TERMINAL" value="false" />
      <option name="MODULE_MODE" value="false" />
      <option name="REDIRECT_INPUT" value="false" />
      <option name="INPUT_FILE" value="" />
      <method v="2" />
    </configuration>
    <configuration name="update_gui_file" type="PythonConfigurationType" factoryName="Python" temporary="true" nameIsGenerated="true">
      <module name="GridCal" />
      <option name="INTERPRETER_OPTIONS" value="" />
      <option name="PARENT_ENVS" value="true" />
      <envs>
        <env name="PYTHONUNBUFFERED" value="1" />
      </envs>
      <option name="SDK_HOME" value="" />
      <option name="WORKING_DIRECTORY" value="$PROJECT_DIR$/src/GridCal/Gui/Main" />
      <option name="IS_MODULE_SDK" value="true" />
      <option name="ADD_CONTENT_ROOTS" value="true" />
      <option name="ADD_SOURCE_ROOTS" value="true" />
      <EXTENSION ID="PythonCoverageRunConfigurationExtension" runner="coverage.py" />
      <option name="SCRIPT_NAME" value="$PROJECT_DIR$/src/GridCal/Gui/Main/update_gui_file.py" />
      <option name="PARAMETERS" value="" />
      <option name="SHOW_COMMAND_LINE" value="false" />
      <option name="EMULATE_TERMINAL" value="false" />
      <option name="MODULE_MODE" value="false" />
      <option name="REDIRECT_INPUT" value="false" />
      <option name="INPUT_FILE" value="" />
      <method v="2" />
    </configuration>
    <configuration default="true" type="Tox" factoryName="Tox">
      <module name="GridCalEngine" />
      <option name="INTERPRETER_OPTIONS" value="" />
      <option name="PARENT_ENVS" value="true" />
      <option name="SDK_HOME" value="" />
      <option name="WORKING_DIRECTORY" value="" />
      <option name="IS_MODULE_SDK" value="false" />
      <option name="ADD_CONTENT_ROOTS" value="true" />
      <option name="ADD_SOURCE_ROOTS" value="true" />
      <EXTENSION ID="PythonCoverageRunConfigurationExtension" runner="coverage.py" />
      <method v="2" />
    </configuration>
    <configuration default="true" type="docs" factoryName="Docutils task">
      <module name="GridCalEngine" />
      <option name="INTERPRETER_OPTIONS" value="" />
      <option name="PARENT_ENVS" value="true" />
      <option name="SDK_HOME" value="" />
      <option name="WORKING_DIRECTORY" value="" />
      <option name="IS_MODULE_SDK" value="false" />
      <option name="ADD_CONTENT_ROOTS" value="true" />
      <option name="ADD_SOURCE_ROOTS" value="true" />
      <EXTENSION ID="PythonCoverageRunConfigurationExtension" runner="coverage.py" />
      <option name="docutils_input_file" value="" />
      <option name="docutils_output_file" value="" />
      <option name="docutils_params" value="" />
      <option name="docutils_task" value="" />
      <option name="docutils_open_in_browser" value="false" />
      <method v="2" />
    </configuration>
    <configuration default="true" type="docs" factoryName="Sphinx task">
      <module name="GridCalEngine" />
      <option name="INTERPRETER_OPTIONS" value="" />
      <option name="PARENT_ENVS" value="true" />
      <option name="SDK_HOME" value="" />
      <option name="WORKING_DIRECTORY" value="" />
      <option name="IS_MODULE_SDK" value="false" />
      <option name="ADD_CONTENT_ROOTS" value="true" />
      <option name="ADD_SOURCE_ROOTS" value="true" />
      <EXTENSION ID="PythonCoverageRunConfigurationExtension" runner="coverage.py" />
      <option name="docutils_input_file" value="" />
      <option name="docutils_output_file" value="" />
      <option name="docutils_params" value="" />
      <option name="docutils_task" value="" />
      <option name="docutils_open_in_browser" value="false" />
      <method v="2" />
    </configuration>
    <configuration default="true" type="tests" factoryName="Doctests">
      <module name="GridCalEngine" />
      <option name="INTERPRETER_OPTIONS" value="" />
      <option name="PARENT_ENVS" value="true" />
      <option name="SDK_HOME" value="" />
      <option name="WORKING_DIRECTORY" value="" />
      <option name="IS_MODULE_SDK" value="false" />
      <option name="ADD_CONTENT_ROOTS" value="true" />
      <option name="ADD_SOURCE_ROOTS" value="true" />
      <EXTENSION ID="PythonCoverageRunConfigurationExtension" runner="coverage.py" />
      <option name="SCRIPT_NAME" value="" />
      <option name="CLASS_NAME" value="" />
      <option name="METHOD_NAME" value="" />
      <option name="FOLDER_NAME" value="" />
      <option name="TEST_TYPE" value="TEST_SCRIPT" />
      <option name="PATTERN" value="" />
      <option name="USE_PATTERN" value="false" />
      <method v="2" />
    </configuration>
    <configuration default="true" type="tests" factoryName="Nosetests">
      <module name="GridCalEngine" />
      <option name="INTERPRETER_OPTIONS" value="" />
      <option name="PARENT_ENVS" value="true" />
      <option name="SDK_HOME" value="" />
      <option name="WORKING_DIRECTORY" value="" />
      <option name="IS_MODULE_SDK" value="false" />
      <option name="ADD_CONTENT_ROOTS" value="true" />
      <option name="ADD_SOURCE_ROOTS" value="true" />
      <EXTENSION ID="PythonCoverageRunConfigurationExtension" runner="coverage.py" />
      <option name="_new_regexPattern" value="&quot;&quot;" />
      <option name="_new_additionalArguments" value="&quot;&quot;" />
      <option name="_new_target" value="&quot;&quot;" />
      <option name="_new_targetType" value="&quot;PATH&quot;" />
      <method v="2" />
    </configuration>
    <configuration default="true" type="tests" factoryName="py.test">
      <module name="GridCalEngine" />
      <option name="INTERPRETER_OPTIONS" value="" />
      <option name="PARENT_ENVS" value="true" />
      <option name="SDK_HOME" value="" />
      <option name="WORKING_DIRECTORY" value="" />
      <option name="IS_MODULE_SDK" value="false" />
      <option name="ADD_CONTENT_ROOTS" value="true" />
      <option name="ADD_SOURCE_ROOTS" value="true" />
      <EXTENSION ID="PythonCoverageRunConfigurationExtension" runner="coverage.py" />
      <option name="_new_keywords" value="&quot;&quot;" />
      <option name="_new_parameters" value="&quot;&quot;" />
      <option name="_new_additionalArguments" value="&quot;&quot;" />
      <option name="_new_target" value="&quot;&quot;" />
      <option name="_new_targetType" value="&quot;PATH&quot;" />
      <method v="2" />
    </configuration>
    <configuration name="pytest in test_3_phase_pf.py" type="tests" factoryName="py.test" temporary="true" nameIsGenerated="true">
      <module name="GridCal" />
      <option name="INTERPRETER_OPTIONS" value="" />
      <option name="PARENT_ENVS" value="true" />
      <option name="SDK_HOME" value="" />
      <option name="WORKING_DIRECTORY" value="$PROJECT_DIR$/src/tests" />
      <option name="IS_MODULE_SDK" value="true" />
      <option name="ADD_CONTENT_ROOTS" value="true" />
      <option name="ADD_SOURCE_ROOTS" value="true" />
      <EXTENSION ID="PythonCoverageRunConfigurationExtension" runner="coverage.py" />
      <option name="_new_keywords" value="&quot;&quot;" />
      <option name="_new_parameters" value="&quot;&quot;" />
      <option name="_new_additionalArguments" value="&quot;&quot;" />
      <option name="_new_target" value="&quot;$PROJECT_DIR$/src/tests/test_3_phase_pf.py&quot;" />
      <option name="_new_targetType" value="&quot;PATH&quot;" />
      <method v="2" />
    </configuration>
    <configuration name="pytest in tests" type="tests" factoryName="py.test" temporary="true" nameIsGenerated="true">
      <module name="GridCal" />
      <option name="INTERPRETER_OPTIONS" value="" />
      <option name="PARENT_ENVS" value="true" />
      <option name="SDK_HOME" value="" />
      <option name="WORKING_DIRECTORY" value="$PROJECT_DIR$/src/tests" />
      <option name="IS_MODULE_SDK" value="true" />
      <option name="ADD_CONTENT_ROOTS" value="true" />
      <option name="ADD_SOURCE_ROOTS" value="true" />
      <EXTENSION ID="PythonCoverageRunConfigurationExtension" runner="coverage.py" />
      <option name="_new_keywords" value="&quot;&quot;" />
      <option name="_new_parameters" value="&quot;&quot;" />
      <option name="_new_additionalArguments" value="&quot;&quot;" />
      <option name="_new_target" value="&quot;$PROJECT_DIR$/src/tests&quot;" />
      <option name="_new_targetType" value="&quot;PATH&quot;" />
      <method v="2" />
    </configuration>
    <list>
      <item itemvalue="Python.admittance_matrices" />
      <item itemvalue="Python.paper_checks" />
      <item itemvalue="Python.test_admittance_matrix" />
      <item itemvalue="Python.test_clustering" />
      <item itemvalue="Python.test_gslv_conversion" />
      <item itemvalue="Python.test_power_flow" />
      <item itemvalue="Python.test_raw_cgmes_cross_roundtrip" />
      <item itemvalue="Python.update_gui_file" />
      <item itemvalue="Python.update_gui_file (1)" />
      <item itemvalue="Python.ExecuteGridCal" />
      <item itemvalue="Python tests.pytest in test_3_phase_pf.py" />
      <item itemvalue="Python tests.pytest in tests" />
    </list>
    <recent_temporary>
      <list>
        <item itemvalue="Python.ExecuteGridCal" />
        <item itemvalue="Python.update_gui_file (1)" />
        <item itemvalue="Python.update_gui_file" />
        <item itemvalue="Python tests.pytest in tests" />
        <item itemvalue="Python tests.pytest in test_3_phase_pf.py" />
      </list>
    </recent_temporary>
  </component>
  <component name="SharedIndexes">
    <attachedChunks>
      <set>
        <option value="bundled-python-sdk-a5bc9544c897-aa17d162503b-com.jetbrains.pycharm.community.sharedIndexes.bundled-PC-243.23654.177" />
      </set>
    </attachedChunks>
  </component>
  <component name="SpellCheckerSettings" RuntimeDictionaries="0" Folders="0" CustomDictionaries="0" DefaultDictionary="project-level" UseSingleDictionary="true" transferred="true" />
  <component name="SvnConfiguration">
    <configuration />
  </component>
  <component name="TaskManager">
    <task active="true" id="Default" summary="Default task">
      <changelist id="aa3ee678-6e91-470f-91a9-09e9d8a4756d" name="Changes" comment="removed ntcFeseabilityCheck" />
      <created>1588271249557</created>
      <option name="number" value="Default" />
      <option name="presentableId" value="Default" />
      <updated>1588271249557</updated>
      <workItem from="1589895359918" duration="10268000" />
      <workItem from="1590919263139" duration="10750000" />
      <workItem from="1590956221061" duration="676000" />
      <workItem from="1590991743018" duration="2827000" />
      <workItem from="1591084389337" duration="1954000" />
      <workItem from="1591092354918" duration="610000" />
      <workItem from="1591100606353" duration="759000" />
      <workItem from="1591131187264" duration="602000" />
      <workItem from="1591211393262" duration="599000" />
      <workItem from="1591256240018" duration="1211000" />
      <workItem from="1591339457754" duration="2599000" />
      <workItem from="1591372413209" duration="2974000" />
      <workItem from="1591377231735" duration="911000" />
      <workItem from="1591537119291" duration="634000" />
      <workItem from="1591543512193" duration="6696000" />
      <workItem from="1591551342530" duration="6097000" />
      <workItem from="1591627505450" duration="622000" />
      <workItem from="1591688251964" duration="6313000" />
      <workItem from="1591943317762" duration="432000" />
      <workItem from="1591948290180" duration="509000" />
      <workItem from="1591971567239" duration="965000" />
      <workItem from="1591974309641" duration="10220000" />
      <workItem from="1591990100150" duration="629000" />
      <workItem from="1592049190496" duration="4165000" />
      <workItem from="1592207315038" duration="761000" />
      <workItem from="1592220268190" duration="1210000" />
      <workItem from="1592233629381" duration="7188000" />
      <workItem from="1592291151708" duration="788000" />
      <workItem from="1592465395968" duration="2826000" />
      <workItem from="1592472589637" duration="4719000" />
      <workItem from="1592481185829" duration="916000" />
      <workItem from="1592493759872" duration="599000" />
      <workItem from="1592554257861" duration="1752000" />
      <workItem from="1592574561211" duration="5579000" />
      <workItem from="1592807972382" duration="6818000" />
      <workItem from="1592855619028" duration="1047000" />
      <workItem from="1593068363123" duration="2620000" />
      <workItem from="1593103268096" duration="3456000" />
      <workItem from="1593108243655" duration="2871000" />
      <workItem from="1593162066973" duration="609000" />
      <workItem from="1593523103289" duration="9394000" />
      <workItem from="1593592757532" duration="2560000" />
      <workItem from="1593599650537" duration="3281000" />
      <workItem from="1593677096014" duration="1362000" />
      <workItem from="1593678517833" duration="2161000" />
      <workItem from="1594020984872" duration="1026000" />
      <workItem from="1594033907518" duration="1220000" />
      <workItem from="1594065919706" duration="1436000" />
      <workItem from="1594136029322" duration="5034000" />
      <workItem from="1594150820414" duration="2729000" />
      <workItem from="1594219085234" duration="2461000" />
      <workItem from="1594222476659" duration="4777000" />
      <workItem from="1594234051524" duration="3724000" />
      <workItem from="1594277120099" duration="3756000" />
      <workItem from="1594301693601" duration="92000" />
      <workItem from="1594315069860" duration="89000" />
      <workItem from="1594324716362" duration="2117000" />
      <workItem from="1594712939518" duration="632000" />
      <workItem from="1594795179489" duration="5806000" />
      <workItem from="1594837055944" duration="6504000" />
      <workItem from="1594880165041" duration="4355000" />
      <workItem from="1594909539241" duration="7898000" />
      <workItem from="1594978879930" duration="8903000" />
      <workItem from="1595071819521" duration="1210000" />
      <workItem from="1596094471931" duration="1140000" />
      <workItem from="1596189597826" duration="5778000" />
      <workItem from="1596276780990" duration="2262000" />
      <workItem from="1596446360592" duration="4211000" />
      <workItem from="1596458290546" duration="4240000" />
      <workItem from="1596484821930" duration="1220000" />
      <workItem from="1596532577619" duration="5496000" />
      <workItem from="1596618975004" duration="11320000" />
      <workItem from="1596700757288" duration="2889000" />
      <workItem from="1596717748973" duration="7993000" />
      <workItem from="1596790722004" duration="5512000" />
      <workItem from="1596877994135" duration="10344000" />
      <workItem from="1596902735557" duration="44000" />
      <workItem from="1597052379506" duration="8527000" />
      <workItem from="1597134944634" duration="3335000" />
      <workItem from="1597143183167" duration="8923000" />
      <workItem from="1597221715720" duration="10747000" />
      <workItem from="1597309141506" duration="4921000" />
      <workItem from="1597322550944" duration="5161000" />
      <workItem from="1597395686148" duration="7568000" />
      <workItem from="1597480664209" duration="14300000" />
      <workItem from="1597524032449" duration="565000" />
      <workItem from="1597565975707" duration="3876000" />
      <workItem from="1597588052179" duration="2535000" />
      <workItem from="1597644137547" duration="11693000" />
      <workItem from="1597666611719" duration="5227000" />
      <workItem from="1598082089212" duration="1977000" />
      <workItem from="1598511089528" duration="58000" />
      <workItem from="1598521093560" duration="654000" />
      <workItem from="1598538147345" duration="625000" />
      <workItem from="1598594202382" duration="971000" />
      <workItem from="1598604122600" duration="378000" />
      <workItem from="1598608136957" duration="612000" />
      <workItem from="1598691416875" duration="1305000" />
      <workItem from="1598707119631" duration="5000" />
      <workItem from="1598784312350" duration="7527000" />
      <workItem from="1599201955828" duration="141000" />
      <workItem from="1599321758810" duration="2445000" />
      <workItem from="1599379094019" duration="562000" />
      <workItem from="1599416301119" duration="2141000" />
      <workItem from="1599459000444" duration="603000" />
      <workItem from="1599507774015" duration="1609000" />
      <workItem from="1599509455319" duration="1213000" />
      <workItem from="1599547156150" duration="43000" />
      <workItem from="1599547890346" duration="8000" />
      <workItem from="1599580507755" duration="3406000" />
      <workItem from="1599634638510" duration="20000" />
      <workItem from="1599828541741" duration="1039000" />
      <workItem from="1599921347123" duration="3571000" />
      <workItem from="1599988129162" duration="20823000" />
      <workItem from="1600068056794" duration="5699000" />
      <workItem from="1600093036487" duration="9304000" />
      <workItem from="1600153881237" duration="18944000" />
      <workItem from="1600178592789" duration="6696000" />
      <workItem from="1600190477330" duration="897000" />
      <workItem from="1600196427070" duration="13001000" />
      <workItem from="1600273197879" duration="4026000" />
      <workItem from="1600331620660" duration="276000" />
      <workItem from="1600353710081" duration="2936000" />
      <workItem from="1600612256416" duration="8000" />
      <workItem from="1600704894594" duration="6902000" />
      <workItem from="1600940030653" duration="5072000" />
      <workItem from="1601029550023" duration="19000" />
      <workItem from="1601282632959" duration="4296000" />
      <workItem from="1601297741537" duration="2184000" />
      <workItem from="1601359890629" duration="1225000" />
      <workItem from="1601385223325" duration="759000" />
      <workItem from="1601396675294" duration="2387000" />
      <workItem from="1601445615791" duration="5727000" />
      <workItem from="1601459397359" duration="10357000" />
      <workItem from="1601488096243" duration="1737000" />
      <workItem from="1601533150367" duration="7101000" />
      <workItem from="1601718062452" duration="6765000" />
      <workItem from="1601740767155" duration="14219000" />
      <workItem from="1601757125284" duration="1826000" />
      <workItem from="1601799169898" duration="1630000" />
      <workItem from="1601824111313" duration="876000" />
      <workItem from="1601836128266" duration="10221000" />
      <workItem from="1601877514433" duration="9976000" />
      <workItem from="1602487437099" duration="16308000" />
      <workItem from="1602601892056" duration="11926000" />
      <workItem from="1602655893224" duration="2897000" />
      <workItem from="1602828829775" duration="805000" />
      <workItem from="1602854762843" duration="4933000" />
      <workItem from="1602926267901" duration="13667000" />
      <workItem from="1603019936798" duration="625000" />
      <workItem from="1603042178055" duration="6840000" />
      <workItem from="1603218678423" duration="3644000" />
      <workItem from="1603262417027" duration="5477000" />
      <workItem from="1603289113028" duration="9612000" />
      <workItem from="1603348011750" duration="4596000" />
      <workItem from="1603372713787" duration="4621000" />
      <workItem from="1603388444467" duration="733000" />
      <workItem from="1603394599748" duration="1508000" />
      <workItem from="1603398871500" duration="26000" />
      <workItem from="1603435070063" duration="1885000" />
      <workItem from="1603444844448" duration="1616000" />
      <workItem from="1603453637970" duration="660000" />
      <workItem from="1603464211600" duration="1675000" />
      <workItem from="1603530409284" duration="4004000" />
      <workItem from="1603641294362" duration="10316000" />
      <workItem from="1603725769993" duration="1494000" />
      <workItem from="1604072027876" duration="2712000" />
      <workItem from="1604153017906" duration="7669000" />
      <workItem from="1604221035446" duration="4238000" />
      <workItem from="1604309600326" duration="1709000" />
      <workItem from="1604313792804" duration="10486000" />
      <workItem from="1604413166358" duration="605000" />
      <workItem from="1604484662096" duration="705000" />
      <workItem from="1604491095600" duration="6668000" />
      <workItem from="1604508873574" duration="216000" />
      <workItem from="1604509489510" duration="3557000" />
      <workItem from="1604674048634" duration="1027000" />
      <workItem from="1604745047192" duration="698000" />
      <workItem from="1604857415534" duration="612000" />
      <workItem from="1604917087056" duration="1484000" />
      <workItem from="1605166432706" duration="618000" />
      <workItem from="1605202950098" duration="525000" />
      <workItem from="1605207988622" duration="5700000" />
      <workItem from="1605277853640" duration="409000" />
      <workItem from="1605816946494" duration="1773000" />
      <workItem from="1605963351851" duration="183000" />
      <workItem from="1605964528636" duration="726000" />
      <workItem from="1606038210682" duration="3271000" />
      <workItem from="1606241809483" duration="641000" />
      <workItem from="1606245884473" duration="2351000" />
      <workItem from="1606496136181" duration="621000" />
      <workItem from="1606578952079" duration="600000" />
      <workItem from="1606597380048" duration="598000" />
      <workItem from="1606652791183" duration="6749000" />
      <workItem from="1606685855107" duration="691000" />
      <workItem from="1606723182684" duration="968000" />
      <workItem from="1606840982015" duration="982000" />
      <workItem from="1606847473373" duration="415000" />
      <workItem from="1606930575174" duration="4091000" />
      <workItem from="1607023327160" duration="1243000" />
      <workItem from="1607031439134" duration="278000" />
      <workItem from="1607164242158" duration="14264000" />
      <workItem from="1607250424528" duration="2076000" />
      <workItem from="1607262183160" duration="1866000" />
      <workItem from="1607340140114" duration="6418000" />
      <workItem from="1607363241964" duration="7298000" />
      <workItem from="1607434782682" duration="432000" />
      <workItem from="1607526278172" duration="9367000" />
      <workItem from="1607621352515" duration="1877000" />
      <workItem from="1607721652591" duration="8322000" />
      <workItem from="1607765520529" duration="1820000" />
      <workItem from="1607805562284" duration="1905000" />
      <workItem from="1608138367888" duration="20000" />
      <workItem from="1608142832825" duration="1015000" />
      <workItem from="1608487478079" duration="778000" />
      <workItem from="1608491074730" duration="6000" />
      <workItem from="1608636253698" duration="27004000" />
      <workItem from="1608731835249" duration="3642000" />
      <workItem from="1608802814913" duration="9666000" />
      <workItem from="1608887623031" duration="19411000" />
      <workItem from="1608920467869" duration="3205000" />
      <workItem from="1608973531169" duration="2259000" />
      <workItem from="1608977391872" duration="162000" />
      <workItem from="1608977585806" duration="4876000" />
      <workItem from="1608986876914" duration="2935000" />
      <workItem from="1609061783942" duration="9983000" />
      <workItem from="1609079050745" duration="2866000" />
      <workItem from="1609240695443" duration="23146000" />
      <workItem from="1609324878639" duration="883000" />
      <workItem from="1609335572326" duration="3941000" />
      <workItem from="1609410015083" duration="19756000" />
      <workItem from="1609454013195" duration="2045000" />
      <workItem from="1609499886705" duration="13581000" />
      <workItem from="1609582489823" duration="2818000" />
      <workItem from="1609592197775" duration="1253000" />
      <workItem from="1609610924663" duration="936000" />
      <workItem from="1609675154735" duration="610000" />
      <workItem from="1609678633371" duration="1059000" />
      <workItem from="1609710124978" duration="599000" />
      <workItem from="1609755261455" duration="10908000" />
      <workItem from="1609859257056" duration="2139000" />
      <workItem from="1609949521273" duration="2417000" />
      <workItem from="1610014418946" duration="7648000" />
      <workItem from="1610106503240" duration="10211000" />
      <workItem from="1610131876031" duration="5363000" />
      <workItem from="1610142305402" duration="7149000" />
      <workItem from="1610189175335" duration="6862000" />
      <workItem from="1610199051533" duration="3849000" />
      <workItem from="1610211756202" duration="600000" />
      <workItem from="1610275403650" duration="444000" />
      <workItem from="1610277801863" duration="4025000" />
      <workItem from="1610288643200" duration="115000" />
      <workItem from="1610290921181" duration="600000" />
      <workItem from="1610296481278" duration="1251000" />
      <workItem from="1610301360712" duration="1077000" />
      <workItem from="1610361361653" duration="2537000" />
      <workItem from="1610443844292" duration="11810000" />
      <workItem from="1610483657934" duration="2851000" />
      <workItem from="1610523527219" duration="5604000" />
      <workItem from="1610548268156" duration="3210000" />
      <workItem from="1610609505449" duration="6582000" />
      <workItem from="1610635862375" duration="4361000" />
      <workItem from="1617042036530" duration="495000" />
      <workItem from="1617131634552" duration="308000" />
      <workItem from="1617133517276" duration="899000" />
      <workItem from="1617201882508" duration="2661000" />
      <workItem from="1617214069875" duration="978000" />
      <workItem from="1617227653777" duration="433000" />
      <workItem from="1617268722858" duration="844000" />
      <workItem from="1617355070392" duration="916000" />
      <workItem from="1617399510378" duration="689000" />
      <workItem from="1617443932375" duration="3383000" />
      <workItem from="1617477106548" duration="1296000" />
      <workItem from="1617540879297" duration="1142000" />
      <workItem from="1617632797911" duration="3094000" />
      <workItem from="1617652313409" duration="1856000" />
      <workItem from="1617730621442" duration="9547000" />
      <workItem from="1617902953439" duration="731000" />
      <workItem from="1617915771224" duration="174000" />
      <workItem from="1618129444777" duration="640000" />
      <workItem from="1618135905676" duration="1114000" />
      <workItem from="1618774909354" duration="3936000" />
      <workItem from="1618908273485" duration="7636000" />
      <workItem from="1618945173718" duration="6409000" />
      <workItem from="1618987367489" duration="712000" />
      <workItem from="1619016709084" duration="13793000" />
      <workItem from="1619631136767" duration="2984000" />
      <workItem from="1619678684518" duration="9419000" />
      <workItem from="1619764088210" duration="8742000" />
      <workItem from="1619798217511" duration="7990000" />
      <workItem from="1619811877012" duration="2422000" />
      <workItem from="1619860366686" duration="7880000" />
      <workItem from="1619947882981" duration="10437000" />
      <workItem from="1619979911950" duration="2730000" />
      <workItem from="1620023945215" duration="7882000" />
      <workItem from="1620039756921" duration="1294000" />
      <workItem from="1620043582054" duration="2078000" />
      <workItem from="1620046832034" duration="697000" />
      <workItem from="1620122664571" duration="8108000" />
      <workItem from="1620238962143" duration="737000" />
      <workItem from="1620282753704" duration="2111000" />
      <workItem from="1620367724587" duration="6080000" />
      <workItem from="1620668289392" duration="1247000" />
      <workItem from="1625664112275" duration="3917000" />
      <workItem from="1625673915499" duration="30000" />
      <workItem from="1625749875528" duration="516000" />
      <workItem from="1625764769053" duration="4797000" />
      <workItem from="1625827412259" duration="679000" />
      <workItem from="1626122245940" duration="3083000" />
      <workItem from="1626189016389" duration="15000" />
      <workItem from="1626245588926" duration="448000" />
      <workItem from="1626253539340" duration="608000" />
      <workItem from="1626274194384" duration="5781000" />
      <workItem from="1626283501242" duration="281000" />
      <workItem from="1626284706213" duration="4588000" />
      <workItem from="1626339485250" duration="9000" />
      <workItem from="1626341995795" duration="253000" />
      <workItem from="1626419879888" duration="23000" />
      <workItem from="1626424274562" duration="1312000" />
      <workItem from="1626428859227" duration="792000" />
      <workItem from="1626442465582" duration="5630000" />
      <workItem from="1626514504727" duration="2369000" />
      <workItem from="1626549426876" duration="3530000" />
      <workItem from="1626554075347" duration="1581000" />
      <workItem from="1626555853991" duration="1460000" />
      <workItem from="1626599181837" duration="2583000" />
      <workItem from="1626691098400" duration="4767000" />
      <workItem from="1626724982196" duration="618000" />
      <workItem from="1626763697942" duration="662000" />
      <workItem from="1626851222026" duration="658000" />
      <workItem from="1626885996060" duration="1240000" />
      <workItem from="1626896648179" duration="2307000" />
      <workItem from="1626935370294" duration="1328000" />
      <workItem from="1626948355278" duration="9884000" />
      <workItem from="1626976059440" duration="5831000" />
      <workItem from="1627119812554" duration="13434000" />
      <workItem from="1627209818028" duration="600000" />
      <workItem from="1627284278398" duration="8042000" />
      <workItem from="1627295798752" duration="1869000" />
      <workItem from="1627323320680" duration="412000" />
      <workItem from="1627330396441" duration="1199000" />
      <workItem from="1627368564559" duration="2890000" />
      <workItem from="1627454758054" duration="12000" />
      <workItem from="1627459702892" duration="613000" />
      <workItem from="1627546650524" duration="8161000" />
      <workItem from="1627576235635" duration="2989000" />
      <workItem from="1627627560359" duration="1748000" />
      <workItem from="1627724252182" duration="1230000" />
      <workItem from="1627816581686" duration="694000" />
      <workItem from="1627818804702" duration="2655000" />
      <workItem from="1627852450749" duration="14000" />
      <workItem from="1628070700207" duration="2470000" />
      <workItem from="1629195194793" duration="4229000" />
      <workItem from="1629698486926" duration="4746000" />
      <workItem from="1631305007078" duration="1323000" />
      <workItem from="1631553006226" duration="1499000" />
      <workItem from="1631600422997" duration="4272000" />
      <workItem from="1631617025303" duration="14317000" />
      <workItem from="1631652491451" duration="634000" />
      <workItem from="1631686727133" duration="10475000" />
      <workItem from="1631882661154" duration="2939000" />
      <workItem from="1631907202584" duration="1361000" />
      <workItem from="1632513802680" duration="1196000" />
      <workItem from="1632556392083" duration="2867000" />
      <workItem from="1632724478822" duration="7730000" />
      <workItem from="1632764073720" duration="601000" />
      <workItem from="1632810180431" duration="14045000" />
      <workItem from="1632915709734" duration="3229000" />
      <workItem from="1632933306045" duration="7119000" />
      <workItem from="1632982464938" duration="12781000" />
      <workItem from="1633070946995" duration="7840000" />
      <workItem from="1633101859656" duration="1909000" />
      <workItem from="1633171343469" duration="619000" />
      <workItem from="1633720322637" duration="657000" />
      <workItem from="1633729733367" duration="2031000" />
      <workItem from="1633767794296" duration="325000" />
      <workItem from="1633772059194" duration="9102000" />
      <workItem from="1633787830301" duration="791000" />
      <workItem from="1633789071270" duration="7694000" />
      <workItem from="1633855780926" duration="15843000" />
      <workItem from="1633933119827" duration="11000" />
      <workItem from="1633942761979" duration="636000" />
      <workItem from="1633950153160" duration="452000" />
      <workItem from="1633962674822" duration="468000" />
      <workItem from="1634037950002" duration="3130000" />
      <workItem from="1634106599152" duration="23651000" />
      <workItem from="1634213938353" duration="1133000" />
      <workItem from="1634223591028" duration="392000" />
      <workItem from="1634570464002" duration="2370000" />
      <workItem from="1634649543353" duration="12917000" />
      <workItem from="1634737011977" duration="1571000" />
      <workItem from="1634829000406" duration="36000" />
      <workItem from="1634829216499" duration="168000" />
      <workItem from="1635706071416" duration="264000" />
      <workItem from="1635762680652" duration="605000" />
      <workItem from="1635768046211" duration="3357000" />
      <workItem from="1635876621310" duration="2732000" />
      <workItem from="1635948954969" duration="3919000" />
      <workItem from="1635955126039" duration="28000" />
      <workItem from="1635957977516" duration="3081000" />
      <workItem from="1636234599331" duration="2540000" />
      <workItem from="1636278312764" duration="4677000" />
      <workItem from="1636356870558" duration="6910000" />
      <workItem from="1636368471973" duration="6854000" />
      <workItem from="1636460431342" duration="1353000" />
      <workItem from="1636482316185" duration="630000" />
      <workItem from="1636531307098" duration="3424000" />
      <workItem from="1636616099940" duration="7881000" />
      <workItem from="1636714098985" duration="5162000" />
      <workItem from="1641245917031" duration="1783000" />
      <workItem from="1641292416750" duration="11537000" />
      <workItem from="1642058915637" duration="8601000" />
      <workItem from="1642145208905" duration="6757000" />
      <workItem from="1642405995681" duration="11562000" />
      <workItem from="1642445073918" duration="3119000" />
      <workItem from="1642492356909" duration="9995000" />
      <workItem from="1642532568418" duration="7428000" />
      <workItem from="1642578402785" duration="15289000" />
      <workItem from="1642603851071" duration="4791000" />
      <workItem from="1642610723451" duration="5554000" />
      <workItem from="1642684891365" duration="10000" />
      <workItem from="1642687102844" duration="1329000" />
      <workItem from="1642751964602" duration="4418000" />
      <workItem from="1642846969572" duration="1816000" />
      <workItem from="1642850142198" duration="8598000" />
      <workItem from="1642874409910" duration="8751000" />
      <workItem from="1642932470390" duration="2948000" />
      <workItem from="1643097143760" duration="699000" />
      <workItem from="1643110881228" duration="10000" />
      <workItem from="1643304837264" duration="986000" />
      <workItem from="1643376380999" duration="843000" />
      <workItem from="1643475504383" duration="605000" />
      <workItem from="1643654941357" duration="60000" />
      <workItem from="1643709025792" duration="2286000" />
      <workItem from="1643735872292" duration="1745000" />
      <workItem from="1643791009671" duration="14000" />
      <workItem from="1646129868130" duration="6445000" />
      <workItem from="1646596754247" duration="5002000" />
      <workItem from="1646637733706" duration="432000" />
      <workItem from="1648649205491" duration="4560000" />
      <workItem from="1649501375083" duration="5751000" />
      <workItem from="1649581743319" duration="8783000" />
      <workItem from="1649600429828" duration="6259000" />
      <workItem from="1649666303937" duration="10742000" />
      <workItem from="1649702195505" duration="3571000" />
      <workItem from="1649857889680" duration="599000" />
      <workItem from="1650015505494" duration="245000" />
      <workItem from="1650051138238" duration="2124000" />
      <workItem from="1650102707008" duration="3177000" />
      <workItem from="1650224395267" duration="560000" />
      <workItem from="1650225040102" duration="1813000" />
      <workItem from="1650264631384" duration="2510000" />
      <workItem from="1650291008202" duration="373000" />
      <workItem from="1650291579365" duration="331000" />
      <workItem from="1650302049101" duration="64000" />
      <workItem from="1650523164086" duration="2052000" />
      <workItem from="1650570172087" duration="615000" />
      <workItem from="1650620358730" duration="5930000" />
      <workItem from="1650956332576" duration="748000" />
      <workItem from="1650957903435" duration="10734000" />
      <workItem from="1651168162969" duration="673000" />
      <workItem from="1651172320696" duration="923000" />
      <workItem from="1651216261316" duration="29000" />
      <workItem from="1651216301976" duration="59000" />
      <workItem from="1651219320184" duration="921000" />
      <workItem from="1651256536087" duration="780000" />
      <workItem from="1651305012998" duration="4495000" />
      <workItem from="1651324208863" duration="5778000" />
      <workItem from="1651392728926" duration="6689000" />
      <workItem from="1651474237116" duration="53000" />
      <workItem from="1651479863976" duration="4651000" />
      <workItem from="1651495057388" duration="4743000" />
      <workItem from="1651683255333" duration="1819000" />
      <workItem from="1651690446923" duration="3521000" />
      <workItem from="1651747350228" duration="634000" />
      <workItem from="1651825041196" duration="117000" />
      <workItem from="1651825182151" duration="7213000" />
      <workItem from="1652210602812" duration="1801000" />
      <workItem from="1652258882427" duration="19000" />
      <workItem from="1652280862957" duration="11284000" />
      <workItem from="1652342083104" duration="876000" />
      <workItem from="1652440996267" duration="3339000" />
      <workItem from="1652520188536" duration="11881000" />
      <workItem from="1652603391227" duration="2207000" />
      <workItem from="1652690000575" duration="2272000" />
      <workItem from="1652695551751" duration="4595000" />
      <workItem from="1653029895077" duration="606000" />
      <workItem from="1653293063916" duration="608000" />
      <workItem from="1653569248453" duration="75000" />
      <workItem from="1653899198641" duration="6872000" />
      <workItem from="1654263945148" duration="668000" />
      <workItem from="1654806791732" duration="899000" />
      <workItem from="1654849284125" duration="6441000" />
      <workItem from="1654951997189" duration="2479000" />
      <workItem from="1655051172715" duration="3450000" />
      <workItem from="1655206923944" duration="1132000" />
      <workItem from="1655553463181" duration="5942000" />
      <workItem from="1655565442818" duration="862000" />
      <workItem from="1655623260561" duration="9874000" />
      <workItem from="1655664670110" duration="1381000" />
      <workItem from="1655809372619" duration="1275000" />
      <workItem from="1655834648584" duration="5999000" />
      <workItem from="1655881935961" duration="989000" />
      <workItem from="1655892264820" duration="1210000" />
      <workItem from="1655912773345" duration="1519000" />
      <workItem from="1656058112284" duration="5344000" />
      <workItem from="1656092131666" duration="2481000" />
      <workItem from="1656167255528" duration="599000" />
      <workItem from="1656322717752" duration="599000" />
      <workItem from="1656531713821" duration="1168000" />
      <workItem from="1656703373706" duration="2713000" />
      <workItem from="1656750081471" duration="13607000" />
      <workItem from="1656770302021" duration="1637000" />
      <workItem from="1656837146907" duration="750000" />
      <workItem from="1656837906838" duration="137000" />
      <workItem from="1656838696118" duration="2205000" />
      <workItem from="1656840914928" duration="4199000" />
      <workItem from="1656857995510" duration="3849000" />
      <workItem from="1656920130995" duration="8772000" />
      <workItem from="1656953080404" duration="626000" />
      <workItem from="1656960347941" duration="1526000" />
      <workItem from="1656967101634" duration="1077000" />
      <workItem from="1657007458466" duration="2165000" />
      <workItem from="1657011690726" duration="62000" />
      <workItem from="1657014935131" duration="3122000" />
      <workItem from="1657090095662" duration="1228000" />
      <workItem from="1657105281953" duration="410000" />
      <workItem from="1657175888387" duration="1266000" />
      <workItem from="1657521467054" duration="1166000" />
      <workItem from="1657531869109" duration="1208000" />
      <workItem from="1657536757491" duration="1988000" />
      <workItem from="1657546062569" duration="386000" />
      <workItem from="1657742494504" duration="1986000" />
      <workItem from="1657803010343" duration="5515000" />
      <workItem from="1658140351215" duration="7391000" />
      <workItem from="1658219890133" duration="2653000" />
      <workItem from="1658387067470" duration="2648000" />
      <workItem from="1658390897998" duration="6014000" />
      <workItem from="1658430367046" duration="923000" />
      <workItem from="1658479799611" duration="10438000" />
      <workItem from="1658569711524" duration="852000" />
      <workItem from="1658687008774" duration="564000" />
      <workItem from="1658735423195" duration="616000" />
      <workItem from="1658848712007" duration="631000" />
      <workItem from="1658904207181" duration="1200000" />
      <workItem from="1658990098229" duration="178000" />
      <workItem from="1658996879806" duration="7249000" />
      <workItem from="1659032093533" duration="6871000" />
      <workItem from="1659077810338" duration="8843000" />
      <workItem from="1659177800242" duration="16748000" />
      <workItem from="1659275356579" duration="4562000" />
      <workItem from="1659344498426" duration="1009000" />
      <workItem from="1659434447885" duration="3973000" />
      <workItem from="1659479867375" duration="4848000" />
      <workItem from="1659514234360" duration="8435000" />
      <workItem from="1659690641797" duration="194000" />
      <workItem from="1659690849202" duration="2096000" />
      <workItem from="1659724903666" duration="2482000" />
      <workItem from="1659876181880" duration="623000" />
      <workItem from="1659955281066" duration="8000" />
      <workItem from="1660050974157" duration="3947000" />
      <workItem from="1660223822294" duration="717000" />
      <workItem from="1660324282064" duration="3858000" />
      <workItem from="1660395165647" duration="237000" />
      <workItem from="1660562391371" duration="8857000" />
      <workItem from="1660633700301" duration="5557000" />
      <workItem from="1660720938660" duration="1197000" />
      <workItem from="1660808157538" duration="6754000" />
      <workItem from="1660832620930" duration="184000" />
      <workItem from="1660894747842" duration="4125000" />
      <workItem from="1660921175278" duration="4464000" />
      <workItem from="1661151354308" duration="10470000" />
      <workItem from="1661779339944" duration="668000" />
      <workItem from="1661840557395" duration="7874000" />
      <workItem from="1661936450869" duration="4325000" />
      <workItem from="1662057124587" duration="4751000" />
      <workItem from="1662067830182" duration="1211000" />
      <workItem from="1662359262233" duration="956000" />
      <workItem from="1698829696357" duration="9620000" />
      <workItem from="1698913871767" duration="18784000" />
      <workItem from="1698953701354" duration="2358000" />
      <workItem from="1698996592752" duration="11711000" />
      <workItem from="1699271674571" duration="13491000" />
      <workItem from="1699341650956" duration="3059000" />
      <workItem from="1699355765219" duration="1095000" />
      <workItem from="1699428982391" duration="6556000" />
      <workItem from="1699436121896" duration="2930000" />
      <workItem from="1699439391061" duration="512000" />
      <workItem from="1699439908976" duration="17736000" />
      <workItem from="1699603123310" duration="15700000" />
      <workItem from="1699635720383" duration="3314000" />
      <workItem from="1699697247913" duration="4574000" />
      <workItem from="1699708986716" duration="25000" />
      <workItem from="1699710852134" duration="609000" />
      <workItem from="1699860978077" duration="22093000" />
      <workItem from="1699946763282" duration="33000" />
      <workItem from="1699949346151" duration="4130000" />
      <workItem from="1700033837256" duration="19744000" />
      <workItem from="1700121324590" duration="3442000" />
      <workItem from="1700207672195" duration="531000" />
      <workItem from="1700208207765" duration="1470000" />
      <workItem from="1700308883043" duration="1345000" />
      <workItem from="1700312701584" duration="3902000" />
      <workItem from="1700326869167" duration="471000" />
      <workItem from="1700470463152" duration="4362000" />
      <workItem from="1700553657394" duration="14781000" />
      <workItem from="1700578116404" duration="1396000" />
      <workItem from="1700637891675" duration="14641000" />
      <workItem from="1700686676102" duration="5000" />
      <workItem from="1700724835256" duration="8974000" />
      <workItem from="1700811718560" duration="405000" />
      <workItem from="1700903996560" duration="4018000" />
      <workItem from="1701073755235" duration="1826000" />
      <workItem from="1701095421326" duration="1859000" />
      <workItem from="1701162061060" duration="5274000" />
      <workItem from="1701168598414" duration="3582000" />
      <workItem from="1701177452262" duration="932000" />
      <workItem from="1701182230848" duration="2306000" />
      <workItem from="1701262178348" duration="9580000" />
      <workItem from="1701289311090" duration="35000" />
      <workItem from="1701335755260" duration="1356000" />
      <workItem from="1701337492557" duration="6473000" />
      <workItem from="1701359521945" duration="3165000" />
      <workItem from="1701371589436" duration="14000" />
      <workItem from="1701372871930" duration="3916000" />
      <workItem from="1701414413988" duration="1196000" />
      <workItem from="1701439321660" duration="5923000" />
      <workItem from="1701515185476" duration="6030000" />
      <workItem from="1701619255897" duration="5741000" />
      <workItem from="1701678938702" duration="2528000" />
      <workItem from="1706528316593" duration="1656000" />
      <workItem from="1706531848593" duration="1592000" />
      <workItem from="1706617844883" duration="1339000" />
      <workItem from="1706621328028" duration="78000" />
      <workItem from="1708464280264" duration="15926000" />
      <workItem from="1708538016328" duration="9653000" />
      <workItem from="1708587621872" duration="5067000" />
      <workItem from="1708978215152" duration="5497000" />
      <workItem from="1709019607988" duration="10470000" />
      <workItem from="1709060765952" duration="5263000" />
      <workItem from="1709072351748" duration="352000" />
      <workItem from="1709106611813" duration="16118000" />
      <workItem from="1709310522456" duration="2091000" />
      <workItem from="1709497057108" duration="184000" />
      <workItem from="1709540656745" duration="12560000" />
      <workItem from="1709565306279" duration="3137000" />
      <workItem from="1709626829664" duration="5096000" />
      <workItem from="1711433776806" duration="11575000" />
      <workItem from="1711520304957" duration="12206000" />
      <workItem from="1712037147031" duration="11146000" />
      <workItem from="1712121608780" duration="14660000" />
      <workItem from="1712211413837" duration="4146000" />
      <workItem from="1712298698541" duration="1643000" />
      <workItem from="1712555222985" duration="3094000" />
      <workItem from="1712645180485" duration="5434000" />
      <workItem from="1712728521677" duration="7346000" />
      <workItem from="1712818532496" duration="12521000" />
      <workItem from="1712911535024" duration="6031000" />
      <workItem from="1713162127089" duration="10986000" />
      <workItem from="1713252112652" duration="3523000" />
      <workItem from="1713331472544" duration="12080000" />
      <workItem from="1713419205632" duration="14099000" />
      <workItem from="1713508990550" duration="3837000" />
      <workItem from="1713782991651" duration="6006000" />
      <workItem from="1713849980440" duration="15345000" />
      <workItem from="1713937440551" duration="10009000" />
      <workItem from="1714024894508" duration="3854000" />
      <workItem from="1714104182501" duration="4849000" />
      <workItem from="1714384112305" duration="2901000" />
      <workItem from="1714628885178" duration="14195000" />
      <workItem from="1714715925050" duration="7833000" />
      <workItem from="1714972178937" duration="15407000" />
      <workItem from="1715062772497" duration="7290000" />
      <workItem from="1715145404611" duration="19650000" />
      <workItem from="1715230238712" duration="8724000" />
      <workItem from="1715321708111" duration="21467000" />
      <workItem from="1715579546371" duration="12845000" />
      <workItem from="1715667859849" duration="12370000" />
      <workItem from="1715752433409" duration="6874000" />
      <workItem from="1715839302015" duration="23440000" />
      <workItem from="1716195886852" duration="14101000" />
      <workItem from="1716302012648" duration="816000" />
      <workItem from="1716303540829" duration="1489000" />
      <workItem from="1716354038681" duration="13373000" />
      <workItem from="1716446844184" duration="7677000" />
      <workItem from="1716531817974" duration="13189000" />
      <workItem from="1716820063858" duration="2040000" />
      <workItem from="1716873073404" duration="4874000" />
      <workItem from="1716980159574" duration="2816000" />
      <workItem from="1717048464148" duration="3661000" />
      <workItem from="1717487477199" duration="13406000" />
      <workItem from="1717573528264" duration="724000" />
      <workItem from="1717649226167" duration="22196000" />
      <workItem from="1717739034035" duration="1977000" />
      <workItem from="1717753366237" duration="8613000" />
      <workItem from="1717997901133" duration="21818000" />
      <workItem from="1718086338186" duration="12976000" />
      <workItem from="1718351277171" duration="1784000" />
      <workItem from="1718559073660" duration="5819000" />
      <workItem from="1718598464428" duration="22090000" />
      <workItem from="1718695148182" duration="8403000" />
      <workItem from="1718776324043" duration="20396000" />
      <workItem from="1718802272877" duration="1025000" />
      <workItem from="1718861828976" duration="6869000" />
      <workItem from="1719257946124" duration="1395000" />
      <workItem from="1719294240120" duration="19593000" />
      <workItem from="1719319007492" duration="2795000" />
      <workItem from="1719378648306" duration="20552000" />
      <workItem from="1719464680465" duration="4441000" />
      <workItem from="1719482800402" duration="13461000" />
      <workItem from="1719554981114" duration="10171000" />
      <workItem from="1719812628723" duration="24196000" />
      <workItem from="1719899296567" duration="17567000" />
      <workItem from="1719982641428" duration="12336000" />
      <workItem from="1720076479107" duration="9502000" />
      <workItem from="1720154319278" duration="1268000" />
      <workItem from="1720162325027" duration="16440000" />
      <workItem from="1720413732386" duration="22160000" />
      <workItem from="1720502112314" duration="10869000" />
      <workItem from="1720683785264" duration="3978000" />
      <workItem from="1721034917058" duration="1323000" />
      <workItem from="1721631288287" duration="14200000" />
      <workItem from="1721718450037" duration="2825000" />
      <workItem from="1721810546863" duration="7724000" />
      <workItem from="1721825063346" duration="1433000" />
      <workItem from="1722323020357" duration="994000" />
      <workItem from="1722418696429" duration="3189000" />
      <workItem from="1722497159715" duration="9835000" />
      <workItem from="1736174474540" duration="4435000" />
      <workItem from="1736182856766" duration="362000" />
      <workItem from="1736426280195" duration="45200000" />
      <workItem from="1736756671489" duration="9920000" />
      <workItem from="1736845831112" duration="33448000" />
      <workItem from="1737102578866" duration="19869000" />
      <workItem from="1737152203336" duration="8393000" />
      <workItem from="1737363043869" duration="18467000" />
      <workItem from="1737456489579" duration="2603000" />
      <workItem from="1737475464832" duration="1783000" />
      <workItem from="1737536328809" duration="14140000" />
      <workItem from="1737621432378" duration="19730000" />
      <workItem from="1738340046967" duration="1292000" />
      <workItem from="1738660020078" duration="529000" />
      <workItem from="1738745776281" duration="415000" />
      <workItem from="1738751505844" duration="5638000" />
      <workItem from="1738867098751" duration="16000" />
      <workItem from="1738930852501" duration="940000" />
      <workItem from="1738934603157" duration="9573000" />
      <workItem from="1739017576525" duration="579000" />
      <workItem from="1739267209780" duration="1948000" />
      <workItem from="1739281159897" duration="1763000" />
      <workItem from="1739349393907" duration="3868000" />
      <workItem from="1739357990952" duration="5650000" />
      <workItem from="1739396121469" duration="4321000" />
      <workItem from="1739434458524" duration="8658000" />
      <workItem from="1739517071431" duration="4371000" />
      <workItem from="1739535841840" duration="4719000" />
      <workItem from="1739541919845" duration="758000" />
      <workItem from="1739542858069" duration="9268000" />
      <workItem from="1739698588425" duration="8022000" />
      <workItem from="1739783149402" duration="22830000" />
      <workItem from="1739864557422" duration="26226000" />
      <workItem from="1739956932484" duration="9128000" />
      <workItem from="1740000862314" duration="3373000" />
      <workItem from="1740045012834" duration="3376000" />
      <workItem from="1740855677154" duration="3158000" />
      <workItem from="1740910492878" duration="3123000" />
      <workItem from="1740991664253" duration="3079000" />
      <workItem from="1741086469591" duration="5445000" />
      <workItem from="1741115447536" duration="271000" />
      <workItem from="1741159123131" duration="820000" />
      <workItem from="1741188675936" duration="28000" />
      <workItem from="1741194326809" duration="323000" />
      <workItem from="1741252682281" duration="14209000" />
      <workItem from="1741277495834" duration="1315000" />
      <workItem from="1741331455006" duration="20927000" />
      <workItem from="1741436698365" duration="2620000" />
      <workItem from="1741446977293" duration="8015000" />
      <workItem from="1741513893133" duration="3714000" />
      <workItem from="1741619648570" duration="9492000" />
      <workItem from="1741632847081" duration="13993000" />
      <workItem from="1741683877054" duration="19382000" />
      <workItem from="1741731162797" duration="964000" />
      <workItem from="1741733626499" duration="1500000" />
      <workItem from="1741766918680" duration="7360000" />
      <workItem from="1741812373255" duration="6505000" />
      <workItem from="1741855539444" duration="12566000" />
      <workItem from="1741877198853" duration="2665000" />
      <workItem from="1741879870489" duration="4511000" />
      <workItem from="1741884537477" duration="3488000" />
      <workItem from="1741939383978" duration="1842000" />
      <workItem from="1741943123501" duration="1011000" />
      <workItem from="1741945222742" duration="22764000" />
      <workItem from="1742025295234" duration="9221000" />
      <workItem from="1742195184786" duration="11728000" />
      <workItem from="1742286009303" duration="10186000" />
      <workItem from="1742371097337" duration="12714000" />
      <workItem from="1742465472571" duration="17749000" />
      <workItem from="1742500398440" duration="1057000" />
      <workItem from="1742501462167" duration="326000" />
      <workItem from="1742548021901" duration="16013000" />
      <workItem from="1742576579593" duration="2953000" />
      <workItem from="1742638387893" duration="8394000" />
      <workItem from="1742651006896" duration="1869000" />
      <workItem from="1742721735898" duration="11823000" />
      <workItem from="1742800592715" duration="15098000" />
      <workItem from="1743080048150" duration="5353000" />
      <workItem from="1743099194816" duration="6256000" />
      <workItem from="1743146459845" duration="881000" />
      <workItem from="1743161152309" duration="14067000" />
      <workItem from="1743189599973" duration="690000" />
      <workItem from="1743247648588" duration="9859000" />
      <workItem from="1743327612379" duration="2137000" />
      <workItem from="1743358109993" duration="6797000" />
      <workItem from="1743401466497" duration="10391000" />
      <workItem from="1743434433510" duration="18321000" />
      <workItem from="1743494320145" duration="2746000" />
      <workItem from="1743510117858" duration="2395000" />
      <workItem from="1743574553163" duration="2092000" />
      <workItem from="1743581803945" duration="16530000" />
      <workItem from="1743652727419" duration="604000" />
      <workItem from="1743668615895" duration="17960000" />
      <workItem from="1743751695308" duration="637000" />
      <workItem from="1743764156336" duration="17519000" />
      <workItem from="1743844819433" duration="3681000" />
      <workItem from="1743850458353" duration="3276000" />
      <workItem from="1743931822613" duration="641000" />
      <workItem from="1743932469294" duration="11618000" />
      <workItem from="1743967995712" duration="4691000" />
      <workItem from="1744018824114" duration="20054000" />
      <workItem from="1744096976547" duration="1526000" />
      <workItem from="1744106675489" duration="166000" />
      <workItem from="1744108785809" duration="2799000" />
      <workItem from="1744123064023" duration="8394000" />
      <workItem from="1744184234503" duration="4964000" />
      <workItem from="1744195769509" duration="147000" />
      <workItem from="1744195922955" duration="9420000" />
      <workItem from="1744231870662" duration="1263000" />
      <workItem from="1744272531054" duration="769000" />
      <workItem from="1744355624897" duration="24395000" />
      <workItem from="1744407866928" duration="713000" />
      <workItem from="1744446948359" duration="10296000" />
      <workItem from="1744571674349" duration="1371000" />
      <workItem from="1744611969827" duration="4859000" />
      <workItem from="1744653699575" duration="5156000" />
      <workItem from="1744701774777" duration="6535000" />
      <workItem from="1744789998617" duration="2124000" />
      <workItem from="1744995572268" duration="7122000" />
    </task>
    <task id="LOCAL-00310" summary="implemented newtonPA time series">
      <created>1656059954202</created>
      <option name="number" value="00310" />
      <option name="presentableId" value="LOCAL-00310" />
      <option name="project" value="LOCAL" />
      <updated>1656059954202</updated>
    </task>
    <task id="LOCAL-00311" summary="parallel threads in newton_pa">
      <created>1656068672004</created>
      <option name="number" value="00311" />
      <option name="presentableId" value="LOCAL-00311" />
      <option name="project" value="LOCAL" />
      <updated>1656068672004</updated>
    </task>
    <task id="LOCAL-00312" summary="implemented sparse profiles in the json v3 export">
      <created>1656757347766</created>
      <option name="number" value="00312" />
      <option name="presentableId" value="LOCAL-00312" />
      <option name="project" value="LOCAL" />
      <updated>1656757347774</updated>
    </task>
    <task id="LOCAL-00313" summary="moved the Gui package out as GridCalGui and refactored all that was necessary">
      <created>1656759710081</created>
      <option name="number" value="00313" />
      <option name="presentableId" value="LOCAL-00313" />
      <option name="project" value="LOCAL" />
      <updated>1656759710081</updated>
    </task>
    <task id="LOCAL-00314" summary="Some more refactoring of missing imports">
      <created>1656760923750</created>
      <option name="number" value="00314" />
      <option name="presentableId" value="LOCAL-00314" />
      <option name="project" value="LOCAL" />
      <updated>1656760923751</updated>
    </task>
    <task id="LOCAL-00315" summary="refactoring changes">
      <created>1656838027113</created>
      <option name="number" value="00315" />
      <option name="presentableId" value="LOCAL-00315" />
      <option name="project" value="LOCAL" />
      <updated>1656838027114</updated>
    </task>
    <task id="LOCAL-00316" summary="Implemented profile sparsity in the ejson v3">
      <created>1656844513018</created>
      <option name="number" value="00316" />
      <option name="presentableId" value="LOCAL-00316" />
      <option name="project" value="LOCAL" />
      <updated>1656844513019</updated>
    </task>
    <task id="LOCAL-00317" summary="added the newtonpa time series error reading">
      <created>1657011725858</created>
      <option name="number" value="00317" />
      <option name="presentableId" value="LOCAL-00317" />
      <option name="project" value="LOCAL" />
      <updated>1657011725858</updated>
    </task>
    <task id="LOCAL-00318" summary="Added if condition to prevent bug with time series">
      <created>1658234803791</created>
      <option name="number" value="00318" />
      <option name="presentableId" value="LOCAL-00318" />
      <option name="project" value="LOCAL" />
      <updated>1658234803791</updated>
    </task>
    <task id="LOCAL-00319" summary="4.5.5">
      <created>1658390864104</created>
      <option name="number" value="00319" />
      <option name="presentableId" value="LOCAL-00319" />
      <option name="project" value="LOCAL" />
      <updated>1658390864104</updated>
    </task>
    <task id="LOCAL-00320" summary="Improved newtonpa integration">
      <created>1658852227239</created>
      <option name="number" value="00320" />
      <option name="presentableId" value="LOCAL-00320" />
      <option name="project" value="LOCAL" />
      <updated>1658852227240</updated>
    </task>
    <task id="LOCAL-00321" summary="Derivatives investigation">
      <created>1659088731980</created>
      <option name="number" value="00321" />
      <option name="presentableId" value="LOCAL-00321" />
      <option name="project" value="LOCAL" />
      <updated>1659088731981</updated>
    </task>
    <task id="LOCAL-00322" summary="added newton pa support for clustering time series">
      <created>1659101561988</created>
      <option name="number" value="00322" />
      <option name="presentableId" value="LOCAL-00322" />
      <option name="project" value="LOCAL" />
      <updated>1659101561988</updated>
    </task>
    <task id="LOCAL-00323" summary="Worked on new expressions">
      <created>1659198521514</created>
      <option name="number" value="00323" />
      <option name="presentableId" value="LOCAL-00323" />
      <option name="project" value="LOCAL" />
      <updated>1659198521515</updated>
    </task>
    <task id="LOCAL-00324" summary="added negative and zero sequence magnitudes to the branches">
      <created>1659278447975</created>
      <option name="number" value="00324" />
      <option name="presentableId" value="LOCAL-00324" />
      <option name="project" value="LOCAL" />
      <updated>1659278447975</updated>
    </task>
    <task id="LOCAL-00325" summary="Added DPI support">
      <created>1659344870126</created>
      <option name="number" value="00325" />
      <option name="presentableId" value="LOCAL-00325" />
      <option name="project" value="LOCAL" />
      <updated>1659344870126</updated>
    </task>
    <task id="LOCAL-00326" summary="Added sequence components to the generator and battery&#10;Modelled the south island of new zealand as per arrillaga's book">
      <created>1659437894876</created>
      <option name="number" value="00326" />
      <option name="presentableId" value="LOCAL-00326" />
      <option name="project" value="LOCAL" />
      <updated>1659437894877</updated>
    </task>
    <task id="LOCAL-00327" summary="Fixed the matpower expression making the new derivatives exact as matpowers'">
      <created>1659531463759</created>
      <option name="number" value="00327" />
      <option name="presentableId" value="LOCAL-00327" />
      <option name="project" value="LOCAL" />
      <updated>1659531463759</updated>
    </task>
    <task id="LOCAL-00328" summary="Merged the unbalanced short circuit and removed the sympy import">
      <created>1660324468177</created>
      <option name="number" value="00328" />
      <option name="presentableId" value="LOCAL-00328" />
      <option name="project" value="LOCAL" />
      <updated>1660324468178</updated>
    </task>
    <task id="LOCAL-00329" summary="Integrated the new short circuit logic in the GUI">
      <created>1660327016158</created>
      <option name="number" value="00329" />
      <option name="presentableId" value="LOCAL-00329" />
      <option name="project" value="LOCAL" />
      <updated>1660327016158</updated>
    </task>
    <task id="LOCAL-00330" summary="Refactored the short circuit functions">
      <created>1660327579581</created>
      <option name="number" value="00330" />
      <option name="presentableId" value="LOCAL-00330" />
      <option name="project" value="LOCAL" />
      <updated>1660327579582</updated>
    </task>
    <task id="LOCAL-00331" summary="added docstrings and deleted commented code">
      <created>1660328109870</created>
      <option name="number" value="00331" />
      <option name="presentableId" value="LOCAL-00331" />
      <option name="project" value="LOCAL" />
      <updated>1660328109870</updated>
    </task>
    <task id="LOCAL-00332" summary="completely refactored the ShortCircuitResults object to properly represent the sequence results">
      <created>1660568962484</created>
      <option name="number" value="00332" />
      <option name="presentableId" value="LOCAL-00332" />
      <option name="project" value="LOCAL" />
      <updated>1660568962485</updated>
    </task>
    <task id="LOCAL-00333" summary="Added icons to the results tree view">
      <created>1660571615657</created>
      <option name="number" value="00333" />
      <option name="presentableId" value="LOCAL-00333" />
      <option name="project" value="LOCAL" />
      <updated>1660571615657</updated>
    </task>
    <task id="LOCAL-00334" summary="major refactor in the short circuit study">
      <created>1660636533200</created>
      <option name="number" value="00334" />
      <option name="presentableId" value="LOCAL-00334" />
      <option name="project" value="LOCAL" />
      <updated>1660636533201</updated>
    </task>
    <task id="LOCAL-00335" summary="Set the SC loading values to display in %">
      <created>1660640003161</created>
      <option name="number" value="00335" />
      <option name="presentableId" value="LOCAL-00335" />
      <option name="project" value="LOCAL" />
      <updated>1660640003162</updated>
    </task>
    <task id="LOCAL-00336" summary="fixed issue with no-slack islands">
      <created>1660895719767</created>
      <option name="number" value="00336" />
      <option name="presentableId" value="LOCAL-00336" />
      <option name="project" value="LOCAL" />
      <updated>1660895719768</updated>
    </task>
    <task id="LOCAL-00337" summary="Minor refactor of the newer get admmitance functions in generatorDate and BatteryData">
      <created>1660908328753</created>
      <option name="number" value="00337" />
      <option name="presentableId" value="LOCAL-00337" />
      <option name="project" value="LOCAL" />
      <updated>1660908328753</updated>
    </task>
    <task id="LOCAL-00338" summary="Made the short circuit vastly more efficient by avoiding Y inversions">
      <created>1660923842529</created>
      <option name="number" value="00338" />
      <option name="presentableId" value="LOCAL-00338" />
      <option name="project" value="LOCAL" />
      <updated>1660923842529</updated>
    </task>
    <task id="LOCAL-00339" summary="slight refactor">
      <created>1660924026298</created>
      <option name="number" value="00339" />
      <option name="presentableId" value="LOCAL-00339" />
      <option name="project" value="LOCAL" />
      <updated>1660924026298</updated>
    </task>
    <task id="LOCAL-00340" summary="slight refactor">
      <created>1661166574525</created>
      <option name="number" value="00340" />
      <option name="presentableId" value="LOCAL-00340" />
      <option name="project" value="LOCAL" />
      <updated>1661166574526</updated>
    </task>
    <task id="LOCAL-00341" summary="Modified the text of some results' naming">
      <created>1661846548882</created>
      <option name="number" value="00341" />
      <option name="presentableId" value="LOCAL-00341" />
      <option name="project" value="LOCAL" />
      <updated>1661846548883</updated>
    </task>
    <task id="LOCAL-00342" summary="Fixed short circuit indexing bug in islands">
      <created>1661863735026</created>
      <option name="number" value="00342" />
      <option name="presentableId" value="LOCAL-00342" />
      <option name="project" value="LOCAL" />
      <updated>1661863735027</updated>
    </task>
    <task id="LOCAL-00343" summary="Merged devel with devel_REE (successfully)">
      <created>1662028943800</created>
      <option name="number" value="00343" />
      <option name="presentableId" value="LOCAL-00343" />
      <option name="project" value="LOCAL" />
      <updated>1662028943800</updated>
    </task>
    <task id="LOCAL-00344" summary="updated version">
      <created>1662028986050</created>
      <option name="number" value="00344" />
      <option name="presentableId" value="LOCAL-00344" />
      <option name="project" value="LOCAL" />
      <updated>1662028986050</updated>
    </task>
    <task id="LOCAL-00345" summary="Updated the version file">
      <created>1662029493419</created>
      <option name="number" value="00345" />
      <option name="presentableId" value="LOCAL-00345" />
      <option name="project" value="LOCAL" />
      <updated>1662029493419</updated>
    </task>
    <task id="LOCAL-00346" summary="Added losses % to the power flow time series&#10;Minor refactors of the GUI">
      <created>1662042947521</created>
      <option name="number" value="00346" />
      <option name="presentableId" value="LOCAL-00346" />
      <option name="project" value="LOCAL" />
      <updated>1662042947521</updated>
    </task>
    <task id="LOCAL-00347" summary="csc sparse branch derivatives">
      <created>1662061867029</created>
      <option name="number" value="00347" />
      <option name="presentableId" value="LOCAL-00347" />
      <option name="project" value="LOCAL" />
      <updated>1662061867029</updated>
    </task>
    <task id="LOCAL-00348" summary="removed ntcFeseabilityCheck">
      <created>1669381559126</created>
      <option name="number" value="00348" />
      <option name="presentableId" value="LOCAL-00348" />
      <option name="project" value="LOCAL" />
      <updated>1669381559127</updated>
    </task>
    <task id="LOCAL-00349" summary="removed ntcFeseabilityCheck">
      <created>1675071155909</created>
      <option name="number" value="00349" />
      <option name="presentableId" value="LOCAL-00349" />
      <option name="project" value="LOCAL" />
      <updated>1675071155913</updated>
    </task>
    <task id="LOCAL-00350" summary="Union types fixed">
      <created>1697446931261</created>
      <option name="number" value="00350" />
      <option name="presentableId" value="LOCAL-00350" />
      <option name="project" value="LOCAL" />
      <updated>1697446931261</updated>
    </task>
    <task id="LOCAL-00351" summary="Fixed report title">
      <created>1697454826422</created>
      <option name="number" value="00351" />
      <option name="presentableId" value="LOCAL-00351" />
      <option name="project" value="LOCAL" />
      <updated>1697454826422</updated>
    </task>
    <task id="LOCAL-00352" summary="Start refactoring NTC optimization">
      <created>1697641065079</created>
      <option name="number" value="00352" />
      <option name="presentableId" value="LOCAL-00352" />
      <option name="project" value="LOCAL" />
      <updated>1697641065079</updated>
    </task>
    <task id="LOCAL-00353" summary="Added Pbus">
      <created>1698144136175</created>
      <option name="number" value="00353" />
      <option name="presentableId" value="LOCAL-00353" />
      <option name="project" value="LOCAL" />
      <updated>1698144136178</updated>
    </task>
    <task id="LOCAL-00354" summary="renamed time_grouping">
      <created>1698144175357</created>
      <option name="number" value="00354" />
      <option name="presentableId" value="LOCAL-00354" />
      <option name="project" value="LOCAL" />
      <updated>1698144175357</updated>
    </task>
    <task id="LOCAL-00355" summary="renamed time_grouping">
      <created>1698144214107</created>
      <option name="number" value="00355" />
      <option name="presentableId" value="LOCAL-00355" />
      <option name="project" value="LOCAL" />
      <updated>1698144214107</updated>
    </task>
    <task id="LOCAL-00356" summary="ntc refactoring">
      <created>1698144237875</created>
      <option name="number" value="00356" />
      <option name="presentableId" value="LOCAL-00356" />
      <option name="project" value="LOCAL" />
      <updated>1698144237875</updated>
    </task>
    <task id="LOCAL-00357" summary="ntc refactoring">
      <created>1698144450245</created>
      <option name="number" value="00357" />
      <option name="presentableId" value="LOCAL-00357" />
      <option name="project" value="LOCAL" />
      <updated>1698144450245</updated>
    </task>
    <task id="LOCAL-00358" summary="ntc refactoring II">
      <created>1698766404661</created>
      <option name="number" value="00358" />
      <option name="presentableId" value="LOCAL-00358" />
      <option name="project" value="LOCAL" />
      <updated>1698766404661</updated>
    </task>
    <option name="localTasksCounter" value="738" />
    <servers />
  </component>
  <component name="TypeScriptGeneratedFilesManager">
    <option name="version" value="3" />
  </component>
  <component name="Vcs.Log.History.Properties">
    <option name="COLUMN_ID_ORDER">
      <list>
        <option value="Default.Root" />
        <option value="Default.Author" />
        <option value="Default.Date" />
        <option value="Default.Subject" />
        <option value="Space.CommitStatus" />
      </list>
    </option>
  </component>
  <component name="Vcs.Log.Tabs.Properties">
    <option name="TAB_STATES">
      <map>
        <entry key="1">
          <value>
            <State />
          </value>
        </entry>
        <entry key="MAIN">
          <value>
            <State>
              <option name="FILTERS">
                <map>
                  <entry key="branch">
                    <value>
                      <list>
                        <option value="#343_3phase" />
                      </list>
                    </value>
                  </entry>
                </map>
              </option>
            </State>
          </value>
        </entry>
      </map>
    </option>
  </component>
  <component name="VcsManagerConfiguration">
    <MESSAGE value="5.3.54" />
    <MESSAGE value="Fixed bug when computing reactive power limits&#10;Added reactive power limit test (not passing for the slack)" />
    <MESSAGE value="modified the gslv interface" />
    <MESSAGE value="Added LP model" />
    <MESSAGE value="Fixed nodes indexing and naming in 3phase integration" />
    <MESSAGE value="added numba decorators to some functions" />
    <MESSAGE value="Improved 3phase integration in the GUI" />
    <MESSAGE value="Removed unused code" />
    <MESSAGE value="added xlrd to requirements.txt" />
    <MESSAGE value="started merging the dynamics" />
    <MESSAGE value="Fixed profiles display&#10;Improved profile array parsing" />
    <MESSAGE value="Improvement in Profile.set to handle &quot;anything&quot;" />
    <MESSAGE value="Fixed bug introduced by renaming" />
    <MESSAGE value="minor changes" />
    <MESSAGE value="Added ward reduction" />
    <MESSAGE value="fixed #404" />
    <MESSAGE value="fixed #405" />
    <MESSAGE value="fixed #388" />
    <MESSAGE value="small grid reduction improvement" />
    <MESSAGE value="added clustering test" />
    <MESSAGE value="Fixed some bugs found by a user in discord" />
    <MESSAGE value="Fixed clustering consistency by not sorting the clusters" />
    <MESSAGE value="Fixed 403" />
    <MESSAGE value="Refactored 3-phase properties&#10;All test passing&#10;Running 3Ph power flows in grids with only positive sequence data" />
<<<<<<< HEAD
    <MESSAGE value="Solving some 3ph short-circuit issues" />
    <option name="LAST_COMMIT_MESSAGE" value="Solving some 3ph short-circuit issues" />
=======
    <MESSAGE value="fixed 409" />
    <option name="LAST_COMMIT_MESSAGE" value="fixed 409" />
>>>>>>> 15f535dc
  </component>
  <component name="XDebuggerManager">
    <breakpoint-manager>
      <breakpoints>
        <line-breakpoint enabled="true" suspend="THREAD" type="python-line">
          <url>file://$USER_HOME$/Comparison/GridCal/src/research/power_flow/asd/josep/v3_pv.py</url>
          <line>163</line>
          <option name="timeStamp" value="189" />
        </line-breakpoint>
        <line-breakpoint enabled="true" suspend="THREAD" type="python-line">
          <url>file://$USER_HOME$/Comparison/GridCal/src/GridCal/Engine/Simulations/OPF/ac_opf_ts.py</url>
          <line>403</line>
          <option name="timeStamp" value="328" />
        </line-breakpoint>
        <line-breakpoint enabled="true" suspend="THREAD" type="python-line">
          <url>file://$USER_HOME$/Comparison/GridCal/src/tests/test_transformer_regulator.py</url>
          <line>185</line>
          <option name="timeStamp" value="352" />
        </line-breakpoint>
        <line-breakpoint enabled="true" suspend="THREAD" type="python-line">
          <condition expression="conv == DeviceType" language="Python" />
          <url>file://$USER_HOME$/Comparison/GridCal/src/GridCal/Engine/IO/excel_interface.py</url>
          <line>276</line>
          <option name="timeStamp" value="402" />
        </line-breakpoint>
        <line-breakpoint enabled="true" suspend="THREAD" type="python-line">
          <url>file://$USER_HOME$/Comparison/GridCal/src/GridCal/Engine/Simulations/PowerFlow/NumericalMethods/helm_power_flow.py</url>
          <line>185</line>
          <option name="timeStamp" value="407" />
        </line-breakpoint>
        <line-breakpoint enabled="true" suspend="THREAD" type="python-line">
          <url>file://$USER_HOME$/Comparison/GridCal/src/GridCal/Engine/Simulations/PowerFlow/NumericalMethods/jacobian_based_power_flow.py</url>
          <line>1166</line>
          <option name="timeStamp" value="418" />
        </line-breakpoint>
        <line-breakpoint enabled="true" suspend="THREAD" type="python-line">
          <url>file://$USER_HOME$/Comparison/GridCal/src/GridCal/Engine/Simulations/PowerFlow/NumericalMethods/jacobian_based_power_flow.py</url>
          <line>1192</line>
          <option name="timeStamp" value="419" />
        </line-breakpoint>
        <line-breakpoint enabled="true" suspend="THREAD" type="python-line">
          <url>file://$USER_HOME$/Comparison/GridCal/src/GridCal/Engine/Simulations/PowerFlow/NumericalMethods/jacobian_based_power_flow.py</url>
          <line>1189</line>
          <option name="timeStamp" value="420" />
        </line-breakpoint>
        <line-breakpoint enabled="true" suspend="THREAD" type="python-line">
          <url>file://$USER_HOME$/Comparison/GridCal/src/GridCal/Engine/Sparse/sparse_utils.py</url>
          <line>453</line>
          <option name="timeStamp" value="486" />
        </line-breakpoint>
        <line-breakpoint enabled="true" suspend="THREAD" type="python-line">
          <url>file://$USER_HOME$/Comparison/GridCal/src/GridCal/Engine/IO/h5_interface.py</url>
          <line>101</line>
          <option name="timeStamp" value="625" />
        </line-breakpoint>
        <line-breakpoint enabled="true" suspend="THREAD" type="python-line">
          <url>file://$USER_HOME$/Comparison/GridCal/src/GridCal/Engine/Core/DataStructures/generator_data.py</url>
          <line>173</line>
          <option name="timeStamp" value="740" />
        </line-breakpoint>
        <line-breakpoint enabled="true" suspend="THREAD" type="python-line">
          <url>file://$USER_HOME$/Comparison/GridCal/src/GridCal/Engine/IO/power_world_parser.py</url>
          <line>237</line>
          <option name="timeStamp" value="808" />
        </line-breakpoint>
        <line-breakpoint enabled="true" suspend="THREAD" type="python-line">
          <url>file://$USER_HOME$/Comparison/GridCal/src/GridCal/Engine/Simulations/StateEstimation/state_estimation.py</url>
          <line>285</line>
          <option name="timeStamp" value="851" />
        </line-breakpoint>
        <line-breakpoint enabled="true" suspend="THREAD" type="python-line">
          <url>file://$USER_HOME$/Comparison/GridCal/src/GridCal/ThirdParty/pulp/solver_interfaces/cplex.py</url>
          <line>127</line>
          <option name="timeStamp" value="922" />
        </line-breakpoint>
        <line-breakpoint enabled="true" suspend="THREAD" type="python-line">
          <url>file://$USER_HOME$/Comparison/GridCal/src/GridCal/Engine/Simulations/PowerFlow/NumericalMethods/jacobian_based_power_flow.py</url>
          <line>551</line>
          <option name="timeStamp" value="995" />
        </line-breakpoint>
        <line-breakpoint enabled="true" suspend="THREAD" type="python-line">
          <url>file://$USER_HOME$/Comparison/GridCal/src/GridCal/Engine/Simulations/PowerFlow/NumericalMethods/jacobian_based_power_flow.py</url>
          <line>543</line>
          <option name="timeStamp" value="996" />
        </line-breakpoint>
        <line-breakpoint enabled="true" suspend="THREAD" type="python-line">
          <url>file://$USER_HOME$/Comparison/GridCal/src/GridCal/Engine/Core/admittance_matrices.py</url>
          <line>296</line>
          <option name="timeStamp" value="1032" />
        </line-breakpoint>
        <line-breakpoint enabled="true" suspend="THREAD" type="python-line">
          <condition expression="nnz == 10" language="Python" />
          <url>file://$USER_HOME$/Comparison/GridCal/src/GridCal/Engine/Simulations/PowerFlow/NumericalMethods/ac_jacobian.py</url>
          <line>140</line>
          <option name="timeStamp" value="1045" />
        </line-breakpoint>
        <line-breakpoint enabled="true" suspend="THREAD" type="python-line">
          <url>file://$USER_HOME$/Comparison/GridCal/src/GridCal/Engine/Simulations/PowerFlow/NumericalMethods/derivatives.py</url>
          <line>165</line>
          <option name="timeStamp" value="1048" />
        </line-breakpoint>
        <line-breakpoint enabled="true" suspend="THREAD" type="python-line">
          <condition expression="k == 7" language="Python" />
          <url>file://$USER_HOME$/Comparison/GridCal/src/GridCal/Engine/Simulations/PowerFlow/NumericalMethods/derivatives.py</url>
          <line>159</line>
          <option name="timeStamp" value="1050" />
        </line-breakpoint>
        <line-breakpoint enabled="true" suspend="THREAD" type="python-line">
          <condition expression="k == 7" language="Python" />
          <url>file://$USER_HOME$/Comparison/GridCal/src/GridCal/Engine/Simulations/PowerFlow/NumericalMethods/derivatives.py</url>
          <line>145</line>
          <option name="timeStamp" value="1051" />
        </line-breakpoint>
        <line-breakpoint enabled="true" suspend="THREAD" type="python-line">
          <url>file://$USER_HOME$/Comparison/GridCal/src/GridCal/Engine/Simulations/PowerFlow/NumericalMethods/newton_raphson.py</url>
          <line>121</line>
          <option name="timeStamp" value="1056" />
        </line-breakpoint>
        <line-breakpoint enabled="true" suspend="THREAD" type="python-line">
          <url>file://$USER_HOME$/Comparison/GridCal/src/GridCal/Engine/Simulations/PowerFlow/power_flow_worker.py</url>
          <line>503</line>
          <option name="timeStamp" value="1115" />
        </line-breakpoint>
        <line-breakpoint enabled="true" suspend="THREAD" type="python-line">
          <url>file://$USER_HOME$/Comparison/GridCal/src/GridCal/Engine/IO/cim/cim_parser.py</url>
          <line>848</line>
          <option name="timeStamp" value="1116" />
        </line-breakpoint>
        <line-breakpoint enabled="true" suspend="THREAD" type="python-line">
          <url>file://$USER_HOME$/Comparison/GridCal/src/research/derivatives_and_jacobian/branch_power_2.py</url>
          <line>200</line>
          <option name="timeStamp" value="1133" />
        </line-breakpoint>
        <line-breakpoint enabled="true" suspend="THREAD" type="python-line">
          <url>file://$USER_HOME$/Comparison/GridCal/src/research/derivatives_and_jacobian/branch_power_2.py</url>
          <line>545</line>
          <option name="timeStamp" value="1135" />
        </line-breakpoint>
        <line-breakpoint enabled="true" suspend="THREAD" type="python-line">
          <url>file://$USER_HOME$/Comparison/GridCal/src/research/derivatives_and_jacobian/branch_power_2.py</url>
          <line>543</line>
          <option name="timeStamp" value="1136" />
        </line-breakpoint>
        <line-breakpoint enabled="true" suspend="THREAD" type="python-line">
          <url>file://$USER_HOME$/Comparison/GridCal/src/research/derivatives_and_jacobian/branch_power_2.py</url>
          <line>531</line>
          <option name="timeStamp" value="1137" />
        </line-breakpoint>
        <line-breakpoint enabled="true" suspend="THREAD" type="python-line">
          <url>file://$USER_HOME$/Comparison/GridCal/src/research/derivatives_and_jacobian/branch_power_3.py</url>
          <line>22</line>
          <option name="timeStamp" value="1144" />
        </line-breakpoint>
        <line-breakpoint enabled="true" suspend="THREAD" type="python-line">
          <url>file://$USER_HOME$/Comparison/GridCal/src/research/experimental_readers/arrillagas_book_grids_to_gridcal.py</url>
          <line>58</line>
          <option name="timeStamp" value="1145" />
        </line-breakpoint>
        <line-breakpoint enabled="true" suspend="THREAD" type="python-line">
          <url>file://$USER_HOME$/Comparison/GridCal/src/GridCal/Engine/Simulations/ShortCircuitStudies/short_circuit_driver.py</url>
          <line>238</line>
          <option name="timeStamp" value="1160" />
        </line-breakpoint>
        <line-breakpoint enabled="true" suspend="THREAD" type="python-line">
          <url>file://$USER_HOME$/Comparison/GridCal/src/GridCal/Engine/Simulations/ShortCircuitStudies/short_circuit_driver.py</url>
          <line>240</line>
          <option name="timeStamp" value="1161" />
        </line-breakpoint>
        <line-breakpoint enabled="true" suspend="THREAD" type="python-line">
          <url>file://$USER_HOME$/Comparison/GridCal/src/GridCal/Engine/Simulations/ShortCircuitStudies/short_circuit.py</url>
          <line>98</line>
          <option name="timeStamp" value="1177" />
        </line-breakpoint>
        <line-breakpoint enabled="true" suspend="THREAD" type="python-line">
          <url>file://$USER_HOME$/Comparison/GridCal/src/GridCal/Engine/Simulations/ShortCircuitStudies/short_circuit_worker.py</url>
          <line>270</line>
          <option name="timeStamp" value="1178" />
        </line-breakpoint>
        <line-breakpoint enabled="true" suspend="THREAD" type="python-line">
          <url>file://$USER_HOME$/Comparison/GridCal/src/GridCal/Engine/Simulations/ShortCircuitStudies/short_circuit_worker.py</url>
          <line>108</line>
          <option name="timeStamp" value="1179" />
        </line-breakpoint>
        <line-breakpoint enabled="true" suspend="THREAD" type="python-line">
          <url>file://$USER_HOME$/Comparison/GridCal/src/trunk/qt_related/se_editor.py</url>
          <line>78</line>
          <option name="timeStamp" value="1829" />
        </line-breakpoint>
        <line-breakpoint enabled="true" suspend="THREAD" type="python-line">
          <url>file://$USER_HOME$/Comparison/GridCal/src/GridCal/Gui/Main/update_gui_file.py</url>
          <line>23</line>
          <option name="timeStamp" value="2078" />
        </line-breakpoint>
        <line-breakpoint enabled="true" suspend="THREAD" type="python-line">
          <url>file://$PROJECT_DIR$/src/GridCalEngine/Simulations/PowerFlow/NumericalMethods/helm_power_flow.py</url>
          <line>507</line>
          <option name="timeStamp" value="2362" />
        </line-breakpoint>
        <line-breakpoint enabled="true" suspend="THREAD" type="python-line">
          <url>file://$PROJECT_DIR$/src/GridCalEngine/Simulations/PowerFlow/NumericalMethods/helm_power_flow.py</url>
          <line>463</line>
          <option name="timeStamp" value="2367" />
        </line-breakpoint>
        <line-breakpoint enabled="true" suspend="THREAD" type="python-line">
          <url>file://$PROJECT_DIR$/src/GridCalEngine/Simulations/PowerFlow/NumericalMethods/helm_power_flow.py</url>
          <line>474</line>
          <option name="timeStamp" value="2368" />
        </line-breakpoint>
        <line-breakpoint enabled="true" suspend="THREAD" type="python-line">
          <url>file://$PROJECT_DIR$/src/GridCalEngine/IO/others/pypsa_parser.py</url>
          <line>438</line>
          <option name="timeStamp" value="2382" />
        </line-breakpoint>
        <line-breakpoint enabled="true" suspend="THREAD" type="python-line">
          <url>file://$PROJECT_DIR$/src/GridCalEngine/IO/others/pypsa_parser.py</url>
          <line>440</line>
          <option name="timeStamp" value="2383" />
        </line-breakpoint>
        <line-breakpoint enabled="true" suspend="THREAD" type="python-line">
          <url>file://$PROJECT_DIR$/venv3.11/lib/python3.11/site-packages/scipy/sparse/_base.py</url>
          <line>653</line>
          <option name="timeStamp" value="2387" />
        </line-breakpoint>
        <line-breakpoint enabled="true" suspend="THREAD" type="python-line">
          <url>file://$PROJECT_DIR$/src/GridCalEngine/IO/ucte/ucte_to_gridcal.py</url>
          <line>234</line>
          <option name="timeStamp" value="2407" />
        </line-breakpoint>
        <line-breakpoint enabled="true" suspend="THREAD" type="python-line">
          <url>file://$PROJECT_DIR$/src/GridCalEngine/Compilers/circuit_to_optimods.py</url>
          <line>5</line>
          <option name="timeStamp" value="2421" />
        </line-breakpoint>
        <line-breakpoint enabled="true" suspend="THREAD" type="python-line">
          <url>file://$PROJECT_DIR$/src/tests/test_transformer_type.py</url>
          <line>43</line>
          <option name="timeStamp" value="2428" />
        </line-breakpoint>
        <line-breakpoint enabled="true" suspend="THREAD" type="python-line">
          <url>file://$PROJECT_DIR$/src/GridCalEngine/Simulations/PowerFlow/NumericalMethods/powell_fx.py</url>
          <line>96</line>
          <option name="timeStamp" value="2446" />
        </line-breakpoint>
        <line-breakpoint enabled="true" suspend="THREAD" type="python-line">
          <url>file://$PROJECT_DIR$/src/GridCalEngine/Simulations/PowerFlow/NumericalMethods/powell_fx.py</url>
          <line>157</line>
          <option name="timeStamp" value="2448" />
        </line-breakpoint>
        <line-breakpoint enabled="true" suspend="THREAD" type="python-line">
          <url>file://$PROJECT_DIR$/src/GridCalEngine/Simulations/PowerFlow/power_flow_ts_results.py</url>
          <line>345</line>
          <option name="timeStamp" value="2490" />
        </line-breakpoint>
        <line-breakpoint enabled="true" suspend="THREAD" type="python-line">
          <url>file://$PROJECT_DIR$/src/GridCalEngine/IO/gridcal/remote.py</url>
          <line>175</line>
          <option name="timeStamp" value="2505" />
        </line-breakpoint>
        <line-breakpoint enabled="true" suspend="THREAD" type="python-line">
          <url>file://$PROJECT_DIR$/src/GridCalEngine/IO/gridcal/remote.py</url>
          <line>181</line>
          <option name="timeStamp" value="2506" />
        </line-breakpoint>
        <line-breakpoint enabled="true" suspend="THREAD" type="python-line">
          <url>file://$PROJECT_DIR$/src/GridCalEngine/IO/gridcal/remote.py</url>
          <line>185</line>
          <option name="timeStamp" value="2507" />
        </line-breakpoint>
        <line-breakpoint enabled="true" suspend="THREAD" type="python-line">
          <url>file://$PROJECT_DIR$/src/GridCal/Gui/GridMerge/grid_diff.py</url>
          <line>125</line>
          <option name="timeStamp" value="2517" />
        </line-breakpoint>
        <line-breakpoint enabled="true" suspend="THREAD" type="python-line">
          <url>file://$PROJECT_DIR$/src/GridCal/Gui/GridMerge/grid_diff.py</url>
          <line>119</line>
          <option name="timeStamp" value="2518" />
        </line-breakpoint>
        <line-breakpoint enabled="true" suspend="THREAD" type="python-line">
          <url>file://$PROJECT_DIR$/src/GridCal/Gui/GridMerge/grid_diff.py</url>
          <line>128</line>
          <option name="timeStamp" value="2522" />
        </line-breakpoint>
        <line-breakpoint enabled="true" suspend="THREAD" type="python-line">
          <url>file://$PROJECT_DIR$/src/tests/test_tower_composition.py</url>
          <line>121</line>
          <option name="timeStamp" value="2580" />
        </line-breakpoint>
        <line-breakpoint enabled="true" suspend="THREAD" type="python-line">
          <url>file://$PROJECT_DIR$/src/GridCalEngine/IO/gridcal/remote.py</url>
          <line>234</line>
          <option name="timeStamp" value="2595" />
        </line-breakpoint>
        <line-breakpoint enabled="true" suspend="THREAD" type="python-line">
          <url>file://$PROJECT_DIR$/src/GridCalEngine/IO/gridcal/remote.py</url>
          <line>232</line>
          <option name="timeStamp" value="2596" />
        </line-breakpoint>
        <line-breakpoint enabled="true" suspend="THREAD" type="python-line">
          <url>file://$PROJECT_DIR$/src/tests/test_power_flow_acdc_generalized.py</url>
          <line>131</line>
          <option name="timeStamp" value="2600" />
        </line-breakpoint>
        <line-breakpoint enabled="true" suspend="THREAD" type="python-line">
          <url>file://$PROJECT_DIR$/src/tests/test_power_flow_acdc_generalized.py</url>
          <line>62</line>
          <option name="timeStamp" value="2601" />
        </line-breakpoint>
        <line-breakpoint enabled="true" suspend="THREAD" type="python-line">
          <url>file://$PROJECT_DIR$/src/tests/test_power_flow_acdc_generalized.py</url>
          <line>232</line>
          <option name="timeStamp" value="2604" />
        </line-breakpoint>
        <line-breakpoint enabled="true" suspend="THREAD" type="python-line">
          <url>file://$PROJECT_DIR$/src/tests/test_power_flow_acdc_generalized.py</url>
          <line>245</line>
          <option name="timeStamp" value="2606" />
        </line-breakpoint>
        <line-breakpoint enabled="true" suspend="THREAD" type="python-line">
          <url>file://$PROJECT_DIR$/src/GridCalEngine/Simulations/ContingencyAnalysis/contingency_analysis_driver.py</url>
          <line>170</line>
          <option name="timeStamp" value="2656" />
        </line-breakpoint>
        <line-breakpoint enabled="true" suspend="THREAD" type="python-line">
          <url>file://$PROJECT_DIR$/src/GridCalEngine/Simulations/ContingencyAnalysis/contingency_analysis_driver.py</url>
          <line>186</line>
          <option name="timeStamp" value="2659" />
        </line-breakpoint>
        <line-breakpoint enabled="true" suspend="THREAD" type="python-line">
          <url>file://$PROJECT_DIR$/src/GridCalEngine/Simulations/ContingencyAnalysis/contingency_analysis_driver.py</url>
          <line>189</line>
          <option name="timeStamp" value="2660" />
        </line-breakpoint>
        <line-breakpoint enabled="true" suspend="THREAD" type="python-line">
          <url>file://$PROJECT_DIR$/src/GridCalEngine/Simulations/PowerFlow/power_flow_ts_driver.py</url>
          <line>101</line>
          <option name="timeStamp" value="2662" />
        </line-breakpoint>
        <line-breakpoint enabled="true" suspend="THREAD" type="python-line">
          <url>file://$PROJECT_DIR$/src/tests/test_opf.py</url>
          <line>394</line>
          <option name="timeStamp" value="2679" />
        </line-breakpoint>
        <line-breakpoint enabled="true" suspend="THREAD" type="python-line">
          <url>file://$PROJECT_DIR$/src/tests/test_opf.py</url>
          <line>431</line>
          <option name="timeStamp" value="2680" />
        </line-breakpoint>
        <line-breakpoint enabled="true" suspend="THREAD" type="python-line">
          <url>file://$PROJECT_DIR$/src/tests/test_opf.py</url>
          <line>392</line>
          <option name="timeStamp" value="2690" />
        </line-breakpoint>
        <line-breakpoint enabled="true" suspend="THREAD" type="python-line">
          <url>file://$PROJECT_DIR$/src/GridCal/Gui/TowerBuilder/table_models.py</url>
          <line>271</line>
          <option name="timeStamp" value="2697" />
        </line-breakpoint>
        <line-breakpoint enabled="true" suspend="THREAD" type="python-line">
          <url>file://$PROJECT_DIR$/src/GridCal/Gui/TowerBuilder/table_models.py</url>
          <line>277</line>
          <option name="timeStamp" value="2698" />
        </line-breakpoint>
        <line-breakpoint enabled="true" suspend="THREAD" type="python-line">
          <url>file://$PROJECT_DIR$/src/trunk/ntc/pmode3_eqs.py</url>
          <line>53</line>
          <option name="timeStamp" value="2712" />
        </line-breakpoint>
        <line-breakpoint enabled="true" suspend="THREAD" type="python-line">
          <url>file://$PROJECT_DIR$/src/tests/test_ntc.py</url>
          <line>745</line>
          <option name="timeStamp" value="2714" />
        </line-breakpoint>
        <line-breakpoint enabled="true" suspend="THREAD" type="python-line">
          <url>file://$PROJECT_DIR$/doc/make.py</url>
          <line>5</line>
          <option name="timeStamp" value="2715" />
        </line-breakpoint>
        <line-breakpoint enabled="true" suspend="THREAD" type="python-line">
          <url>file://$PROJECT_DIR$/src/trunk/simple_dispatch/simple_dispatch_demo.py</url>
          <line>40</line>
          <option name="timeStamp" value="2716" />
        </line-breakpoint>
        <line-breakpoint enabled="true" suspend="THREAD" type="python-line">
          <url>file://$PROJECT_DIR$/src/trunk/pf/example_new_england.py</url>
          <line>36</line>
          <option name="timeStamp" value="2719" />
        </line-breakpoint>
        <line-breakpoint enabled="true" suspend="THREAD" type="python-line">
          <url>file://$PROJECT_DIR$/src/GridCalEngine/Simulations/OPF/simple_dispatch_ts.py</url>
          <line>420</line>
          <option name="timeStamp" value="2736" />
        </line-breakpoint>
        <line-breakpoint enabled="true" suspend="THREAD" type="python-line">
          <url>file://$PROJECT_DIR$/src/GridCalEngine/Simulations/Adequacy/adequacy_driver.py</url>
          <line>208</line>
          <option name="timeStamp" value="2742" />
        </line-breakpoint>
        <line-breakpoint enabled="true" suspend="THREAD" type="python-line">
          <url>file://$PROJECT_DIR$/src/GridCalEngine/Simulations/OPF/simple_dispatch_ts.py</url>
          <line>403</line>
          <option name="timeStamp" value="2743" />
        </line-breakpoint>
        <line-breakpoint enabled="true" suspend="THREAD" type="python-line">
          <url>file://$PROJECT_DIR$/src/trunk/contingencies/run_contingencies_ts.py</url>
          <line>12</line>
          <option name="timeStamp" value="2767" />
        </line-breakpoint>
        <line-breakpoint enabled="true" suspend="THREAD" type="python-line">
          <url>file://$PROJECT_DIR$/src/GridCalEngine/Simulations/PowerFlow/NumericalMethods/linearized_power_flow.py</url>
          <line>236</line>
          <option name="timeStamp" value="2778" />
        </line-breakpoint>
        <line-breakpoint enabled="true" suspend="THREAD" type="python-line">
          <url>file://$PROJECT_DIR$/src/GridCalEngine/Simulations/LinearFactors/linear_analysis.py</url>
          <line>241</line>
          <option name="timeStamp" value="2787" />
        </line-breakpoint>
        <line-breakpoint enabled="true" suspend="THREAD" type="python-line">
          <condition expression="len(contingency_indices.hvdc_contingency_indices) &gt; 0" language="Python" />
          <url>file://$PROJECT_DIR$/src/GridCalEngine/Simulations/LinearFactors/linear_analysis.py</url>
          <line>864</line>
          <option name="timeStamp" value="2789" />
        </line-breakpoint>
        <line-breakpoint enabled="true" suspend="THREAD" type="python-line">
          <url>file://$PROJECT_DIR$/src/tests/test_grid_diff.py</url>
          <line>38</line>
          <option name="timeStamp" value="2919" />
        </line-breakpoint>
        <line-breakpoint enabled="true" suspend="THREAD" type="python-line">
          <url>file://$PROJECT_DIR$/src/GridCalEngine/Utils/Symbolic/lp_model.py</url>
          <line>189</line>
          <option name="timeStamp" value="2927" />
        </line-breakpoint>
        <line-breakpoint enabled="true" suspend="THREAD" type="python-line">
          <url>file://$PROJECT_DIR$/src/tests/test_symbolic_lp.py</url>
          <line>102</line>
          <option name="timeStamp" value="2928" />
        </line-breakpoint>
        <line-breakpoint enabled="true" suspend="THREAD" type="python-line">
          <url>file://$PROJECT_DIR$/src/GridCalEngine/Utils/Symbolic/symbolic.py</url>
          <line>192</line>
          <option name="timeStamp" value="2929" />
        </line-breakpoint>
        <line-breakpoint enabled="true" suspend="THREAD" type="python-line">
          <url>file://$PROJECT_DIR$/src/GridCalEngine/Utils/Symbolic/symbolic.py</url>
          <line>208</line>
          <option name="timeStamp" value="2932" />
        </line-breakpoint>
        <line-breakpoint enabled="true" suspend="THREAD" type="python-line">
          <url>file://$PROJECT_DIR$/src/GridCalEngine/Utils/Symbolic/symbolic.py</url>
          <line>347</line>
          <option name="timeStamp" value="2933" />
        </line-breakpoint>
        <line-breakpoint enabled="true" suspend="THREAD" type="python-line">
          <url>file://$PROJECT_DIR$/src/tests/test_symbolic.py</url>
          <line>166</line>
          <option name="timeStamp" value="2934" />
        </line-breakpoint>
        <line-breakpoint enabled="true" suspend="THREAD" type="python-line">
<<<<<<< HEAD
          <url>file://$PROJECT_DIR$/src/GridCalEngine/enumerations.py</url>
          <line>1927</line>
          <option name="timeStamp" value="2940" />
=======
          <url>file://$PROJECT_DIR$/src/GridCalEngine/Simulations/ShortCircuitStudies/short_circuit_driver.py</url>
          <line>246</line>
          <option name="timeStamp" value="2972" />
        </line-breakpoint>
        <line-breakpoint enabled="true" suspend="THREAD" type="python-line">
          <url>file://$PROJECT_DIR$/src/GridCalEngine/Simulations/ShortCircuitStudies/short_circuit_driver.py</url>
          <line>255</line>
          <option name="timeStamp" value="2973" />
        </line-breakpoint>
        <line-breakpoint enabled="true" suspend="THREAD" type="python-line">
          <url>file://$PROJECT_DIR$/src/GridCalEngine/Topology/grid_reduction.py</url>
          <line>74</line>
          <option name="timeStamp" value="3035" />
>>>>>>> 15f535dc
        </line-breakpoint>
      </breakpoints>
    </breakpoint-manager>
  </component>
  <component name="com.intellij.coverage.CoverageDataManagerImpl">
    <SUITE FILE_PATH="coverage/GridCal$update_gui_common.coverage" NAME="update_gui_common Coverage Results" MODIFIED="1662040207238" SOURCE_PROVIDER="com.intellij.coverage.DefaultCoverageFileProvider" RUNNER="coverage.py" COVERAGE_BY_TEST_ENABLED="true" COVERAGE_TRACING_ENABLED="false" WORKING_DIRECTORY="$PROJECT_DIR$/src/GridCal/Gui" />
    <SUITE FILE_PATH="coverage/GridCal$load_designer_ui.coverage" NAME="load_designer_ui Coverage Results" MODIFIED="1710496736230" SOURCE_PROVIDER="com.intellij.coverage.DefaultCoverageFileProvider" RUNNER="coverage.py" COVERAGE_BY_TEST_ENABLED="true" COVERAGE_TRACING_ENABLED="false" WORKING_DIRECTORY="$PROJECT_DIR$/src/GridCal/Gui/LoadDesigner" />
    <SUITE FILE_PATH="coverage/GridCal$newton_svc.coverage" NAME="newton_svc Coverage Results" MODIFIED="1616106111862" SOURCE_PROVIDER="com.intellij.coverage.DefaultCoverageFileProvider" RUNNER="coverage.py" COVERAGE_BY_TEST_ENABLED="true" COVERAGE_TRACING_ENABLED="false" WORKING_DIRECTORY="$PROJECT_DIR$/src/research/power_flow" />
    <SUITE FILE_PATH="coverage/GridCal$Nosetests_for_tests_test_topology_processor_test_topology_rts.coverage" NAME="Nosetests for tests.test_topology_processor.test_topology_rts Coverage Results" MODIFIED="1709292306565" SOURCE_PROVIDER="com.intellij.coverage.DefaultCoverageFileProvider" RUNNER="coverage.py" COVERAGE_BY_TEST_ENABLED="true" COVERAGE_TRACING_ENABLED="false" WORKING_DIRECTORY="$PROJECT_DIR$/src/tests" />
    <SUITE FILE_PATH="coverage/GridCal$run.coverage" NAME="run Coverage Results" MODIFIED="1743934769767" SOURCE_PROVIDER="com.intellij.coverage.DefaultCoverageFileProvider" RUNNER="coverage.py" COVERAGE_BY_TEST_ENABLED="false" COVERAGE_TRACING_ENABLED="false" WORKING_DIRECTORY="$PROJECT_DIR$/src/GridCalServer" />
    <SUITE FILE_PATH="coverage/GridCal$Nosetests_in_test_ptdf_py.coverage" NAME="Nosetests in test_ptdf.py Coverage Results" MODIFIED="1646939632819" SOURCE_PROVIDER="com.intellij.coverage.DefaultCoverageFileProvider" RUNNER="coverage.py" COVERAGE_BY_TEST_ENABLED="true" COVERAGE_TRACING_ENABLED="false" WORKING_DIRECTORY="$PROJECT_DIR$/src/tests" />
    <SUITE FILE_PATH="coverage/GridCal$pulp.coverage" NAME="pulp Coverage Results" MODIFIED="1642610724509" SOURCE_PROVIDER="com.intellij.coverage.DefaultCoverageFileProvider" RUNNER="coverage.py" COVERAGE_BY_TEST_ENABLED="true" COVERAGE_TRACING_ENABLED="false" WORKING_DIRECTORY="$PROJECT_DIR$/src/GridCal/ThirdParty/pulp" />
    <SUITE FILE_PATH="coverage/GridCal$test_raw_cgmes_cross_roundtrip.coverage" NAME="test_raw_cgmes_cross_roundtrip Coverage Results" MODIFIED="1736415475477" SOURCE_PROVIDER="com.intellij.coverage.DefaultCoverageFileProvider" RUNNER="coverage.py" COVERAGE_BY_TEST_ENABLED="false" COVERAGE_TRACING_ENABLED="false" WORKING_DIRECTORY="C:\Git\Github\GridCal\src\tests" />
    <SUITE FILE_PATH="coverage/GridCal$reactive_power_curve.coverage" NAME="reactive_power_curve Coverage Results" MODIFIED="1606723746932" SOURCE_PROVIDER="com.intellij.coverage.DefaultCoverageFileProvider" RUNNER="coverage.py" COVERAGE_BY_TEST_ENABLED="true" COVERAGE_TRACING_ENABLED="false" WORKING_DIRECTORY="$PROJECT_DIR$/src/research/generator" />
    <SUITE FILE_PATH="coverage/GridCal$pytest_for_src_tests_test_raw_roundtrip_test_rawx_roundtrip.coverage" NAME="pytest for src.tests.test_raw_roundtrip.test_rawx_roundtrip Coverage Results" MODIFIED="1729673989039" SOURCE_PROVIDER="com.intellij.coverage.DefaultCoverageFileProvider" RUNNER="coverage.py" COVERAGE_BY_TEST_ENABLED="false" COVERAGE_TRACING_ENABLED="false" WORKING_DIRECTORY="$PROJECT_DIR$/src/tests" />
    <SUITE FILE_PATH="coverage/GridCal$pack_unpack.coverage" NAME="pack_unpack Coverage Results" MODIFIED="1706043017781" SOURCE_PROVIDER="com.intellij.coverage.DefaultCoverageFileProvider" RUNNER="coverage.py" COVERAGE_BY_TEST_ENABLED="true" COVERAGE_TRACING_ENABLED="false" WORKING_DIRECTORY="$PROJECT_DIR$/src/GridCalEngine/IO/gridcal" />
    <SUITE FILE_PATH="coverage/GridCal$python_console.coverage" NAME="python_console Coverage Results" MODIFIED="1739810186307" SOURCE_PROVIDER="com.intellij.coverage.DefaultCoverageFileProvider" RUNNER="coverage.py" COVERAGE_BY_TEST_ENABLED="false" COVERAGE_TRACING_ENABLED="false" WORKING_DIRECTORY="$PROJECT_DIR$/src/GridCal/Gui" />
    <SUITE FILE_PATH="coverage/GridCal$line_arrow.coverage" NAME="line_arrow Coverage Results" MODIFIED="1640989833222" SOURCE_PROVIDER="com.intellij.coverage.DefaultCoverageFileProvider" RUNNER="coverage.py" COVERAGE_BY_TEST_ENABLED="true" COVERAGE_TRACING_ENABLED="false" WORKING_DIRECTORY="$PROJECT_DIR$/src/research/qt_related" />
    <SUITE FILE_PATH="coverage/GridCal$pytest_in_test_contongencies_filters_py.coverage" NAME="pytest in test_contongencies_filters.py Coverage Results" MODIFIED="1742569887288" SOURCE_PROVIDER="com.intellij.coverage.DefaultCoverageFileProvider" RUNNER="coverage.py" COVERAGE_BY_TEST_ENABLED="false" COVERAGE_TRACING_ENABLED="false" WORKING_DIRECTORY="$PROJECT_DIR$/src/tests" />
    <SUITE FILE_PATH="coverage/GridCal$6bus_example.coverage" NAME="6bus_example Coverage Results" MODIFIED="1702919236424" SOURCE_PROVIDER="com.intellij.coverage.DefaultCoverageFileProvider" RUNNER="coverage.py" COVERAGE_BY_TEST_ENABLED="true" COVERAGE_TRACING_ENABLED="false" WORKING_DIRECTORY="$PROJECT_DIR$/examples/trunk/acdc_pf" />
    <SUITE FILE_PATH="coverage/GridCal$Nosetests_in_ACPTDF_research_py.coverage" NAME="Nosetests in ACPTDF_research.py Coverage Results" MODIFIED="1601970337931" SOURCE_PROVIDER="com.intellij.coverage.DefaultCoverageFileProvider" RUNNER="coverage.py" COVERAGE_BY_TEST_ENABLED="true" COVERAGE_TRACING_ENABLED="false" WORKING_DIRECTORY="$PROJECT_DIR$/src/research/PTDF" />
    <SUITE FILE_PATH="coverage/GridCal$Nosetests_for_tests_admittance_matrix_test_test1.coverage" NAME="Nosetests for tests.admittance_matrix_test.test1 Coverage Results" MODIFIED="1694884103963" SOURCE_PROVIDER="com.intellij.coverage.DefaultCoverageFileProvider" RUNNER="coverage.py" COVERAGE_BY_TEST_ENABLED="true" COVERAGE_TRACING_ENABLED="false" WORKING_DIRECTORY="$PROJECT_DIR$/src/tests" />
    <SUITE FILE_PATH="coverage/GridCal$schematic_widget.coverage" NAME="schematic_widget Coverage Results" MODIFIED="1717166908091" SOURCE_PROVIDER="com.intellij.coverage.DefaultCoverageFileProvider" RUNNER="coverage.py" COVERAGE_BY_TEST_ENABLED="true" COVERAGE_TRACING_ENABLED="false" WORKING_DIRECTORY="$PROJECT_DIR$/src/GridCal/Gui/Diagrams/SchematicWidget" />
    <SUITE FILE_PATH="coverage/GridCal$map_test_2.coverage" NAME="map_test_2 Coverage Results" MODIFIED="1655834800485" SOURCE_PROVIDER="com.intellij.coverage.DefaultCoverageFileProvider" RUNNER="coverage.py" COVERAGE_BY_TEST_ENABLED="true" COVERAGE_TRACING_ENABLED="false" WORKING_DIRECTORY="$PROJECT_DIR$/src/research/map" />
    <SUITE FILE_PATH="coverage/GridCal$zip_interface.coverage" NAME="zip_interface Coverage Results" MODIFIED="1620029421103" SOURCE_PROVIDER="com.intellij.coverage.DefaultCoverageFileProvider" RUNNER="coverage.py" COVERAGE_BY_TEST_ENABLED="true" COVERAGE_TRACING_ENABLED="false" WORKING_DIRECTORY="$PROJECT_DIR$/src/GridCal/Engine/IO" />
    <SUITE FILE_PATH="coverage/GridCal$tap_changer_steps_2.coverage" NAME="tap_changer_steps_2 Coverage Results" MODIFIED="1727963069267" SOURCE_PROVIDER="com.intellij.coverage.DefaultCoverageFileProvider" RUNNER="coverage.py" COVERAGE_BY_TEST_ENABLED="true" COVERAGE_TRACING_ENABLED="false" WORKING_DIRECTORY="$PROJECT_DIR$/src/trunk/controls/scripts" />
    <SUITE FILE_PATH="coverage/GridCal$cgmes_imp_exp_test.coverage" NAME="cgmes_imp_exp_test Coverage Results" MODIFIED="1718780786979" SOURCE_PROVIDER="com.intellij.coverage.DefaultCoverageFileProvider" RUNNER="coverage.py" COVERAGE_BY_TEST_ENABLED="true" COVERAGE_TRACING_ENABLED="false" WORKING_DIRECTORY="$PROJECT_DIR$/src/tests/cgmes_import_check" />
    <SUITE FILE_PATH="coverage/GridCal$defining_a_grid_from_scratch_without_profiles.coverage" NAME="defining_a_grid_from_scratch_without_profiles Coverage Results" MODIFIED="1616960198337" SOURCE_PROVIDER="com.intellij.coverage.DefaultCoverageFileProvider" RUNNER="coverage.py" COVERAGE_BY_TEST_ENABLED="true" COVERAGE_TRACING_ENABLED="false" WORKING_DIRECTORY="$PROJECT_DIR$/src/Tutorials" />
    <SUITE FILE_PATH="coverage/GridCal$power_flow_research_hvdc.coverage" NAME="power_flow_research_hvdc Coverage Results" MODIFIED="1706536782322" SOURCE_PROVIDER="com.intellij.coverage.DefaultCoverageFileProvider" RUNNER="coverage.py" COVERAGE_BY_TEST_ENABLED="true" COVERAGE_TRACING_ENABLED="false" WORKING_DIRECTORY="$PROJECT_DIR$/src/trunk/pf" />
    <SUITE FILE_PATH="coverage/GridCal$pytest_for_test_opf_test_opf_hvdc_controls.coverage" NAME="pytest for test_opf.test_opf_hvdc_controls Coverage Results" MODIFIED="1744367220112" SOURCE_PROVIDER="com.intellij.coverage.DefaultCoverageFileProvider" RUNNER="coverage.py" COVERAGE_BY_TEST_ENABLED="false" COVERAGE_TRACING_ENABLED="false" WORKING_DIRECTORY="$PROJECT_DIR$/src/tests" />
    <SUITE FILE_PATH="coverage/GridCal$nr_improvement_on_ill_conditioned_grid.coverage" NAME="nr_improvement_on_ill_conditioned_grid Coverage Results" MODIFIED="1729602163558" SOURCE_PROVIDER="com.intellij.coverage.DefaultCoverageFileProvider" RUNNER="coverage.py" COVERAGE_BY_TEST_ENABLED="false" COVERAGE_TRACING_ENABLED="false" WORKING_DIRECTORY="$PROJECT_DIR$/src/trunk/pf" />
    <SUITE FILE_PATH="coverage/GridCal$pytest_in_test_grid_diff_py.coverage" NAME="pytest in test_grid_diff.py Coverage Results" MODIFIED="1742399685043" SOURCE_PROVIDER="com.intellij.coverage.DefaultCoverageFileProvider" RUNNER="coverage.py" COVERAGE_BY_TEST_ENABLED="false" COVERAGE_TRACING_ENABLED="false" WORKING_DIRECTORY="$PROJECT_DIR$/src/tests" />
    <SUITE FILE_PATH="coverage/GridCal$GeneralDialogues.coverage" NAME="GeneralDialogues Coverage Results" MODIFIED="1698838468153" SOURCE_PROVIDER="com.intellij.coverage.DefaultCoverageFileProvider" RUNNER="coverage.py" COVERAGE_BY_TEST_ENABLED="true" COVERAGE_TRACING_ENABLED="false" WORKING_DIRECTORY="$PROJECT_DIR$/src/GridCal/Gui" />
    <SUITE FILE_PATH="coverage/GridCal$Nosetests_in_test_opf_time_series_py.coverage" NAME="Nosetests in test_opf_time_series.py Coverage Results" MODIFIED="1617046142412" SOURCE_PROVIDER="com.intellij.coverage.DefaultCoverageFileProvider" RUNNER="coverage.py" COVERAGE_BY_TEST_ENABLED="true" COVERAGE_TRACING_ENABLED="false" WORKING_DIRECTORY="$PROJECT_DIR$/src/tests" />
    <SUITE FILE_PATH="coverage/GridCal$ieee9.coverage" NAME="ieee9 Coverage Results" MODIFIED="1744114796260" SOURCE_PROVIDER="com.intellij.coverage.DefaultCoverageFileProvider" RUNNER="coverage.py" COVERAGE_BY_TEST_ENABLED="false" COVERAGE_TRACING_ENABLED="false" WORKING_DIRECTORY="$PROJECT_DIR$/src/trunk/pf" />
    <SUITE FILE_PATH="coverage/GridCal$switch_reduction_dense.coverage" NAME="switch_reduction_dense Coverage Results" MODIFIED="1615742845150" SOURCE_PROVIDER="com.intellij.coverage.DefaultCoverageFileProvider" RUNNER="coverage.py" COVERAGE_BY_TEST_ENABLED="true" COVERAGE_TRACING_ENABLED="false" WORKING_DIRECTORY="$PROJECT_DIR$/src/research/grid_reduction/substation_reduction" />
    <SUITE FILE_PATH="coverage/GridCal$hydro_opf.coverage" NAME="hydro_opf Coverage Results" MODIFIED="1704400043683" SOURCE_PROVIDER="com.intellij.coverage.DefaultCoverageFileProvider" RUNNER="coverage.py" COVERAGE_BY_TEST_ENABLED="true" COVERAGE_TRACING_ENABLED="false" WORKING_DIRECTORY="$PROJECT_DIR$/examples" />
    <SUITE FILE_PATH="coverage/GridCal$Nosetests_in_ACPTDF_research2_py.coverage" NAME="Nosetests in ACPTDF_research2.py Coverage Results" MODIFIED="1601969138193" SOURCE_PROVIDER="com.intellij.coverage.DefaultCoverageFileProvider" RUNNER="coverage.py" COVERAGE_BY_TEST_ENABLED="true" COVERAGE_TRACING_ENABLED="false" WORKING_DIRECTORY="$PROJECT_DIR$/src/research/PTDF" />
    <SUITE FILE_PATH="coverage/GridCal$Nosetests_in_test_line_losses_py.coverage" NAME="Nosetests in test_line_losses.py Coverage Results" MODIFIED="1634139762786" SOURCE_PROVIDER="com.intellij.coverage.DefaultCoverageFileProvider" RUNNER="coverage.py" COVERAGE_BY_TEST_ENABLED="true" COVERAGE_TRACING_ENABLED="false" WORKING_DIRECTORY="$PROJECT_DIR$/src/tests" />
    <SUITE FILE_PATH="coverage/GridCal$ips.coverage" NAME="ips Coverage Results" MODIFIED="1706275663285" SOURCE_PROVIDER="com.intellij.coverage.DefaultCoverageFileProvider" RUNNER="coverage.py" COVERAGE_BY_TEST_ENABLED="true" COVERAGE_TRACING_ENABLED="false" WORKING_DIRECTORY="$PROJECT_DIR$/src/GridCalEngine/Utils/NumericalMethods" />
    <SUITE FILE_PATH="coverage/GridCal$Nosetests_in_test_hydro_py.coverage" NAME="Nosetests in test_hydro.py Coverage Results" MODIFIED="1708506945654" SOURCE_PROVIDER="com.intellij.coverage.DefaultCoverageFileProvider" RUNNER="coverage.py" COVERAGE_BY_TEST_ENABLED="true" COVERAGE_TRACING_ENABLED="false" WORKING_DIRECTORY="$PROJECT_DIR$/src/tests" />
    <SUITE FILE_PATH="coverage/GridCal$Nosetests_for_tests_test_tutorials_test_define_grid_from_scratch_with_profiles.coverage" NAME="Nosetests for tests.test_tutorials.test_define_grid_from_scratch_with_profiles Coverage Results" MODIFIED="1687769163010" SOURCE_PROVIDER="com.intellij.coverage.DefaultCoverageFileProvider" RUNNER="coverage.py" COVERAGE_BY_TEST_ENABLED="true" COVERAGE_TRACING_ENABLED="false" WORKING_DIRECTORY="$PROJECT_DIR$/src/tests" />
    <SUITE FILE_PATH="coverage/GridCal$Nosetests_in_test_latin_hypercube_py.coverage" NAME="Nosetests in test_latin_hypercube.py Coverage Results" MODIFIED="1617046286335" SOURCE_PROVIDER="com.intellij.coverage.DefaultCoverageFileProvider" RUNNER="coverage.py" COVERAGE_BY_TEST_ENABLED="true" COVERAGE_TRACING_ENABLED="false" WORKING_DIRECTORY="$PROJECT_DIR$/src/tests" />
    <SUITE FILE_PATH="coverage/GridCal$sergio_dorado_example_good.coverage" NAME="sergio_dorado_example_good Coverage Results" MODIFIED="1715020077652" SOURCE_PROVIDER="com.intellij.coverage.DefaultCoverageFileProvider" RUNNER="coverage.py" COVERAGE_BY_TEST_ENABLED="true" COVERAGE_TRACING_ENABLED="false" WORKING_DIRECTORY="$PROJECT_DIR$/src/trunk/substation_reduction" />
    <SUITE FILE_PATH="coverage/GridCal$pytest_for_test_load_save_load_test_load_save_load2.coverage" NAME="pytest for test_load_save_load.test_load_save_load2 Coverage Results" MODIFIED="1739963510114" SOURCE_PROVIDER="com.intellij.coverage.DefaultCoverageFileProvider" RUNNER="coverage.py" COVERAGE_BY_TEST_ENABLED="false" COVERAGE_TRACING_ENABLED="false" WORKING_DIRECTORY="$PROJECT_DIR$/src/tests" />
    <SUITE FILE_PATH="coverage/GridCal$psse_transformer_impedance_conversion.coverage" NAME="psse_transformer_impedance_conversion Coverage Results" MODIFIED="1632831296503" SOURCE_PROVIDER="com.intellij.coverage.DefaultCoverageFileProvider" RUNNER="coverage.py" COVERAGE_BY_TEST_ENABLED="true" COVERAGE_TRACING_ENABLED="false" WORKING_DIRECTORY="$PROJECT_DIR$/src/research" />
    <SUITE FILE_PATH="coverage/GridCal$Nosetests_in_test_demo_5_node_py.coverage" NAME="Nosetests in test_demo_5_node.py Coverage Results" MODIFIED="1614631013763" SOURCE_PROVIDER="com.intellij.coverage.DefaultCoverageFileProvider" RUNNER="coverage.py" COVERAGE_BY_TEST_ENABLED="true" COVERAGE_TRACING_ENABLED="false" WORKING_DIRECTORY="$PROJECT_DIR$/src/tests" />
    <SUITE FILE_PATH="coverage/GridCal$Nosetests_for_tests_test_continuation_power_flow_test_cpf.coverage" NAME="Nosetests for tests.test_continuation_power_flow.test_cpf Coverage Results" MODIFIED="1712337251546" SOURCE_PROVIDER="com.intellij.coverage.DefaultCoverageFileProvider" RUNNER="coverage.py" COVERAGE_BY_TEST_ENABLED="true" COVERAGE_TRACING_ENABLED="false" WORKING_DIRECTORY="$PROJECT_DIR$/src/tests" />
    <SUITE FILE_PATH="coverage/GridCal$pytest_for_src_tests.coverage" NAME="pytest for src.tests Coverage Results" MODIFIED="1730402748621" SOURCE_PROVIDER="com.intellij.coverage.DefaultCoverageFileProvider" RUNNER="coverage.py" COVERAGE_BY_TEST_ENABLED="false" COVERAGE_TRACING_ENABLED="false" WORKING_DIRECTORY="$PROJECT_DIR$/src/tests" />
    <SUITE FILE_PATH="coverage/GridCal$switch_reduction_sparse.coverage" NAME="switch_reduction_sparse Coverage Results" MODIFIED="1615742705813" SOURCE_PROVIDER="com.intellij.coverage.DefaultCoverageFileProvider" RUNNER="coverage.py" COVERAGE_BY_TEST_ENABLED="true" COVERAGE_TRACING_ENABLED="false" WORKING_DIRECTORY="$PROJECT_DIR$/src/research/grid_reduction/substation_reduction" />
    <SUITE FILE_PATH="coverage/GridCal$pytest_for_src_tests_test_ac_opf_test_superconductors_handling.coverage" NAME="pytest for src.tests.test_ac_opf.test_superconductors_handling Coverage Results" MODIFIED="1739521598286" SOURCE_PROVIDER="com.intellij.coverage.DefaultCoverageFileProvider" RUNNER="coverage.py" COVERAGE_BY_TEST_ENABLED="false" COVERAGE_TRACING_ENABLED="false" WORKING_DIRECTORY="$PROJECT_DIR$/src/tests" />
    <SUITE FILE_PATH="coverage/GridCal$Nosetests_for_tests_test_nodal_capacity.coverage" NAME="Nosetests for tests.test_nodal_capacity Coverage Results" MODIFIED="1716970474923" SOURCE_PROVIDER="com.intellij.coverage.DefaultCoverageFileProvider" RUNNER="coverage.py" COVERAGE_BY_TEST_ENABLED="true" COVERAGE_TRACING_ENABLED="false" WORKING_DIRECTORY="$PROJECT_DIR$/src/tests" />
    <SUITE FILE_PATH="coverage/GridCal$raw_parser.coverage" NAME="raw_parser Coverage Results" MODIFIED="1619379740833" SOURCE_PROVIDER="com.intellij.coverage.DefaultCoverageFileProvider" RUNNER="coverage.py" COVERAGE_BY_TEST_ENABLED="true" COVERAGE_TRACING_ENABLED="false" WORKING_DIRECTORY="$PROJECT_DIR$/src/GridCal/Engine/IO" />
    <SUITE FILE_PATH="coverage/GridCal$Nosetests_for_tests_test_hydro_test_hydro_opf2.coverage" NAME="Nosetests for tests.test_hydro.test_hydro_opf2 Coverage Results" MODIFIED="1704897106653" SOURCE_PROVIDER="com.intellij.coverage.DefaultCoverageFileProvider" RUNNER="coverage.py" COVERAGE_BY_TEST_ENABLED="true" COVERAGE_TRACING_ENABLED="false" WORKING_DIRECTORY="$PROJECT_DIR$/src/tests" />
    <SUITE FILE_PATH="coverage/GridCal$example_pvlib.coverage" NAME="example_pvlib Coverage Results" MODIFIED="1689672238811" SOURCE_PROVIDER="com.intellij.coverage.DefaultCoverageFileProvider" RUNNER="coverage.py" COVERAGE_BY_TEST_ENABLED="true" COVERAGE_TRACING_ENABLED="false" WORKING_DIRECTORY="$PROJECT_DIR$/examples" />
    <SUITE FILE_PATH="coverage/GridCal$system_scaler.coverage" NAME="system_scaler Coverage Results" MODIFIED="1710502330985" SOURCE_PROVIDER="com.intellij.coverage.DefaultCoverageFileProvider" RUNNER="coverage.py" COVERAGE_BY_TEST_ENABLED="true" COVERAGE_TRACING_ENABLED="false" WORKING_DIRECTORY="$PROJECT_DIR$/src/GridCal/Gui/SystemScaler" />
    <SUITE FILE_PATH="coverage/GridCal$profile_dialogue.coverage" NAME="profile_dialogue Coverage Results" MODIFIED="1674068478204" SOURCE_PROVIDER="com.intellij.coverage.DefaultCoverageFileProvider" RUNNER="coverage.py" COVERAGE_BY_TEST_ENABLED="true" COVERAGE_TRACING_ENABLED="false" WORKING_DIRECTORY="$PROJECT_DIR$/src/GridCal/Gui/ProfilesInput" />
    <SUITE FILE_PATH="coverage/GridCal$pytest_for_src_tests_test_api_helm_test_api_helm.coverage" NAME="pytest for src.tests.test_api_helm.test_api_helm Coverage Results" MODIFIED="1732903304629" SOURCE_PROVIDER="com.intellij.coverage.DefaultCoverageFileProvider" RUNNER="coverage.py" COVERAGE_BY_TEST_ENABLED="false" COVERAGE_TRACING_ENABLED="false" WORKING_DIRECTORY="" />
    <SUITE FILE_PATH="coverage/GridCal$make.coverage" NAME="make Coverage Results" MODIFIED="1743703618606" SOURCE_PROVIDER="com.intellij.coverage.DefaultCoverageFileProvider" RUNNER="coverage.py" COVERAGE_BY_TEST_ENABLED="false" COVERAGE_TRACING_ENABLED="false" WORKING_DIRECTORY="$PROJECT_DIR$/doc" />
    <SUITE FILE_PATH="coverage/GridCal$newton_equivalence_test.coverage" NAME="newton_equivalence_test Coverage Results" MODIFIED="1678866293763" SOURCE_PROVIDER="com.intellij.coverage.DefaultCoverageFileProvider" RUNNER="coverage.py" COVERAGE_BY_TEST_ENABLED="true" COVERAGE_TRACING_ENABLED="false" WORKING_DIRECTORY="$PROJECT_DIR$/src/tests" />
    <SUITE FILE_PATH="coverage/GridCal$Nosetests_in_test_time_series_py.coverage" NAME="Nosetests in test_time_series.py Coverage Results" MODIFIED="1686759385773" SOURCE_PROVIDER="com.intellij.coverage.DefaultCoverageFileProvider" RUNNER="coverage.py" COVERAGE_BY_TEST_ENABLED="true" COVERAGE_TRACING_ENABLED="false" WORKING_DIRECTORY="$PROJECT_DIR$/src/tests" />
    <SUITE FILE_PATH="coverage/GridCal$update_gui_file__1_.coverage" NAME="update_gui_file (1) Coverage Results" MODIFIED="1743445435140" SOURCE_PROVIDER="com.intellij.coverage.DefaultCoverageFileProvider" RUNNER="coverage.py" COVERAGE_BY_TEST_ENABLED="false" COVERAGE_TRACING_ENABLED="false" WORKING_DIRECTORY="$PROJECT_DIR$/src/GridCal/Gui/ProfilesInput" />
    <SUITE FILE_PATH="coverage/GridCal$Nosetests_in_test_ac_opf_py.coverage" NAME="Nosetests in test_ac_opf.py Coverage Results" MODIFIED="1706780866579" SOURCE_PROVIDER="com.intellij.coverage.DefaultCoverageFileProvider" RUNNER="coverage.py" COVERAGE_BY_TEST_ENABLED="true" COVERAGE_TRACING_ENABLED="false" WORKING_DIRECTORY="$PROJECT_DIR$/src/tests" />
    <SUITE FILE_PATH="coverage/GridCal$Nosetests_for_test_ptdf_test_lodf_ieee14_psse.coverage" NAME="Nosetests for test_ptdf.test_lodf_ieee14_psse Coverage Results" MODIFIED="1701812627784" SOURCE_PROVIDER="com.intellij.coverage.DefaultCoverageFileProvider" RUNNER="coverage.py" COVERAGE_BY_TEST_ENABLED="true" COVERAGE_TRACING_ENABLED="false" WORKING_DIRECTORY="$PROJECT_DIR$/src/tests" />
    <SUITE FILE_PATH="coverage/GridCal$matpower_parser.coverage" NAME="matpower_parser Coverage Results" MODIFIED="1600002676691" SOURCE_PROVIDER="com.intellij.coverage.DefaultCoverageFileProvider" RUNNER="coverage.py" COVERAGE_BY_TEST_ENABLED="true" COVERAGE_TRACING_ENABLED="false" WORKING_DIRECTORY="$PROJECT_DIR$/src/GridCal/Engine/IO" />
    <SUITE FILE_PATH="coverage/GridCal$5_bus_se.coverage" NAME="5_bus_se Coverage Results" MODIFIED="1635960804767" SOURCE_PROVIDER="com.intellij.coverage.DefaultCoverageFileProvider" RUNNER="coverage.py" COVERAGE_BY_TEST_ENABLED="true" COVERAGE_TRACING_ENABLED="false" WORKING_DIRECTORY="$PROJECT_DIR$/src/research/state_estimation" />
    <SUITE FILE_PATH="coverage/GridCal$Sensitivity_research_AchaDaza.coverage" NAME="Sensitivity_research_AchaDaza Coverage Results" MODIFIED="1640084668993" SOURCE_PROVIDER="com.intellij.coverage.DefaultCoverageFileProvider" RUNNER="coverage.py" COVERAGE_BY_TEST_ENABLED="true" COVERAGE_TRACING_ENABLED="false" WORKING_DIRECTORY="$PROJECT_DIR$/src/research/PTDF" />
    <SUITE FILE_PATH="coverage/GridCal$dc_linear_opf_ts_example.coverage" NAME="dc_linear_opf_ts_example Coverage Results" MODIFIED="1688480027790" SOURCE_PROVIDER="com.intellij.coverage.DefaultCoverageFileProvider" RUNNER="coverage.py" COVERAGE_BY_TEST_ENABLED="true" COVERAGE_TRACING_ENABLED="false" WORKING_DIRECTORY="$PROJECT_DIR$/examples" />
    <SUITE FILE_PATH="coverage/GridCal$Nosetests_for_test_srap_test_srap.coverage" NAME="Nosetests for test_srap.test_srap Coverage Results" MODIFIED="1706791719546" SOURCE_PROVIDER="com.intellij.coverage.DefaultCoverageFileProvider" RUNNER="coverage.py" COVERAGE_BY_TEST_ENABLED="true" COVERAGE_TRACING_ENABLED="false" WORKING_DIRECTORY="$PROJECT_DIR$/src/tests" />
    <SUITE FILE_PATH="coverage/GridCal$integral_por_tramos.coverage" NAME="srap_interpolation_example Coverage Results" MODIFIED="1705345454539" SOURCE_PROVIDER="com.intellij.coverage.DefaultCoverageFileProvider" RUNNER="coverage.py" COVERAGE_BY_TEST_ENABLED="true" COVERAGE_TRACING_ENABLED="false" WORKING_DIRECTORY="$PROJECT_DIR$/examples/trunk/srap" />
    <SUITE FILE_PATH="coverage/GridCal$rectangular_nr1.coverage" NAME="rectangular_nr1 Coverage Results" MODIFIED="1602866013486" SOURCE_PROVIDER="com.intellij.coverage.DefaultCoverageFileProvider" RUNNER="coverage.py" COVERAGE_BY_TEST_ENABLED="true" COVERAGE_TRACING_ENABLED="false" WORKING_DIRECTORY="$PROJECT_DIR$/src/research/power_flow/rectangular" />
    <SUITE FILE_PATH="coverage/GridCal$Nosetests_for_test_ptdf_test_mlodf_sanpen.coverage" NAME="Nosetests for test_ptdf.test_mlodf_sanpen Coverage Results" MODIFIED="1706266201035" SOURCE_PROVIDER="com.intellij.coverage.DefaultCoverageFileProvider" RUNNER="coverage.py" COVERAGE_BY_TEST_ENABLED="true" COVERAGE_TRACING_ENABLED="false" WORKING_DIRECTORY="$PROJECT_DIR$/src/tests" />
    <SUITE FILE_PATH="coverage/GridCal$fubm_example.coverage" NAME="fubm_example Coverage Results" MODIFIED="1699631757375" SOURCE_PROVIDER="com.intellij.coverage.DefaultCoverageFileProvider" RUNNER="coverage.py" COVERAGE_BY_TEST_ENABLED="true" COVERAGE_TRACING_ENABLED="false" WORKING_DIRECTORY="$PROJECT_DIR$/examples/trunk" />
    <SUITE FILE_PATH="coverage/GridCal$Nosetests_for_test_numerical_circuit_test_bus_indexing_remap.coverage" NAME="Nosetests for test_numerical_circuit.test_bus_indexing_remap Coverage Results" MODIFIED="1707314056583" SOURCE_PROVIDER="com.intellij.coverage.DefaultCoverageFileProvider" RUNNER="coverage.py" COVERAGE_BY_TEST_ENABLED="true" COVERAGE_TRACING_ENABLED="false" WORKING_DIRECTORY="$PROJECT_DIR$/src/tests" />
    <SUITE FILE_PATH="coverage/GridCal$pytest_for_src_tests_test_topology_processor_test_topology_NL_microgrid.coverage" NAME="pytest for src.tests.test_topology_processor.test_topology_NL_microgrid Coverage Results" MODIFIED="1729081781552" SOURCE_PROVIDER="com.intellij.coverage.DefaultCoverageFileProvider" RUNNER="coverage.py" COVERAGE_BY_TEST_ENABLED="false" COVERAGE_TRACING_ENABLED="false" WORKING_DIRECTORY="$PROJECT_DIR$/src/tests" />
    <SUITE FILE_PATH="coverage/GridCal$pytest_for_src_tests_test_grid_diff_test_add_stuff_roundtrip.coverage" NAME="pytest for src.tests.test_grid_diff.test_add_stuff_roundtrip Coverage Results" MODIFIED="1742232885666" SOURCE_PROVIDER="com.intellij.coverage.DefaultCoverageFileProvider" RUNNER="coverage.py" COVERAGE_BY_TEST_ENABLED="false" COVERAGE_TRACING_ENABLED="false" WORKING_DIRECTORY="$PROJECT_DIR$/src/tests" />
    <SUITE FILE_PATH="coverage/GridCal$Nosetests_for_test_numerical_circuit_test_numerical_cicuit_spv.coverage" NAME="Nosetests for test_numerical_circuit.test_numerical_cicuit_spv Coverage Results" MODIFIED="1706775363122" SOURCE_PROVIDER="com.intellij.coverage.DefaultCoverageFileProvider" RUNNER="coverage.py" COVERAGE_BY_TEST_ENABLED="true" COVERAGE_TRACING_ENABLED="false" WORKING_DIRECTORY="$PROJECT_DIR$/src/tests" />
    <SUITE FILE_PATH="coverage/GridCal$file_opening.coverage" NAME="file opening Coverage Results" MODIFIED="1730201070260" SOURCE_PROVIDER="com.intellij.coverage.DefaultCoverageFileProvider" RUNNER="coverage.py" COVERAGE_BY_TEST_ENABLED="false" COVERAGE_TRACING_ENABLED="false" WORKING_DIRECTORY="$PROJECT_DIR$/src/trunk/cgmes" />
    <SUITE FILE_PATH="coverage/GridCal$ACOPF_MIPS_replica.coverage" NAME="ACOPF_MIPS_replica Coverage Results" MODIFIED="1702313943926" SOURCE_PROVIDER="com.intellij.coverage.DefaultCoverageFileProvider" RUNNER="coverage.py" COVERAGE_BY_TEST_ENABLED="true" COVERAGE_TRACING_ENABLED="false" WORKING_DIRECTORY="$PROJECT_DIR$/examples" />
    <SUITE FILE_PATH="coverage/GridCal$MVRSM_mo.coverage" NAME="MVRSM_mo Coverage Results" MODIFIED="1707735080331" SOURCE_PROVIDER="com.intellij.coverage.DefaultCoverageFileProvider" RUNNER="coverage.py" COVERAGE_BY_TEST_ENABLED="true" COVERAGE_TRACING_ENABLED="false" WORKING_DIRECTORY="$PROJECT_DIR$/src/trunk/MVRSM" />
    <SUITE FILE_PATH="coverage/GridCal$test_transformer_regulator.coverage" NAME="test_transformer_regulator Coverage Results" MODIFIED="1602954515929" SOURCE_PROVIDER="com.intellij.coverage.DefaultCoverageFileProvider" RUNNER="coverage.py" COVERAGE_BY_TEST_ENABLED="true" COVERAGE_TRACING_ENABLED="false" WORKING_DIRECTORY="$PROJECT_DIR$/src/tests" />
    <SUITE FILE_PATH="coverage/GridCal$Nosetests_in_test_islands_py.coverage" NAME="Nosetests in test_islands.py Coverage Results" MODIFIED="1694430898972" SOURCE_PROVIDER="com.intellij.coverage.DefaultCoverageFileProvider" RUNNER="coverage.py" COVERAGE_BY_TEST_ENABLED="true" COVERAGE_TRACING_ENABLED="false" WORKING_DIRECTORY="$PROJECT_DIR$/src/tests" />
    <SUITE FILE_PATH="coverage/GridCal$newton_line_search_acdc.coverage" NAME="newton_line_search_acdc Coverage Results" MODIFIED="1608896800406" SOURCE_PROVIDER="com.intellij.coverage.DefaultCoverageFileProvider" RUNNER="coverage.py" COVERAGE_BY_TEST_ENABLED="true" COVERAGE_TRACING_ENABLED="false" WORKING_DIRECTORY="$PROJECT_DIR$/src/research/hvdc" />
    <SUITE FILE_PATH="coverage/GridCal$PTDF_ku_leuven.coverage" NAME="PTDF_ku_leuven Coverage Results" MODIFIED="1642342521661" SOURCE_PROVIDER="com.intellij.coverage.DefaultCoverageFileProvider" RUNNER="coverage.py" COVERAGE_BY_TEST_ENABLED="true" COVERAGE_TRACING_ENABLED="false" WORKING_DIRECTORY="$PROJECT_DIR$/src/research/PTDF" />
    <SUITE FILE_PATH="coverage/GridCal$pytest_for_src_tests_test_ptdf.coverage" NAME="pytest for src.tests.test_ptdf Coverage Results" MODIFIED="1729668865330" SOURCE_PROVIDER="com.intellij.coverage.DefaultCoverageFileProvider" RUNNER="coverage.py" COVERAGE_BY_TEST_ENABLED="false" COVERAGE_TRACING_ENABLED="false" WORKING_DIRECTORY="$PROJECT_DIR$/src/tests" />
    <SUITE FILE_PATH="coverage/GridCal$lightmap.coverage" NAME="lightmap Coverage Results" MODIFIED="1655892740020" SOURCE_PROVIDER="com.intellij.coverage.DefaultCoverageFileProvider" RUNNER="coverage.py" COVERAGE_BY_TEST_ENABLED="true" COVERAGE_TRACING_ENABLED="false" WORKING_DIRECTORY="$PROJECT_DIR$/src/research/map" />
    <SUITE FILE_PATH="coverage/GridCal$pytest_for_test_opf_test_opf_load_not_shedding_because_of_line.coverage" NAME="pytest for test_opf.test_opf_load_not_shedding_because_of_line Coverage Results" MODIFIED="1744368312143" SOURCE_PROVIDER="com.intellij.coverage.DefaultCoverageFileProvider" RUNNER="coverage.py" COVERAGE_BY_TEST_ENABLED="false" COVERAGE_TRACING_ENABLED="false" WORKING_DIRECTORY="$PROJECT_DIR$/src/tests" />
    <SUITE FILE_PATH="coverage/GridCal$sergio_dorado_example_node_breaker.coverage" NAME="sergio_dorado_example_node_breaker Coverage Results" MODIFIED="1715018820178" SOURCE_PROVIDER="com.intellij.coverage.DefaultCoverageFileProvider" RUNNER="coverage.py" COVERAGE_BY_TEST_ENABLED="true" COVERAGE_TRACING_ENABLED="false" WORKING_DIRECTORY="$PROJECT_DIR$/src/trunk/substation_reduction" />
    <SUITE FILE_PATH="coverage/GridCal$lhs_ts.coverage" NAME="lhs_ts Coverage Results" MODIFIED="1657744078958" SOURCE_PROVIDER="com.intellij.coverage.DefaultCoverageFileProvider" RUNNER="coverage.py" COVERAGE_BY_TEST_ENABLED="true" COVERAGE_TRACING_ENABLED="false" WORKING_DIRECTORY="$PROJECT_DIR$/src/research/interpolation" />
    <SUITE FILE_PATH="coverage/GridCal$GridCalMain.coverage" NAME="GridCalMain Coverage Results" MODIFIED="1736427328316" SOURCE_PROVIDER="com.intellij.coverage.DefaultCoverageFileProvider" RUNNER="coverage.py" COVERAGE_BY_TEST_ENABLED="true" COVERAGE_TRACING_ENABLED="false" WORKING_DIRECTORY="$PROJECT_DIR$/src/GridCal/Gui/Main" />
    <SUITE FILE_PATH="coverage/GridCal$pytest_for_test_grid_diff_test_add_stuff_roundtrip.coverage" NAME="pytest for test_grid_diff.test_add_stuff_roundtrip Coverage Results" MODIFIED="1743177817309" SOURCE_PROVIDER="com.intellij.coverage.DefaultCoverageFileProvider" RUNNER="coverage.py" COVERAGE_BY_TEST_ENABLED="false" COVERAGE_TRACING_ENABLED="false" WORKING_DIRECTORY="$PROJECT_DIR$/src/tests" />
    <SUITE FILE_PATH="coverage/GridCal$jacobian_based_acdc_power_flow__1_.coverage" NAME="jacobian_based_acdc_power_flow (1) Coverage Results" MODIFIED="1609455735388" SOURCE_PROVIDER="com.intellij.coverage.DefaultCoverageFileProvider" RUNNER="coverage.py" COVERAGE_BY_TEST_ENABLED="true" COVERAGE_TRACING_ENABLED="false" WORKING_DIRECTORY="$PROJECT_DIR$/src/GridCal/Engine/Simulations/PowerFlow" />
    <SUITE FILE_PATH="coverage/GridCal$generate_property_gatters_and_setters.coverage" NAME="generate_property_gatters_and_setters Coverage Results" MODIFIED="1711104335326" SOURCE_PROVIDER="com.intellij.coverage.DefaultCoverageFileProvider" RUNNER="coverage.py" COVERAGE_BY_TEST_ENABLED="true" COVERAGE_TRACING_ENABLED="false" WORKING_DIRECTORY="$PROJECT_DIR$/src/trunk/code_generation" />
    <SUITE FILE_PATH="coverage/GridCal$Nosetests_for_test_contingency_test_contingency.coverage" NAME="Nosetests for test_contingency.test_contingency Coverage Results" MODIFIED="1701701999217" SOURCE_PROVIDER="com.intellij.coverage.DefaultCoverageFileProvider" RUNNER="coverage.py" COVERAGE_BY_TEST_ENABLED="true" COVERAGE_TRACING_ENABLED="false" WORKING_DIRECTORY="$PROJECT_DIR$/src/tests" />
    <SUITE FILE_PATH="coverage/GridCal$psse_parser.coverage" NAME="psse_parser Coverage Results" MODIFIED="1594285082315" SOURCE_PROVIDER="com.intellij.coverage.DefaultCoverageFileProvider" RUNNER="coverage.py" COVERAGE_BY_TEST_ENABLED="true" COVERAGE_TRACING_ENABLED="false" WORKING_DIRECTORY="$PROJECT_DIR$/src/GridCal/Engine/IO" />
    <SUITE FILE_PATH="coverage/GridCal$ExecuteGridCal.coverage" NAME="ExecuteGridCal Coverage Results" MODIFIED="1744809984349" SOURCE_PROVIDER="com.intellij.coverage.DefaultCoverageFileProvider" RUNNER="coverage.py" COVERAGE_BY_TEST_ENABLED="false" COVERAGE_TRACING_ENABLED="false" WORKING_DIRECTORY="$PROJECT_DIR$/src/GridCal" />
    <SUITE FILE_PATH="coverage/GridCal$newton_current.coverage" NAME="newton_current Coverage Results" MODIFIED="1597481272992" SOURCE_PROVIDER="com.intellij.coverage.DefaultCoverageFileProvider" RUNNER="coverage.py" COVERAGE_BY_TEST_ENABLED="true" COVERAGE_TRACING_ENABLED="false" WORKING_DIRECTORY="$PROJECT_DIR$/src/research/power_flow" />
    <SUITE FILE_PATH="coverage/GridCal$branch_power.coverage" NAME="branch_power Coverage Results" MODIFIED="1659016478801" SOURCE_PROVIDER="com.intellij.coverage.DefaultCoverageFileProvider" RUNNER="coverage.py" COVERAGE_BY_TEST_ENABLED="true" COVERAGE_TRACING_ENABLED="false" WORKING_DIRECTORY="$PROJECT_DIR$/src/research/derivatives" />
    <SUITE FILE_PATH="coverage/GridCal$binary_ga.coverage" NAME="binary_ga Coverage Results" MODIFIED="1663317448376" SOURCE_PROVIDER="com.intellij.coverage.DefaultCoverageFileProvider" RUNNER="coverage.py" COVERAGE_BY_TEST_ENABLED="true" COVERAGE_TRACING_ENABLED="false" WORKING_DIRECTORY="$PROJECT_DIR$/src/research/genetic_algorithms" />
    <SUITE FILE_PATH="coverage/GridCal$branch_power_5_sparse_.coverage" NAME="branch_power_5(sparse) Coverage Results" MODIFIED="1662061799081" SOURCE_PROVIDER="com.intellij.coverage.DefaultCoverageFileProvider" RUNNER="coverage.py" COVERAGE_BY_TEST_ENABLED="true" COVERAGE_TRACING_ENABLED="false" WORKING_DIRECTORY="$PROJECT_DIR$/src/research/derivatives_and_jacobian" />
    <SUITE FILE_PATH="coverage/GridCal$setup__GridCal_.coverage" NAME="setup (GridCal) Coverage Results" MODIFIED="1694348254887" SOURCE_PROVIDER="com.intellij.coverage.DefaultCoverageFileProvider" RUNNER="coverage.py" COVERAGE_BY_TEST_ENABLED="true" COVERAGE_TRACING_ENABLED="false" WORKING_DIRECTORY="$PROJECT_DIR$/src" />
    <SUITE FILE_PATH="coverage/GridCal$transformer3w_editor.coverage" NAME="transformer3w_editor Coverage Results" MODIFIED="1729197976543" SOURCE_PROVIDER="com.intellij.coverage.DefaultCoverageFileProvider" RUNNER="coverage.py" COVERAGE_BY_TEST_ENABLED="false" COVERAGE_TRACING_ENABLED="false" WORKING_DIRECTORY="$PROJECT_DIR$/src/GridCal/Gui/Diagrams/SchematicWidget/Branches" />
    <SUITE FILE_PATH="coverage/GridCal$Nosetests_in_test_transformer_regulator_py.coverage" NAME="Nosetests in test_transformer_regulator.py Coverage Results" MODIFIED="1609501457225" SOURCE_PROVIDER="com.intellij.coverage.DefaultCoverageFileProvider" RUNNER="coverage.py" COVERAGE_BY_TEST_ENABLED="true" COVERAGE_TRACING_ENABLED="false" WORKING_DIRECTORY="$PROJECT_DIR$/src/tests" />
    <SUITE FILE_PATH="coverage/GridCal$main.coverage" NAME="main Coverage Results" MODIFIED="1629915665021" SOURCE_PROVIDER="com.intellij.coverage.DefaultCoverageFileProvider" RUNNER="coverage.py" COVERAGE_BY_TEST_ENABLED="true" COVERAGE_TRACING_ENABLED="false" WORKING_DIRECTORY="$PROJECT_DIR$/src/research/PCA/josep_v2" />
    <SUITE FILE_PATH="coverage/GridCal$opf_pf_verification_example.coverage" NAME="opf+pf verification example Coverage Results" MODIFIED="1696857463367" SOURCE_PROVIDER="com.intellij.coverage.DefaultCoverageFileProvider" RUNNER="coverage.py" COVERAGE_BY_TEST_ENABLED="true" COVERAGE_TRACING_ENABLED="false" WORKING_DIRECTORY="$PROJECT_DIR$/examples" />
    <SUITE FILE_PATH="coverage/GridCal$pytest_for_test_opf_test_opf_battery_shedding_copper_plate.coverage" NAME="pytest for test_opf.test_opf_battery_shedding_copper_plate Coverage Results" MODIFIED="1744364638318" SOURCE_PROVIDER="com.intellij.coverage.DefaultCoverageFileProvider" RUNNER="coverage.py" COVERAGE_BY_TEST_ENABLED="false" COVERAGE_TRACING_ENABLED="false" WORKING_DIRECTORY="$PROJECT_DIR$/src/tests" />
    <SUITE FILE_PATH="coverage/GridCal$power_world_epc.coverage" NAME="power_world_epc Coverage Results" MODIFIED="1594141589251" SOURCE_PROVIDER="com.intellij.coverage.DefaultCoverageFileProvider" RUNNER="coverage.py" COVERAGE_BY_TEST_ENABLED="true" COVERAGE_TRACING_ENABLED="false" WORKING_DIRECTORY="$PROJECT_DIR$/src/research/power_world_format" />
    <SUITE FILE_PATH="coverage/GridCal$zip_file_mgmt.coverage" NAME="zip_file_mgmt Coverage Results" MODIFIED="1632998834183" SOURCE_PROVIDER="com.intellij.coverage.DefaultCoverageFileProvider" RUNNER="coverage.py" COVERAGE_BY_TEST_ENABLED="true" COVERAGE_TRACING_ENABLED="false" WORKING_DIRECTORY="$PROJECT_DIR$/src/tests" />
    <SUITE FILE_PATH="coverage/GridCal$cgmes_import_check.coverage" NAME="cgmes_import_check Coverage Results" MODIFIED="1716538775046" SOURCE_PROVIDER="com.intellij.coverage.DefaultCoverageFileProvider" RUNNER="coverage.py" COVERAGE_BY_TEST_ENABLED="true" COVERAGE_TRACING_ENABLED="false" WORKING_DIRECTORY="$PROJECT_DIR$/src/trunk/cgmes_import_check" />
    <SUITE FILE_PATH="coverage/GridCal$pytest_for_test_transformer_type_test_transformer3w_test.coverage" NAME="pytest for test_transformer_type.test_transformer3w_test Coverage Results" MODIFIED="1729239252257" SOURCE_PROVIDER="com.intellij.coverage.DefaultCoverageFileProvider" RUNNER="coverage.py" COVERAGE_BY_TEST_ENABLED="false" COVERAGE_TRACING_ENABLED="false" WORKING_DIRECTORY="$PROJECT_DIR$/src/tests" />
    <SUITE FILE_PATH="coverage/GridCal$rpgm_algo.coverage" NAME="rpgm_algo Coverage Results" MODIFIED="1603645665438" SOURCE_PROVIDER="com.intellij.coverage.DefaultCoverageFileProvider" RUNNER="coverage.py" COVERAGE_BY_TEST_ENABLED="true" COVERAGE_TRACING_ENABLED="false" WORKING_DIRECTORY="$PROJECT_DIR$/src/GridCal/ThirdParty/SyntheticNetworks" />
    <SUITE FILE_PATH="coverage/GridCal$pytest_in_test_ptdf_py.coverage" NAME="pytest in test_ptdf.py Coverage Results" MODIFIED="1742645997254" SOURCE_PROVIDER="com.intellij.coverage.DefaultCoverageFileProvider" RUNNER="coverage.py" COVERAGE_BY_TEST_ENABLED="false" COVERAGE_TRACING_ENABLED="false" WORKING_DIRECTORY="$PROJECT_DIR$/src/tests" />
    <SUITE FILE_PATH="coverage/GridCal$Nosetests_in_PTDF_research2_py.coverage" NAME="Nosetests in PTDF_research2.py Coverage Results" MODIFIED="1600161918846" SOURCE_PROVIDER="com.intellij.coverage.DefaultCoverageFileProvider" RUNNER="coverage.py" COVERAGE_BY_TEST_ENABLED="true" COVERAGE_TRACING_ENABLED="false" WORKING_DIRECTORY="$PROJECT_DIR$/src/research/PTDF" />
    <SUITE FILE_PATH="coverage/GridCal$ac_opf_ts.coverage" NAME="ac_opf_ts Coverage Results" MODIFIED="1602519616038" SOURCE_PROVIDER="com.intellij.coverage.DefaultCoverageFileProvider" RUNNER="coverage.py" COVERAGE_BY_TEST_ENABLED="true" COVERAGE_TRACING_ENABLED="false" WORKING_DIRECTORY="$PROJECT_DIR$/src/GridCal/Engine/Simulations/OPF" />
    <SUITE FILE_PATH="coverage/GridCal$pytest_in_test_gslv_conversion_py.coverage" NAME="pytest in test_gslv_conversion.py Coverage Results" MODIFIED="1744044279981" SOURCE_PROVIDER="com.intellij.coverage.DefaultCoverageFileProvider" RUNNER="coverage.py" COVERAGE_BY_TEST_ENABLED="false" COVERAGE_TRACING_ENABLED="false" WORKING_DIRECTORY="$PROJECT_DIR$/src/tests" />
    <SUITE FILE_PATH="coverage/GridCal$state_estimation_run.coverage" NAME="state_estimation_run Coverage Results" MODIFIED="1696328917395" SOURCE_PROVIDER="com.intellij.coverage.DefaultCoverageFileProvider" RUNNER="coverage.py" COVERAGE_BY_TEST_ENABLED="true" COVERAGE_TRACING_ENABLED="false" WORKING_DIRECTORY="$PROJECT_DIR$/examples" />
    <SUITE FILE_PATH="coverage/GridCal$setup__Engine_.coverage" NAME="setup (Engine) Coverage Results" MODIFIED="1694348240068" SOURCE_PROVIDER="com.intellij.coverage.DefaultCoverageFileProvider" RUNNER="coverage.py" COVERAGE_BY_TEST_ENABLED="true" COVERAGE_TRACING_ENABLED="false" WORKING_DIRECTORY="$PROJECT_DIR$/src" />
    <SUITE FILE_PATH="coverage/GridCal$Nosetests_in_test_transformer_type_py.coverage" NAME="Nosetests in test_transformer_type.py Coverage Results" MODIFIED="1619382550804" SOURCE_PROVIDER="com.intellij.coverage.DefaultCoverageFileProvider" RUNNER="coverage.py" COVERAGE_BY_TEST_ENABLED="true" COVERAGE_TRACING_ENABLED="false" WORKING_DIRECTORY="$PROJECT_DIR$/src/tests" />
    <SUITE FILE_PATH="coverage/GridCal$pytest_for_src_tests_test_raw_cgmes_cross_roundtrip_test_raw_to_cgmes_cross_roundtrip.coverage" NAME="pytest for src.tests.test_raw_cgmes_cross_roundtrip.test_raw_to_cgmes_cross_roundtrip Coverage Results" MODIFIED="1727788367925" SOURCE_PROVIDER="com.intellij.coverage.DefaultCoverageFileProvider" RUNNER="coverage.py" COVERAGE_BY_TEST_ENABLED="true" COVERAGE_TRACING_ENABLED="false" WORKING_DIRECTORY="$PROJECT_DIR$/src/tests" />
    <SUITE FILE_PATH="coverage/GridCal$run_master.coverage" NAME="run_master Coverage Results" MODIFIED="1741773000667" SOURCE_PROVIDER="com.intellij.coverage.DefaultCoverageFileProvider" RUNNER="coverage.py" COVERAGE_BY_TEST_ENABLED="false" COVERAGE_TRACING_ENABLED="false" WORKING_DIRECTORY="$PROJECT_DIR$/src/trunk/server" />
    <SUITE FILE_PATH="coverage/GridCal$pf_for_comparison.coverage" NAME="pf_for_comparison Coverage Results" MODIFIED="1706352169450" SOURCE_PROVIDER="com.intellij.coverage.DefaultCoverageFileProvider" RUNNER="coverage.py" COVERAGE_BY_TEST_ENABLED="true" COVERAGE_TRACING_ENABLED="false" WORKING_DIRECTORY="$PROJECT_DIR$/src/trunk/pf" />
    <SUITE FILE_PATH="coverage/GridCal$sergio_dorado_example.coverage" NAME="sergio_dorado_example Coverage Results" MODIFIED="1715016834665" SOURCE_PROVIDER="com.intellij.coverage.DefaultCoverageFileProvider" RUNNER="coverage.py" COVERAGE_BY_TEST_ENABLED="true" COVERAGE_TRACING_ENABLED="false" WORKING_DIRECTORY="$PROJECT_DIR$/src/trunk/substation_reduction" />
    <SUITE FILE_PATH="coverage/GridCal$n_minus_k_ts_driver.coverage" NAME="n_minus_k_ts_driver Coverage Results" MODIFIED="1616706318512" SOURCE_PROVIDER="com.intellij.coverage.DefaultCoverageFileProvider" RUNNER="coverage.py" COVERAGE_BY_TEST_ENABLED="true" COVERAGE_TRACING_ENABLED="false" WORKING_DIRECTORY="$PROJECT_DIR$/src/GridCal/Engine/Simulations/NK" />
    <SUITE FILE_PATH="coverage/GridCal$Nosetests_for_tests_test_matrix_stacking_test_stack_4.coverage" NAME="Nosetests for tests.test_matrix_stacking.test_stack_4 Coverage Results" MODIFIED="1697188077812" SOURCE_PROVIDER="com.intellij.coverage.DefaultCoverageFileProvider" RUNNER="coverage.py" COVERAGE_BY_TEST_ENABLED="true" COVERAGE_TRACING_ENABLED="false" WORKING_DIRECTORY="$PROJECT_DIR$/src/tests" />
    <SUITE FILE_PATH="coverage/GridCal$editor.coverage" NAME="editor Coverage Results" MODIFIED="1685876734430" SOURCE_PROVIDER="com.intellij.coverage.DefaultCoverageFileProvider" RUNNER="coverage.py" COVERAGE_BY_TEST_ENABLED="true" COVERAGE_TRACING_ENABLED="false" WORKING_DIRECTORY="$PROJECT_DIR$/src/GridCal/Gui/GridEditorWidget" />
    <SUITE FILE_PATH="coverage/GridCal$srap_example.coverage" NAME="srap_example Coverage Results" MODIFIED="1705943998416" SOURCE_PROVIDER="com.intellij.coverage.DefaultCoverageFileProvider" RUNNER="coverage.py" COVERAGE_BY_TEST_ENABLED="true" COVERAGE_TRACING_ENABLED="false" WORKING_DIRECTORY="$PROJECT_DIR$/src/trunk/srap" />
    <SUITE FILE_PATH="coverage/GridCal$h5_interface.coverage" NAME="h5_interface Coverage Results" MODIFIED="1618952414625" SOURCE_PROVIDER="com.intellij.coverage.DefaultCoverageFileProvider" RUNNER="coverage.py" COVERAGE_BY_TEST_ENABLED="true" COVERAGE_TRACING_ENABLED="false" WORKING_DIRECTORY="$PROJECT_DIR$/src/GridCal/Engine/IO" />
    <SUITE FILE_PATH="coverage/GridCal$circuit_to_newton_pa.coverage" NAME="circuit_to_newton_pa Coverage Results" MODIFIED="1678466972615" SOURCE_PROVIDER="com.intellij.coverage.DefaultCoverageFileProvider" RUNNER="coverage.py" COVERAGE_BY_TEST_ENABLED="true" COVERAGE_TRACING_ENABLED="false" WORKING_DIRECTORY="$PROJECT_DIR$/src/GridCal/Engine/Core/Compilers" />
    <SUITE FILE_PATH="coverage/GridCal$dc_opf_ts.coverage" NAME="dc_opf_ts Coverage Results" MODIFIED="1602519229272" SOURCE_PROVIDER="com.intellij.coverage.DefaultCoverageFileProvider" RUNNER="coverage.py" COVERAGE_BY_TEST_ENABLED="true" COVERAGE_TRACING_ENABLED="false" WORKING_DIRECTORY="$PROJECT_DIR$/src/GridCal/Engine/Simulations/OPF" />
    <SUITE FILE_PATH="coverage/GridCal$weather_data.coverage" NAME="weather_data Coverage Results" MODIFIED="1689664122803" SOURCE_PROVIDER="com.intellij.coverage.DefaultCoverageFileProvider" RUNNER="coverage.py" COVERAGE_BY_TEST_ENABLED="true" COVERAGE_TRACING_ENABLED="false" WORKING_DIRECTORY="$PROJECT_DIR$/examples" />
    <SUITE FILE_PATH="coverage/GridCal$slicing_experiments.coverage" NAME="slicing_experiments Coverage Results" MODIFIED="1617653333027" SOURCE_PROVIDER="com.intellij.coverage.DefaultCoverageFileProvider" RUNNER="coverage.py" COVERAGE_BY_TEST_ENABLED="true" COVERAGE_TRACING_ENABLED="false" WORKING_DIRECTORY="$PROJECT_DIR$/src/research" />
    <SUITE FILE_PATH="coverage/GridCal$about_dialogue.coverage" NAME="about_dialogue Coverage Results" MODIFIED="1689665218256" SOURCE_PROVIDER="com.intellij.coverage.DefaultCoverageFileProvider" RUNNER="coverage.py" COVERAGE_BY_TEST_ENABLED="true" COVERAGE_TRACING_ENABLED="false" WORKING_DIRECTORY="$PROJECT_DIR$/src/GridCal/Gui/AboutDialogue" />
    <SUITE FILE_PATH="coverage/GridCal$Nosetests_for_tests_test_ac_opf.coverage" NAME="Nosetests for tests.test_ac_opf Coverage Results" MODIFIED="1707045719701" SOURCE_PROVIDER="com.intellij.coverage.DefaultCoverageFileProvider" RUNNER="coverage.py" COVERAGE_BY_TEST_ENABLED="true" COVERAGE_TRACING_ENABLED="false" WORKING_DIRECTORY="$PROJECT_DIR$/src/tests" />
    <SUITE FILE_PATH="coverage/GridCal$pytest_in_test_power_flow_acdc_generalized_py.coverage" NAME="pytest in test_power_flow_acdc_generalized.py Coverage Results" MODIFIED="1744997491451" SOURCE_PROVIDER="com.intellij.coverage.DefaultCoverageFileProvider" RUNNER="coverage.py" COVERAGE_BY_TEST_ENABLED="false" COVERAGE_TRACING_ENABLED="false" WORKING_DIRECTORY="$PROJECT_DIR$/src/tests" />
    <SUITE FILE_PATH="coverage/GridCal$Nosetests_for_tests_test_nonlinear_contingency_test_non_linear_factors.coverage" NAME="Nosetests for tests.test_nonlinear_contingency.test_non_linear_factors Coverage Results" MODIFIED="1706025232722" SOURCE_PROVIDER="com.intellij.coverage.DefaultCoverageFileProvider" RUNNER="coverage.py" COVERAGE_BY_TEST_ENABLED="true" COVERAGE_TRACING_ENABLED="false" WORKING_DIRECTORY="$PROJECT_DIR$/src/tests" />
    <SUITE FILE_PATH="coverage/GridCal$Nosetests_for_test_ptdf_test_ptdf_psse.coverage" NAME="Nosetests for test_ptdf.test_ptdf_psse Coverage Results" MODIFIED="1706774663027" SOURCE_PROVIDER="com.intellij.coverage.DefaultCoverageFileProvider" RUNNER="coverage.py" COVERAGE_BY_TEST_ENABLED="true" COVERAGE_TRACING_ENABLED="false" WORKING_DIRECTORY="$PROJECT_DIR$/src/tests" />
    <SUITE FILE_PATH="coverage/GridCal$sparse_benchmark.coverage" NAME="sparse_benchmark Coverage Results" MODIFIED="1698410024629" SOURCE_PROVIDER="com.intellij.coverage.DefaultCoverageFileProvider" RUNNER="coverage.py" COVERAGE_BY_TEST_ENABLED="true" COVERAGE_TRACING_ENABLED="false" WORKING_DIRECTORY="$PROJECT_DIR$/examples" />
    <SUITE FILE_PATH="coverage/GridCal$state_estimation.coverage" NAME="state_estimation Coverage Results" MODIFIED="1635497885296" SOURCE_PROVIDER="com.intellij.coverage.DefaultCoverageFileProvider" RUNNER="coverage.py" COVERAGE_BY_TEST_ENABLED="true" COVERAGE_TRACING_ENABLED="false" WORKING_DIRECTORY="$PROJECT_DIR$/src/GridCal/Engine/Simulations/StateEstimation" />
    <SUITE FILE_PATH="coverage/GridCal$node_branch_drawing.coverage" NAME="node_branch_drawing Coverage Results" MODIFIED="1651392885483" SOURCE_PROVIDER="com.intellij.coverage.DefaultCoverageFileProvider" RUNNER="coverage.py" COVERAGE_BY_TEST_ENABLED="true" COVERAGE_TRACING_ENABLED="false" WORKING_DIRECTORY="$PROJECT_DIR$/src/research/qt_related" />
    <SUITE FILE_PATH="coverage/GridCal$Nosetests_for_tests_test_opf.coverage" NAME="Nosetests for tests.test_opf Coverage Results" MODIFIED="1702311536440" SOURCE_PROVIDER="com.intellij.coverage.DefaultCoverageFileProvider" RUNNER="coverage.py" COVERAGE_BY_TEST_ENABLED="true" COVERAGE_TRACING_ENABLED="false" WORKING_DIRECTORY="$PROJECT_DIR$/src/tests" />
    <SUITE FILE_PATH="coverage/GridCal$demo_code.coverage" NAME="demo_code Coverage Results" MODIFIED="1742824513587" SOURCE_PROVIDER="com.intellij.coverage.DefaultCoverageFileProvider" RUNNER="coverage.py" COVERAGE_BY_TEST_ENABLED="false" COVERAGE_TRACING_ENABLED="false" WORKING_DIRECTORY="$PROJECT_DIR$/src/GridCal/Gui/GridMerge" />
    <SUITE FILE_PATH="coverage/GridCal$Nosetests_in_test_api_helm_py.coverage" NAME="Nosetests in test_api_helm.py Coverage Results" MODIFIED="1609500335381" SOURCE_PROVIDER="com.intellij.coverage.DefaultCoverageFileProvider" RUNNER="coverage.py" COVERAGE_BY_TEST_ENABLED="true" COVERAGE_TRACING_ENABLED="false" WORKING_DIRECTORY="$PROJECT_DIR$/src/tests" />
    <SUITE FILE_PATH="coverage/GridCal$inputs_analysis_run.coverage" NAME="inputs_analysis_run Coverage Results" MODIFIED="1696321666531" SOURCE_PROVIDER="com.intellij.coverage.DefaultCoverageFileProvider" RUNNER="coverage.py" COVERAGE_BY_TEST_ENABLED="true" COVERAGE_TRACING_ENABLED="false" WORKING_DIRECTORY="$PROJECT_DIR$/examples" />
    <SUITE FILE_PATH="coverage/GridCal$new_circuit_objects.coverage" NAME="new_circuit_objects Coverage Results" MODIFIED="1709062045633" SOURCE_PROVIDER="com.intellij.coverage.DefaultCoverageFileProvider" RUNNER="coverage.py" COVERAGE_BY_TEST_ENABLED="true" COVERAGE_TRACING_ENABLED="false" WORKING_DIRECTORY="$PROJECT_DIR$/src/trunk/code_generation" />
    <SUITE FILE_PATH="coverage/GridCal$pulp_example.coverage" NAME="pulp_example Coverage Results" MODIFIED="1688470850846" SOURCE_PROVIDER="com.intellij.coverage.DefaultCoverageFileProvider" RUNNER="coverage.py" COVERAGE_BY_TEST_ENABLED="true" COVERAGE_TRACING_ENABLED="false" WORKING_DIRECTORY="$PROJECT_DIR$/examples" />
    <SUITE FILE_PATH="coverage/GridCal$Nosetests_in_profiles_test_py.coverage" NAME="Nosetests in profiles_test.py Coverage Results" MODIFIED="1701346671216" SOURCE_PROVIDER="com.intellij.coverage.DefaultCoverageFileProvider" RUNNER="coverage.py" COVERAGE_BY_TEST_ENABLED="true" COVERAGE_TRACING_ENABLED="false" WORKING_DIRECTORY="$PROJECT_DIR$/src/tests" />
    <SUITE FILE_PATH="coverage/GridCal$modelchain_example.coverage" NAME="modelchain_example Coverage Results" MODIFIED="1689614943658" SOURCE_PROVIDER="com.intellij.coverage.DefaultCoverageFileProvider" RUNNER="coverage.py" COVERAGE_BY_TEST_ENABLED="true" COVERAGE_TRACING_ENABLED="false" WORKING_DIRECTORY="$PROJECT_DIR$/examples" />
    <SUITE FILE_PATH="coverage/GridCal$reliability_study_run.coverage" NAME="reliability_study_run Coverage Results" MODIFIED="1741261580839" SOURCE_PROVIDER="com.intellij.coverage.DefaultCoverageFileProvider" RUNNER="coverage.py" COVERAGE_BY_TEST_ENABLED="false" COVERAGE_TRACING_ENABLED="false" WORKING_DIRECTORY="$PROJECT_DIR$/examples" />
    <SUITE FILE_PATH="coverage/GridCal$line_arrow_2.coverage" NAME="line_arrow_2 Coverage Results" MODIFIED="1707241035685" SOURCE_PROVIDER="com.intellij.coverage.DefaultCoverageFileProvider" RUNNER="coverage.py" COVERAGE_BY_TEST_ENABLED="true" COVERAGE_TRACING_ENABLED="false" WORKING_DIRECTORY="$PROJECT_DIR$/src/trunk/qt_related" />
    <SUITE FILE_PATH="coverage/GridCal$fuerte_esquivel_acha_ambriz_perez_paper.coverage" NAME="fuerte_esquivel_acha_ambriz_perez_paper Coverage Results" MODIFIED="1607805654887" SOURCE_PROVIDER="com.intellij.coverage.DefaultCoverageFileProvider" RUNNER="coverage.py" COVERAGE_BY_TEST_ENABLED="true" COVERAGE_TRACING_ENABLED="false" WORKING_DIRECTORY="$PROJECT_DIR$/src/research/upfc" />
    <SUITE FILE_PATH="coverage/GridCal$ACPTDF_research2.coverage" NAME="ACPTDF_research2 Coverage Results" MODIFIED="1601972012772" SOURCE_PROVIDER="com.intellij.coverage.DefaultCoverageFileProvider" RUNNER="coverage.py" COVERAGE_BY_TEST_ENABLED="true" COVERAGE_TRACING_ENABLED="false" WORKING_DIRECTORY="$PROJECT_DIR$/src/research/PTDF" />
    <SUITE FILE_PATH="coverage/GridCal$grid_reduction2.coverage" NAME="grid_reduction2 Coverage Results" MODIFIED="1615742120428" SOURCE_PROVIDER="com.intellij.coverage.DefaultCoverageFileProvider" RUNNER="coverage.py" COVERAGE_BY_TEST_ENABLED="true" COVERAGE_TRACING_ENABLED="false" WORKING_DIRECTORY="$PROJECT_DIR$/src/research/grid_reduction" />
    <SUITE FILE_PATH="coverage/GridCal$qrangeslider2.coverage" NAME="qrangeslider2 Coverage Results" MODIFIED="1692602563519" SOURCE_PROVIDER="com.intellij.coverage.DefaultCoverageFileProvider" RUNNER="coverage.py" COVERAGE_BY_TEST_ENABLED="true" COVERAGE_TRACING_ENABLED="false" WORKING_DIRECTORY="$PROJECT_DIR$/src/GridCal/Gui/Main" />
    <SUITE FILE_PATH="coverage/GridCal$pytest_for_test_ntc_test_ntc_ieee_14.coverage" NAME="pytest for test_ntc.test_ntc_ieee_14 Coverage Results" MODIFIED="1729094277014" SOURCE_PROVIDER="com.intellij.coverage.DefaultCoverageFileProvider" RUNNER="coverage.py" COVERAGE_BY_TEST_ENABLED="false" COVERAGE_TRACING_ENABLED="false" WORKING_DIRECTORY="$PROJECT_DIR$/src/tests" />
    <SUITE FILE_PATH="coverage/GridCal$build_z_bus_by_steps.coverage" NAME="build_z_bus_by_steps Coverage Results" MODIFIED="1645718877250" SOURCE_PROVIDER="com.intellij.coverage.DefaultCoverageFileProvider" RUNNER="coverage.py" COVERAGE_BY_TEST_ENABLED="true" COVERAGE_TRACING_ENABLED="false" WORKING_DIRECTORY="$PROJECT_DIR$/src/research" />
    <SUITE FILE_PATH="coverage/GridCal$loss_factors_research2.coverage" NAME="loss_factors_research2 Coverage Results" MODIFIED="1649693493327" SOURCE_PROVIDER="com.intellij.coverage.DefaultCoverageFileProvider" RUNNER="coverage.py" COVERAGE_BY_TEST_ENABLED="true" COVERAGE_TRACING_ENABLED="false" WORKING_DIRECTORY="$PROJECT_DIR$/src/research/PTDF" />
    <SUITE FILE_PATH="coverage/GridCal$short_circuit_run.coverage" NAME="short_circuit_run Coverage Results" MODIFIED="1696333507482" SOURCE_PROVIDER="com.intellij.coverage.DefaultCoverageFileProvider" RUNNER="coverage.py" COVERAGE_BY_TEST_ENABLED="true" COVERAGE_TRACING_ENABLED="false" WORKING_DIRECTORY="$PROJECT_DIR$/examples" />
    <SUITE FILE_PATH="coverage/GridCal$admittance_variations.coverage" NAME="admittance_variations Coverage Results" MODIFIED="1603050030453" SOURCE_PROVIDER="com.intellij.coverage.DefaultCoverageFileProvider" RUNNER="coverage.py" COVERAGE_BY_TEST_ENABLED="true" COVERAGE_TRACING_ENABLED="false" WORKING_DIRECTORY="$PROJECT_DIR$/src/research/admittance" />
    <SUITE FILE_PATH="coverage/GridCal$make_code.coverage" NAME="make_code Coverage Results" MODIFIED="1706616411983" SOURCE_PROVIDER="com.intellij.coverage.DefaultCoverageFileProvider" RUNNER="coverage.py" COVERAGE_BY_TEST_ENABLED="true" COVERAGE_TRACING_ENABLED="false" WORKING_DIRECTORY="$PROJECT_DIR$/src/trunk/plexel" />
    <SUITE FILE_PATH="coverage/GridCal$analytic_ptdf_driver.coverage" NAME="analytic_ptdf_driver Coverage Results" MODIFIED="1600179811175" SOURCE_PROVIDER="com.intellij.coverage.DefaultCoverageFileProvider" RUNNER="coverage.py" COVERAGE_BY_TEST_ENABLED="true" COVERAGE_TRACING_ENABLED="false" WORKING_DIRECTORY="$PROJECT_DIR$/src/GridCal/Engine/Simulations/PTDF" />
    <SUITE FILE_PATH="coverage/GridCal$pymoo_example.coverage" NAME="pymoo_example Coverage Results" MODIFIED="1709072652713" SOURCE_PROVIDER="com.intellij.coverage.DefaultCoverageFileProvider" RUNNER="coverage.py" COVERAGE_BY_TEST_ENABLED="true" COVERAGE_TRACING_ENABLED="false" WORKING_DIRECTORY="$PROJECT_DIR$/src/trunk/investments" />
    <SUITE FILE_PATH="coverage/GridCal$test_ptdf.coverage" NAME="test_ptdf Coverage Results" MODIFIED="1600755777811" SOURCE_PROVIDER="com.intellij.coverage.DefaultCoverageFileProvider" RUNNER="coverage.py" COVERAGE_BY_TEST_ENABLED="true" COVERAGE_TRACING_ENABLED="false" WORKING_DIRECTORY="$PROJECT_DIR$/src/tests" />
    <SUITE FILE_PATH="coverage/GridCal$Nosetests_for_tests_test_transformer_controls.coverage" NAME="Nosetests for tests.test_transformer_controls Coverage Results" MODIFIED="1708507724119" SOURCE_PROVIDER="com.intellij.coverage.DefaultCoverageFileProvider" RUNNER="coverage.py" COVERAGE_BY_TEST_ENABLED="true" COVERAGE_TRACING_ENABLED="false" WORKING_DIRECTORY="$PROJECT_DIR$/src/tests" />
    <SUITE FILE_PATH="coverage/GridCal$pytest_for_test_tower_composition_test_tower_composition.coverage" NAME="pytest for test_tower_composition.test_tower_composition Coverage Results" MODIFIED="1743176367318" SOURCE_PROVIDER="com.intellij.coverage.DefaultCoverageFileProvider" RUNNER="coverage.py" COVERAGE_BY_TEST_ENABLED="false" COVERAGE_TRACING_ENABLED="false" WORKING_DIRECTORY="$PROJECT_DIR$/src/tests" />
    <SUITE FILE_PATH="coverage/GridCal$Nosetests_in_acopf_function_evaluation_py.coverage" NAME="Nosetests in acopf_function_evaluation.py Coverage Results" MODIFIED="1704358701624" SOURCE_PROVIDER="com.intellij.coverage.DefaultCoverageFileProvider" RUNNER="coverage.py" COVERAGE_BY_TEST_ENABLED="true" COVERAGE_TRACING_ENABLED="false" WORKING_DIRECTORY="$PROJECT_DIR$/examples/trunk/acopf" />
    <SUITE FILE_PATH="coverage/GridCal$Nosetests_for_tests_admittance_matrix_test.coverage" NAME="Nosetests for tests.admittance_matrix_test Coverage Results" MODIFIED="1602926351044" SOURCE_PROVIDER="com.intellij.coverage.DefaultCoverageFileProvider" RUNNER="coverage.py" COVERAGE_BY_TEST_ENABLED="true" COVERAGE_TRACING_ENABLED="false" WORKING_DIRECTORY="$PROJECT_DIR$/src/tests" />
    <SUITE FILE_PATH="coverage/GridCal$raw_imp_exp_test.coverage" NAME="raw_imp_exp_test Coverage Results" MODIFIED="1719226221068" SOURCE_PROVIDER="com.intellij.coverage.DefaultCoverageFileProvider" RUNNER="coverage.py" COVERAGE_BY_TEST_ENABLED="true" COVERAGE_TRACING_ENABLED="false" WORKING_DIRECTORY="$PROJECT_DIR$/src/tests/raw_import_check" />
    <SUITE FILE_PATH="coverage/GridCal$pytest_for_src_tests_test_profiles.coverage" NAME="pytest for src.tests.test_profiles Coverage Results" MODIFIED="1744366564744" SOURCE_PROVIDER="com.intellij.coverage.DefaultCoverageFileProvider" RUNNER="coverage.py" COVERAGE_BY_TEST_ENABLED="false" COVERAGE_TRACING_ENABLED="false" WORKING_DIRECTORY="$PROJECT_DIR$/src/tests" />
    <SUITE FILE_PATH="coverage/GridCal$pytest_for_test_opf_test_opf_load_shedding_because_of_line.coverage" NAME="pytest for test_opf.test_opf_load_shedding_because_of_line Coverage Results" MODIFIED="1744368197401" SOURCE_PROVIDER="com.intellij.coverage.DefaultCoverageFileProvider" RUNNER="coverage.py" COVERAGE_BY_TEST_ENABLED="false" COVERAGE_TRACING_ENABLED="false" WORKING_DIRECTORY="$PROJECT_DIR$/src/tests" />
    <SUITE FILE_PATH="coverage/GridCal$Nosetests_for_test_ptdf_test_compensated_ptdf.coverage" NAME="Nosetests for test_ptdf.test_compensated_ptdf Coverage Results" MODIFIED="1710433602844" SOURCE_PROVIDER="com.intellij.coverage.DefaultCoverageFileProvider" RUNNER="coverage.py" COVERAGE_BY_TEST_ENABLED="true" COVERAGE_TRACING_ENABLED="false" WORKING_DIRECTORY="$PROJECT_DIR$/src/tests" />
    <SUITE FILE_PATH="coverage/GridCal$Nosetests_for_tests_test_opf_time_series_test_opf_ts.coverage" NAME="Nosetests for tests.test_opf_time_series.test_opf_ts Coverage Results" MODIFIED="1697191214514" SOURCE_PROVIDER="com.intellij.coverage.DefaultCoverageFileProvider" RUNNER="coverage.py" COVERAGE_BY_TEST_ENABLED="true" COVERAGE_TRACING_ENABLED="false" WORKING_DIRECTORY="$PROJECT_DIR$/src/tests" />
    <SUITE FILE_PATH="coverage/GridCal$contingency_analysis_ts.coverage" NAME="contingency_analysis_ts Coverage Results" MODIFIED="1688049468429" SOURCE_PROVIDER="com.intellij.coverage.DefaultCoverageFileProvider" RUNNER="coverage.py" COVERAGE_BY_TEST_ENABLED="true" COVERAGE_TRACING_ENABLED="false" WORKING_DIRECTORY="$PROJECT_DIR$/examples" />
    <SUITE FILE_PATH="coverage/GridCal$Nosetests_in_deep_copy_test_py.coverage" NAME="Nosetests in deep_copy_test.py Coverage Results" MODIFIED="1701280704773" SOURCE_PROVIDER="com.intellij.coverage.DefaultCoverageFileProvider" RUNNER="coverage.py" COVERAGE_BY_TEST_ENABLED="true" COVERAGE_TRACING_ENABLED="false" WORKING_DIRECTORY="$PROJECT_DIR$/src/tests" />
    <SUITE FILE_PATH="coverage/GridCal$contingency_analysis_run.coverage" NAME="contingency_analysis_run Coverage Results" MODIFIED="1696340732191" SOURCE_PROVIDER="com.intellij.coverage.DefaultCoverageFileProvider" RUNNER="coverage.py" COVERAGE_BY_TEST_ENABLED="true" COVERAGE_TRACING_ENABLED="false" WORKING_DIRECTORY="$PROJECT_DIR$/examples" />
    <SUITE FILE_PATH="coverage/GridCal$pytest_in_test_ac_opf_py.coverage" NAME="pytest in test_ac_opf.py Coverage Results" MODIFIED="1739547696094" SOURCE_PROVIDER="com.intellij.coverage.DefaultCoverageFileProvider" RUNNER="coverage.py" COVERAGE_BY_TEST_ENABLED="false" COVERAGE_TRACING_ENABLED="false" WORKING_DIRECTORY="$PROJECT_DIR$/src/tests" />
    <SUITE FILE_PATH="coverage/GridCal$pytest_for_tests_test_power_flow_test_voltage_control_with_ltc.coverage" NAME="pytest for tests.test_power_flow.test_voltage_control_with_ltc Coverage Results" MODIFIED="1732889668368" SOURCE_PROVIDER="com.intellij.coverage.DefaultCoverageFileProvider" RUNNER="coverage.py" COVERAGE_BY_TEST_ENABLED="false" COVERAGE_TRACING_ENABLED="false" WORKING_DIRECTORY="$PROJECT_DIR$/src/tests" />
    <SUITE FILE_PATH="coverage/GridCal$Nosetests_for_tests_admittance_matrix_test_test2.coverage" NAME="Nosetests for tests.admittance_matrix_test.test2 Coverage Results" MODIFIED="1707831975928" SOURCE_PROVIDER="com.intellij.coverage.DefaultCoverageFileProvider" RUNNER="coverage.py" COVERAGE_BY_TEST_ENABLED="true" COVERAGE_TRACING_ENABLED="false" WORKING_DIRECTORY="$PROJECT_DIR$/src/tests" />
    <SUITE FILE_PATH="coverage/GridCal$test_gslv_conversion.coverage" NAME="test_gslv_conversion Coverage Results" MODIFIED="1744045858857" SOURCE_PROVIDER="com.intellij.coverage.DefaultCoverageFileProvider" RUNNER="coverage.py" COVERAGE_BY_TEST_ENABLED="false" COVERAGE_TRACING_ENABLED="false" WORKING_DIRECTORY="$PROJECT_DIR$/src/tests" />
    <SUITE FILE_PATH="coverage/GridCal$demo_Rosenbrock.coverage" NAME="demo_Rosenbrock Coverage Results" MODIFIED="1659034362122" SOURCE_PROVIDER="com.intellij.coverage.DefaultCoverageFileProvider" RUNNER="coverage.py" COVERAGE_BY_TEST_ENABLED="true" COVERAGE_TRACING_ENABLED="false" WORKING_DIRECTORY="$PROJECT_DIR$/src/research/genetic_algorithms/iDone" />
    <SUITE FILE_PATH="coverage/GridCal$Nosetests_for_test_power_flow_test_dc_pf_ieee14_ps.coverage" NAME="Nosetests for test_power_flow.test_dc_pf_ieee14_ps Coverage Results" MODIFIED="1708460401648" SOURCE_PROVIDER="com.intellij.coverage.DefaultCoverageFileProvider" RUNNER="coverage.py" COVERAGE_BY_TEST_ENABLED="true" COVERAGE_TRACING_ENABLED="false" WORKING_DIRECTORY="$PROJECT_DIR$/src/tests" />
    <SUITE FILE_PATH="coverage/GridCal$show_map_tests.coverage" NAME="show_map_tests Coverage Results" MODIFIED="1655834787955" SOURCE_PROVIDER="com.intellij.coverage.DefaultCoverageFileProvider" RUNNER="coverage.py" COVERAGE_BY_TEST_ENABLED="true" COVERAGE_TRACING_ENABLED="false" WORKING_DIRECTORY="$PROJECT_DIR$/src/research/map" />
    <SUITE FILE_PATH="coverage/GridCal$se_editor_to_video.coverage" NAME="se_editor_to_video Coverage Results" MODIFIED="1717405745025" SOURCE_PROVIDER="com.intellij.coverage.DefaultCoverageFileProvider" RUNNER="coverage.py" COVERAGE_BY_TEST_ENABLED="true" COVERAGE_TRACING_ENABLED="false" WORKING_DIRECTORY="$PROJECT_DIR$/src/trunk/qt_related" />
    <SUITE FILE_PATH="coverage/GridCal$acopf_jax.coverage" NAME="acopf_jax Coverage Results" MODIFIED="1702417322364" SOURCE_PROVIDER="com.intellij.coverage.DefaultCoverageFileProvider" RUNNER="coverage.py" COVERAGE_BY_TEST_ENABLED="true" COVERAGE_TRACING_ENABLED="false" WORKING_DIRECTORY="$PROJECT_DIR$/examples/trunk/acopf" />
    <SUITE FILE_PATH="coverage/GridCal$Nosetests_for_tests_test_load_save_load_test_load_save_load.coverage" NAME="Nosetests for tests.test_load_save_load.test_load_save_load Coverage Results" MODIFIED="1716806308855" SOURCE_PROVIDER="com.intellij.coverage.DefaultCoverageFileProvider" RUNNER="coverage.py" COVERAGE_BY_TEST_ENABLED="true" COVERAGE_TRACING_ENABLED="false" WORKING_DIRECTORY="$PROJECT_DIR$/src/tests" />
    <SUITE FILE_PATH="coverage/GridCal$pytest_for_test_transformer_type_test_transformer_type.coverage" NAME="pytest for test_transformer_type.test_transformer_type Coverage Results" MODIFIED="1739465700530" SOURCE_PROVIDER="com.intellij.coverage.DefaultCoverageFileProvider" RUNNER="coverage.py" COVERAGE_BY_TEST_ENABLED="false" COVERAGE_TRACING_ENABLED="false" WORKING_DIRECTORY="$PROJECT_DIR$/src/tests" />
    <SUITE FILE_PATH="coverage/GridCal$qrangeslider.coverage" NAME="custom_qrangeslider Coverage Results" MODIFIED="1692615778925" SOURCE_PROVIDER="com.intellij.coverage.DefaultCoverageFileProvider" RUNNER="coverage.py" COVERAGE_BY_TEST_ENABLED="true" COVERAGE_TRACING_ENABLED="false" WORKING_DIRECTORY="$PROJECT_DIR$/src/GridCal/Gui/Main" />
    <SUITE FILE_PATH="coverage/GridCal$processor.coverage" NAME="processor Coverage Results" MODIFIED="1707390977800" SOURCE_PROVIDER="com.intellij.coverage.DefaultCoverageFileProvider" RUNNER="coverage.py" COVERAGE_BY_TEST_ENABLED="true" COVERAGE_TRACING_ENABLED="false" WORKING_DIRECTORY="$PROJECT_DIR$/src/GridCalEngine/Simulations/Topology" />
    <SUITE FILE_PATH="coverage/GridCal$Nosetests_in_test_reverse_transformer_definition_py.coverage" NAME="Nosetests in test_reverse_transformer_definition.py Coverage Results" MODIFIED="1609501285838" SOURCE_PROVIDER="com.intellij.coverage.DefaultCoverageFileProvider" RUNNER="coverage.py" COVERAGE_BY_TEST_ENABLED="true" COVERAGE_TRACING_ENABLED="false" WORKING_DIRECTORY="$PROJECT_DIR$/src/tests" />
    <SUITE FILE_PATH="coverage/GridCal$json_parser.coverage" NAME="json_parser Coverage Results" MODIFIED="1656843550117" SOURCE_PROVIDER="com.intellij.coverage.DefaultCoverageFileProvider" RUNNER="coverage.py" COVERAGE_BY_TEST_ENABLED="true" COVERAGE_TRACING_ENABLED="false" WORKING_DIRECTORY="$PROJECT_DIR$/src/GridCal/Engine/IO" />
    <SUITE FILE_PATH="coverage/GridCal$test_power_flow.coverage" NAME="test_power_flow Coverage Results" MODIFIED="1627304268760" SOURCE_PROVIDER="com.intellij.coverage.DefaultCoverageFileProvider" RUNNER="coverage.py" COVERAGE_BY_TEST_ENABLED="true" COVERAGE_TRACING_ENABLED="false" WORKING_DIRECTORY="$PROJECT_DIR$/src/tests" />
    <SUITE FILE_PATH="coverage/GridCal$object_select_window.coverage" NAME="object_select_window Coverage Results" MODIFIED="1644587709559" SOURCE_PROVIDER="com.intellij.coverage.DefaultCoverageFileProvider" RUNNER="coverage.py" COVERAGE_BY_TEST_ENABLED="true" COVERAGE_TRACING_ENABLED="false" WORKING_DIRECTORY="$PROJECT_DIR$/src/GridCal/Gui/Main" />
    <SUITE FILE_PATH="coverage/GridCal$derivatives_research0.coverage" NAME="derivatives_research0 Coverage Results" MODIFIED="1608643216312" SOURCE_PROVIDER="com.intellij.coverage.DefaultCoverageFileProvider" RUNNER="coverage.py" COVERAGE_BY_TEST_ENABLED="true" COVERAGE_TRACING_ENABLED="false" WORKING_DIRECTORY="$PROJECT_DIR$/src/research/hvdc/fubm" />
    <SUITE FILE_PATH="coverage/GridCal$Nosetests_for_test_topology_processor_test_topology_NL_microgrid.coverage" NAME="Nosetests for test_topology_processor.test_topology_NL_microgrid Coverage Results" MODIFIED="1716218378631" SOURCE_PROVIDER="com.intellij.coverage.DefaultCoverageFileProvider" RUNNER="coverage.py" COVERAGE_BY_TEST_ENABLED="true" COVERAGE_TRACING_ENABLED="false" WORKING_DIRECTORY="$PROJECT_DIR$/src/tests" />
    <SUITE FILE_PATH="coverage/GridCal$pytest_for_src_tests_test_tutorials_test_define_grid_from_scratch_without_profiles.coverage" NAME="pytest for src.tests.test_tutorials.test_define_grid_from_scratch_without_profiles Coverage Results" MODIFIED="1662359418874" SOURCE_PROVIDER="com.intellij.coverage.DefaultCoverageFileProvider" RUNNER="coverage.py" COVERAGE_BY_TEST_ENABLED="true" COVERAGE_TRACING_ENABLED="false" WORKING_DIRECTORY="$PROJECT_DIR$/src/tests" />
    <SUITE FILE_PATH="coverage/GridCal$ntc_opf_v6.coverage" NAME="ntc_opf_v6 Coverage Results" MODIFIED="1630405700769" SOURCE_PROVIDER="com.intellij.coverage.DefaultCoverageFileProvider" RUNNER="coverage.py" COVERAGE_BY_TEST_ENABLED="true" COVERAGE_TRACING_ENABLED="false" WORKING_DIRECTORY="$PROJECT_DIR$/src/research/or_tools" />
    <SUITE FILE_PATH="coverage/GridCal$branch_power_2.coverage" NAME="branch_power_2 Coverage Results" MODIFIED="1659531074876" SOURCE_PROVIDER="com.intellij.coverage.DefaultCoverageFileProvider" RUNNER="coverage.py" COVERAGE_BY_TEST_ENABLED="true" COVERAGE_TRACING_ENABLED="false" WORKING_DIRECTORY="$PROJECT_DIR$/src/research/derivatives_and_jacobian" />
    <SUITE FILE_PATH="coverage/GridCal$PTDF_research3.coverage" NAME="PTDF_research3 Coverage Results" MODIFIED="1601466744244" SOURCE_PROVIDER="com.intellij.coverage.DefaultCoverageFileProvider" RUNNER="coverage.py" COVERAGE_BY_TEST_ENABLED="true" COVERAGE_TRACING_ENABLED="false" WORKING_DIRECTORY="$PROJECT_DIR$/src/research/PTDF" />
    <SUITE FILE_PATH="coverage/GridCal$round_cap.coverage" NAME="round_cap Coverage Results" MODIFIED="1717401483597" SOURCE_PROVIDER="com.intellij.coverage.DefaultCoverageFileProvider" RUNNER="coverage.py" COVERAGE_BY_TEST_ENABLED="true" COVERAGE_TRACING_ENABLED="false" WORKING_DIRECTORY="$PROJECT_DIR$/src/trunk/qt_related" />
    <SUITE FILE_PATH="coverage/GridCal$Nosetests_for_test_ptdf_test_lodf_ieee14_definition.coverage" NAME="Nosetests for test_ptdf.test_lodf_ieee14_definition Coverage Results" MODIFIED="1701814974059" SOURCE_PROVIDER="com.intellij.coverage.DefaultCoverageFileProvider" RUNNER="coverage.py" COVERAGE_BY_TEST_ENABLED="true" COVERAGE_TRACING_ENABLED="false" WORKING_DIRECTORY="$PROJECT_DIR$/src/tests" />
    <SUITE FILE_PATH="coverage/GridCal$pytest_for_test_tower_composition_test_acha.coverage" NAME="pytest for test_tower_composition.test_acha Coverage Results" MODIFIED="1743176231192" SOURCE_PROVIDER="com.intellij.coverage.DefaultCoverageFileProvider" RUNNER="coverage.py" COVERAGE_BY_TEST_ENABLED="false" COVERAGE_TRACING_ENABLED="false" WORKING_DIRECTORY="$PROJECT_DIR$/src/tests" />
    <SUITE FILE_PATH="coverage/GridCal$demo_code3.coverage" NAME="demo_code3 Coverage Results" MODIFIED="1742824321921" SOURCE_PROVIDER="com.intellij.coverage.DefaultCoverageFileProvider" RUNNER="coverage.py" COVERAGE_BY_TEST_ENABLED="false" COVERAGE_TRACING_ENABLED="false" WORKING_DIRECTORY="$PROJECT_DIR$/src/GridCal/Gui/GridMerge" />
    <SUITE FILE_PATH="coverage/GridCal$linear_analysis_sesco.coverage" NAME="linear_analysis_sesco Coverage Results" MODIFIED="1646937847934" SOURCE_PROVIDER="com.intellij.coverage.DefaultCoverageFileProvider" RUNNER="coverage.py" COVERAGE_BY_TEST_ENABLED="true" COVERAGE_TRACING_ENABLED="false" WORKING_DIRECTORY="$PROJECT_DIR$/src/GridCal/Engine/Simulations/LinearFactors" />
    <SUITE FILE_PATH="coverage/GridCal$pytest_for_src_tests_test_admittance_matrix_test1.coverage" NAME="pytest for src.tests.test_admittance_matrix.test1 Coverage Results" MODIFIED="1731961552779" SOURCE_PROVIDER="com.intellij.coverage.DefaultCoverageFileProvider" RUNNER="coverage.py" COVERAGE_BY_TEST_ENABLED="false" COVERAGE_TRACING_ENABLED="false" WORKING_DIRECTORY="$PROJECT_DIR$/src/tests" />
    <SUITE FILE_PATH="coverage/GridCal$Nosetests_for_test_transformer_type_test_transformer_type.coverage" NAME="Nosetests for test_transformer_type.test_transformer_type Coverage Results" MODIFIED="1619382593243" SOURCE_PROVIDER="com.intellij.coverage.DefaultCoverageFileProvider" RUNNER="coverage.py" COVERAGE_BY_TEST_ENABLED="true" COVERAGE_TRACING_ENABLED="false" WORKING_DIRECTORY="$PROJECT_DIR$/src/tests" />
    <SUITE FILE_PATH="coverage/GridCal$Nosetests_for_test_ptdf_test_ptdf_ieee14_definition_ps.coverage" NAME="Nosetests for test_ptdf.test_ptdf_ieee14_definition_ps Coverage Results" MODIFIED="1706268834144" SOURCE_PROVIDER="com.intellij.coverage.DefaultCoverageFileProvider" RUNNER="coverage.py" COVERAGE_BY_TEST_ENABLED="true" COVERAGE_TRACING_ENABLED="false" WORKING_DIRECTORY="$PROJECT_DIR$/src/tests" />
    <SUITE FILE_PATH="coverage/GridCal$Nosetests_for_test_ptdf_test_ptdf_ieee14_definition_ps_flows.coverage" NAME="Nosetests for test_ptdf.test_ptdf_ieee14_definition_ps_flows Coverage Results" MODIFIED="1706276739430" SOURCE_PROVIDER="com.intellij.coverage.DefaultCoverageFileProvider" RUNNER="coverage.py" COVERAGE_BY_TEST_ENABLED="true" COVERAGE_TRACING_ENABLED="false" WORKING_DIRECTORY="$PROJECT_DIR$/src/tests" />
    <SUITE FILE_PATH="coverage/GridCal$Nosetests_in_test_api_dcopf_py.coverage" NAME="Nosetests in test_api_dcopf.py Coverage Results" MODIFIED="1609500321255" SOURCE_PROVIDER="com.intellij.coverage.DefaultCoverageFileProvider" RUNNER="coverage.py" COVERAGE_BY_TEST_ENABLED="true" COVERAGE_TRACING_ENABLED="false" WORKING_DIRECTORY="$PROJECT_DIR$/src/tests" />
    <SUITE FILE_PATH="coverage/GridCal$Nosetests_for_test_ac_opf_test_pegase89.coverage" NAME="Nosetests for test_ac_opf.test_pegase89 Coverage Results" MODIFIED="1708448560192" SOURCE_PROVIDER="com.intellij.coverage.DefaultCoverageFileProvider" RUNNER="coverage.py" COVERAGE_BY_TEST_ENABLED="true" COVERAGE_TRACING_ENABLED="false" WORKING_DIRECTORY="$PROJECT_DIR$/src/tests" />
    <SUITE FILE_PATH="coverage/GridCal$MainWindow.coverage" NAME="MainWindow Coverage Results" MODIFIED="1649780110971" SOURCE_PROVIDER="com.intellij.coverage.DefaultCoverageFileProvider" RUNNER="coverage.py" COVERAGE_BY_TEST_ENABLED="true" COVERAGE_TRACING_ENABLED="false" WORKING_DIRECTORY="$PROJECT_DIR$/src/GridCal/Gui/Main" />
    <SUITE FILE_PATH="coverage/GridCal$Nosetests_in_test_contongencies_filters_py.coverage" NAME="Nosetests in test_contongencies_filters.py Coverage Results" MODIFIED="1717582868164" SOURCE_PROVIDER="com.intellij.coverage.DefaultCoverageFileProvider" RUNNER="coverage.py" COVERAGE_BY_TEST_ENABLED="true" COVERAGE_TRACING_ENABLED="false" WORKING_DIRECTORY="$PROJECT_DIR$/src/tests" />
    <SUITE FILE_PATH="coverage/GridCal$map_test_simple.coverage" NAME="map_test_simple Coverage Results" MODIFIED="1655834770443" SOURCE_PROVIDER="com.intellij.coverage.DefaultCoverageFileProvider" RUNNER="coverage.py" COVERAGE_BY_TEST_ENABLED="true" COVERAGE_TRACING_ENABLED="false" WORKING_DIRECTORY="$PROJECT_DIR$/src/research/map" />
    <SUITE FILE_PATH="coverage/GridCal$dc_pf.coverage" NAME="dc_pf Coverage Results" MODIFIED="1663338738604" SOURCE_PROVIDER="com.intellij.coverage.DefaultCoverageFileProvider" RUNNER="coverage.py" COVERAGE_BY_TEST_ENABLED="true" COVERAGE_TRACING_ENABLED="false" WORKING_DIRECTORY="$PROJECT_DIR$/src/research/opf" />
    <SUITE FILE_PATH="coverage/GridCal$linear_analysis_run.coverage" NAME="linear_analysis_run Coverage Results" MODIFIED="1696330787545" SOURCE_PROVIDER="com.intellij.coverage.DefaultCoverageFileProvider" RUNNER="coverage.py" COVERAGE_BY_TEST_ENABLED="true" COVERAGE_TRACING_ENABLED="false" WORKING_DIRECTORY="$PROJECT_DIR$/examples" />
    <SUITE FILE_PATH="coverage/GridCal$jacobian_lynn_cartesian.coverage" NAME="jacobian_lynn_cartesian Coverage Results" MODIFIED="1652555190957" SOURCE_PROVIDER="com.intellij.coverage.DefaultCoverageFileProvider" RUNNER="coverage.py" COVERAGE_BY_TEST_ENABLED="true" COVERAGE_TRACING_ENABLED="false" WORKING_DIRECTORY="$PROJECT_DIR$/src/research/jacobian" />
    <SUITE FILE_PATH="coverage/GridCal$Nosetests_in_admittance_matrix_test_py.coverage" NAME="Nosetests in admittance_matrix_test.py Coverage Results" MODIFIED="1609500304123" SOURCE_PROVIDER="com.intellij.coverage.DefaultCoverageFileProvider" RUNNER="coverage.py" COVERAGE_BY_TEST_ENABLED="true" COVERAGE_TRACING_ENABLED="false" WORKING_DIRECTORY="$PROJECT_DIR$/src/tests" />
    <SUITE FILE_PATH="coverage/GridCal$editor__1_.coverage" NAME="editor (1) Coverage Results" MODIFIED="1640990473877" SOURCE_PROVIDER="com.intellij.coverage.DefaultCoverageFileProvider" RUNNER="coverage.py" COVERAGE_BY_TEST_ENABLED="true" COVERAGE_TRACING_ENABLED="false" WORKING_DIRECTORY="$PROJECT_DIR$/src/research/qt_related/GridEditorWidget" />
    <SUITE FILE_PATH="coverage/GridCal$y_bus_composition.coverage" NAME="y_bus_composition Coverage Results" MODIFIED="1741264255507" SOURCE_PROVIDER="com.intellij.coverage.DefaultCoverageFileProvider" RUNNER="coverage.py" COVERAGE_BY_TEST_ENABLED="false" COVERAGE_TRACING_ENABLED="false" WORKING_DIRECTORY="$PROJECT_DIR$/src/trunk/three_phase" />
    <SUITE FILE_PATH="coverage/GridCal$coordinates_dialogue.coverage" NAME="coordinates_dialogue Coverage Results" MODIFIED="1689665134899" SOURCE_PROVIDER="com.intellij.coverage.DefaultCoverageFileProvider" RUNNER="coverage.py" COVERAGE_BY_TEST_ENABLED="true" COVERAGE_TRACING_ENABLED="false" WORKING_DIRECTORY="$PROJECT_DIR$/src/GridCal/Gui/CoordinatesInput" />
    <SUITE FILE_PATH="coverage/GridCal$ptdf_ts_driver.coverage" NAME="ptdf_ts_driver Coverage Results" MODIFIED="1600186726130" SOURCE_PROVIDER="com.intellij.coverage.DefaultCoverageFileProvider" RUNNER="coverage.py" COVERAGE_BY_TEST_ENABLED="true" COVERAGE_TRACING_ENABLED="false" WORKING_DIRECTORY="$PROJECT_DIR$/src/GridCal/Engine/Simulations/PTDF" />
    <SUITE FILE_PATH="coverage/GridCal$power_flow_research.coverage" NAME="power_flow_research Coverage Results" MODIFIED="1707381713962" SOURCE_PROVIDER="com.intellij.coverage.DefaultCoverageFileProvider" RUNNER="coverage.py" COVERAGE_BY_TEST_ENABLED="true" COVERAGE_TRACING_ENABLED="false" WORKING_DIRECTORY="$PROJECT_DIR$/src/trunk/pf" />
    <SUITE FILE_PATH="coverage/GridCal$ortools_opf_v4.coverage" NAME="ortools_opf_v4 Coverage Results" MODIFIED="1630076374457" SOURCE_PROVIDER="com.intellij.coverage.DefaultCoverageFileProvider" RUNNER="coverage.py" COVERAGE_BY_TEST_ENABLED="true" COVERAGE_TRACING_ENABLED="false" WORKING_DIRECTORY="$PROJECT_DIR$/src/research/or_tools" />
    <SUITE FILE_PATH="coverage/GridCal$pytest_for_test_opf_test_opf_load_shedding_copper_plate.coverage" NAME="pytest for test_opf.test_opf_load_shedding_copper_plate Coverage Results" MODIFIED="1744362132346" SOURCE_PROVIDER="com.intellij.coverage.DefaultCoverageFileProvider" RUNNER="coverage.py" COVERAGE_BY_TEST_ENABLED="false" COVERAGE_TRACING_ENABLED="false" WORKING_DIRECTORY="$PROJECT_DIR$/src/tests" />
    <SUITE FILE_PATH="coverage/GridCal$pytest_CGMES.coverage" NAME="pytest CGMES Coverage Results" MODIFIED="1736350227663" SOURCE_PROVIDER="com.intellij.coverage.DefaultCoverageFileProvider" RUNNER="coverage.py" COVERAGE_BY_TEST_ENABLED="true" COVERAGE_TRACING_ENABLED="false" WORKING_DIRECTORY="" />
    <SUITE FILE_PATH="coverage/GridCal$Nosetests_for_test_simple_mip_test_lp_simple3.coverage" NAME="Nosetests for test_simple_mip.test_lp_simple3 Coverage Results" MODIFIED="1704806778841" SOURCE_PROVIDER="com.intellij.coverage.DefaultCoverageFileProvider" RUNNER="coverage.py" COVERAGE_BY_TEST_ENABLED="true" COVERAGE_TRACING_ENABLED="false" WORKING_DIRECTORY="$PROJECT_DIR$/src/tests" />
    <SUITE FILE_PATH="coverage/GridCal$Nosetests_for_tests_test_topology_processor.coverage" NAME="Nosetests for tests.test_topology_processor Coverage Results" MODIFIED="1708970118614" SOURCE_PROVIDER="com.intellij.coverage.DefaultCoverageFileProvider" RUNNER="coverage.py" COVERAGE_BY_TEST_ENABLED="true" COVERAGE_TRACING_ENABLED="false" WORKING_DIRECTORY="$PROJECT_DIR$/src/tests" />
    <SUITE FILE_PATH="coverage/GridCal$circuit_to_optimods.coverage" NAME="circuit_to_optimods Coverage Results" MODIFIED="1739373826970" SOURCE_PROVIDER="com.intellij.coverage.DefaultCoverageFileProvider" RUNNER="coverage.py" COVERAGE_BY_TEST_ENABLED="false" COVERAGE_TRACING_ENABLED="false" WORKING_DIRECTORY="$PROJECT_DIR$/src/GridCalEngine/Compilers" />
    <SUITE FILE_PATH="coverage/GridCal$dc_linear_opf_with_robust_solve.coverage" NAME="dc_linear_opf_with_robust_solve Coverage Results" MODIFIED="1700231823811" SOURCE_PROVIDER="com.intellij.coverage.DefaultCoverageFileProvider" RUNNER="coverage.py" COVERAGE_BY_TEST_ENABLED="true" COVERAGE_TRACING_ENABLED="false" WORKING_DIRECTORY="$PROJECT_DIR$/examples" />
    <SUITE FILE_PATH="coverage/GridCal$Nosetests_in_test_srap_py.coverage" NAME="Nosetests in test_srap.py Coverage Results" MODIFIED="1708602853906" SOURCE_PROVIDER="com.intellij.coverage.DefaultCoverageFileProvider" RUNNER="coverage.py" COVERAGE_BY_TEST_ENABLED="true" COVERAGE_TRACING_ENABLED="false" WORKING_DIRECTORY="$PROJECT_DIR$/src/tests" />
    <SUITE FILE_PATH="coverage/GridCal$example.coverage" NAME="example Coverage Results" MODIFIED="1702656487649" SOURCE_PROVIDER="com.intellij.coverage.DefaultCoverageFileProvider" RUNNER="coverage.py" COVERAGE_BY_TEST_ENABLED="true" COVERAGE_TRACING_ENABLED="false" WORKING_DIRECTORY="$PROJECT_DIR$/examples/trunk/gym" />
    <SUITE FILE_PATH="coverage/GridCal$Nosetests_in_test_gui_py.coverage" NAME="Nosetests in test_gui.py Coverage Results" MODIFIED="1718092460894" SOURCE_PROVIDER="com.intellij.coverage.DefaultCoverageFileProvider" RUNNER="coverage.py" COVERAGE_BY_TEST_ENABLED="false" COVERAGE_TRACING_ENABLED="false" WORKING_DIRECTORY="$PROJECT_DIR$/src/tests" />
    <SUITE FILE_PATH="coverage/GridCal$solar_power_wizzard.coverage" NAME="solar_power_wizzard Coverage Results" MODIFIED="1689668693423" SOURCE_PROVIDER="com.intellij.coverage.DefaultCoverageFileProvider" RUNNER="coverage.py" COVERAGE_BY_TEST_ENABLED="true" COVERAGE_TRACING_ENABLED="false" WORKING_DIRECTORY="$PROJECT_DIR$/src/GridCal/Gui/SolarPowerWizard" />
    <SUITE FILE_PATH="coverage/GridCal$dc_linear_opf_ts.coverage" NAME="dc_linear_opf_ts_example Coverage Results" MODIFIED="1688466918477" SOURCE_PROVIDER="com.intellij.coverage.DefaultCoverageFileProvider" RUNNER="coverage.py" COVERAGE_BY_TEST_ENABLED="true" COVERAGE_TRACING_ENABLED="false" WORKING_DIRECTORY="$PROJECT_DIR$/examples" />
    <SUITE FILE_PATH="coverage/GridCal$Nosetests_for_tests_test_time_series_test_time_series.coverage" NAME="Nosetests for tests.test_time_series.test_time_series Coverage Results" MODIFIED="1617043238858" SOURCE_PROVIDER="com.intellij.coverage.DefaultCoverageFileProvider" RUNNER="coverage.py" COVERAGE_BY_TEST_ENABLED="true" COVERAGE_TRACING_ENABLED="false" WORKING_DIRECTORY="$PROJECT_DIR$/src/tests" />
    <SUITE FILE_PATH="coverage/GridCal$Nosetests_for_tests_test_transformer_controls_test_v_control_true.coverage" NAME="Nosetests for tests.test_transformer_controls.test_v_control_true Coverage Results" MODIFIED="1708507569438" SOURCE_PROVIDER="com.intellij.coverage.DefaultCoverageFileProvider" RUNNER="coverage.py" COVERAGE_BY_TEST_ENABLED="true" COVERAGE_TRACING_ENABLED="false" WORKING_DIRECTORY="$PROJECT_DIR$/src/tests" />
    <SUITE FILE_PATH="coverage/GridCal$Nosetests_in_test_matrix_slicing_py.coverage" NAME="Nosetests in test_matrix_slicing.py Coverage Results" MODIFIED="1609500376313" SOURCE_PROVIDER="com.intellij.coverage.DefaultCoverageFileProvider" RUNNER="coverage.py" COVERAGE_BY_TEST_ENABLED="true" COVERAGE_TRACING_ENABLED="false" WORKING_DIRECTORY="$PROJECT_DIR$/src/tests" />
    <SUITE FILE_PATH="coverage/GridCal$Nosetests_for_tests_test_hydro_test_hydro_opf1.coverage" NAME="Nosetests for tests.test_hydro.test_hydro_opf1 Coverage Results" MODIFIED="1710788978854" SOURCE_PROVIDER="com.intellij.coverage.DefaultCoverageFileProvider" RUNNER="coverage.py" COVERAGE_BY_TEST_ENABLED="true" COVERAGE_TRACING_ENABLED="false" WORKING_DIRECTORY="$PROJECT_DIR$/src/tests" />
    <SUITE FILE_PATH="coverage/GridCal$Nosetests_in_test_monte_carlo_py.coverage" NAME="Nosetests in test_monte_carlo.py Coverage Results" MODIFIED="1617046279834" SOURCE_PROVIDER="com.intellij.coverage.DefaultCoverageFileProvider" RUNNER="coverage.py" COVERAGE_BY_TEST_ENABLED="true" COVERAGE_TRACING_ENABLED="false" WORKING_DIRECTORY="$PROJECT_DIR$/src/tests" />
    <SUITE FILE_PATH="coverage/GridCal$Nosetests_for_tests_test_unbalanced_faults.coverage" NAME="Nosetests for tests.test_unbalanced_faults Coverage Results" MODIFIED="1702931366899" SOURCE_PROVIDER="com.intellij.coverage.DefaultCoverageFileProvider" RUNNER="coverage.py" COVERAGE_BY_TEST_ENABLED="true" COVERAGE_TRACING_ENABLED="false" WORKING_DIRECTORY="$PROJECT_DIR$/src/tests" />
    <SUITE FILE_PATH="coverage/GridCal$ntc_example.coverage" NAME="ntc_example Coverage Results" MODIFIED="1728643600723" SOURCE_PROVIDER="com.intellij.coverage.DefaultCoverageFileProvider" RUNNER="coverage.py" COVERAGE_BY_TEST_ENABLED="false" COVERAGE_TRACING_ENABLED="false" WORKING_DIRECTORY="$PROJECT_DIR$/src/trunk/ntc" />
    <SUITE FILE_PATH="coverage/GridCal$plot_solvers.coverage" NAME="plot_solvers Coverage Results" MODIFIED="1717010644348" SOURCE_PROVIDER="com.intellij.coverage.DefaultCoverageFileProvider" RUNNER="coverage.py" COVERAGE_BY_TEST_ENABLED="true" COVERAGE_TRACING_ENABLED="false" WORKING_DIRECTORY="$PROJECT_DIR$/src/trunk/investments" />
    <SUITE FILE_PATH="coverage/GridCal$cv2_cam.coverage" NAME="cv2_cam Coverage Results" MODIFIED="1717167215404" SOURCE_PROVIDER="com.intellij.coverage.DefaultCoverageFileProvider" RUNNER="coverage.py" COVERAGE_BY_TEST_ENABLED="true" COVERAGE_TRACING_ENABLED="false" WORKING_DIRECTORY="$PROJECT_DIR$/src/trunk/misc" />
    <SUITE FILE_PATH="coverage/GridCal$Nosetests_in_test_branch_tolerance_py.coverage" NAME="Nosetests in test_branch_tolerance.py Coverage Results" MODIFIED="1602949779672" SOURCE_PROVIDER="com.intellij.coverage.DefaultCoverageFileProvider" RUNNER="coverage.py" COVERAGE_BY_TEST_ENABLED="true" COVERAGE_TRACING_ENABLED="false" WORKING_DIRECTORY="$PROJECT_DIR$/src/tests" />
    <SUITE FILE_PATH="coverage/GridCal$pytest_in_test_nonlinear_contingency_py.coverage" NAME="pytest in test_nonlinear_contingency.py Coverage Results" MODIFIED="1740914092372" SOURCE_PROVIDER="com.intellij.coverage.DefaultCoverageFileProvider" RUNNER="coverage.py" COVERAGE_BY_TEST_ENABLED="false" COVERAGE_TRACING_ENABLED="false" WORKING_DIRECTORY="$PROJECT_DIR$/src/tests" />
    <SUITE FILE_PATH="coverage/GridCal$mips.coverage" NAME="mips Coverage Results" MODIFIED="1703000592691" SOURCE_PROVIDER="com.intellij.coverage.DefaultCoverageFileProvider" RUNNER="coverage.py" COVERAGE_BY_TEST_ENABLED="true" COVERAGE_TRACING_ENABLED="false" WORKING_DIRECTORY="" />
    <SUITE FILE_PATH="coverage/GridCal$bus_viewer_dialogue.coverage" NAME="bus_viewer_dialogue Coverage Results" MODIFIED="1689665175199" SOURCE_PROVIDER="com.intellij.coverage.DefaultCoverageFileProvider" RUNNER="coverage.py" COVERAGE_BY_TEST_ENABLED="true" COVERAGE_TRACING_ENABLED="false" WORKING_DIRECTORY="$PROJECT_DIR$/src/GridCal/Gui/BusViewer" />
    <SUITE FILE_PATH="coverage/GridCal$jfgkjghk.coverage" NAME="jfgkjghk Coverage Results" MODIFIED="1686516259743" SOURCE_PROVIDER="com.intellij.coverage.DefaultCoverageFileProvider" RUNNER="coverage.py" COVERAGE_BY_TEST_ENABLED="true" COVERAGE_TRACING_ENABLED="false" WORKING_DIRECTORY="$PROJECT_DIR$" />
    <SUITE FILE_PATH="coverage/GridCal$overhead_line_calcs.coverage" NAME="overhead_line_calcs Coverage Results" MODIFIED="1743174360505" SOURCE_PROVIDER="com.intellij.coverage.DefaultCoverageFileProvider" RUNNER="coverage.py" COVERAGE_BY_TEST_ENABLED="false" COVERAGE_TRACING_ENABLED="false" WORKING_DIRECTORY="$PROJECT_DIR$/src/GridCalEngine/Topology" />
    <SUITE FILE_PATH="coverage/GridCal$pytest_in_test_transformer_type_py.coverage" NAME="pytest in test_transformer_type.py Coverage Results" MODIFIED="1739522393899" SOURCE_PROVIDER="com.intellij.coverage.DefaultCoverageFileProvider" RUNNER="coverage.py" COVERAGE_BY_TEST_ENABLED="false" COVERAGE_TRACING_ENABLED="false" WORKING_DIRECTORY="$PROJECT_DIR$/src/tests" />
    <SUITE FILE_PATH="coverage/GridCal$pytest_in_test_line_circuit_idx_setter_py.coverage" NAME="pytest in test_line_circuit_idx_setter.py Coverage Results" MODIFIED="1744697924764" SOURCE_PROVIDER="com.intellij.coverage.DefaultCoverageFileProvider" RUNNER="coverage.py" COVERAGE_BY_TEST_ENABLED="false" COVERAGE_TRACING_ENABLED="false" WORKING_DIRECTORY="$PROJECT_DIR$/src/tests" />
    <SUITE FILE_PATH="coverage/GridCal$Nosetests_in_test_matrix_stacking_py.coverage" NAME="Nosetests in test_matrix_stacking.py Coverage Results" MODIFIED="1609500758192" SOURCE_PROVIDER="com.intellij.coverage.DefaultCoverageFileProvider" RUNNER="coverage.py" COVERAGE_BY_TEST_ENABLED="true" COVERAGE_TRACING_ENABLED="false" WORKING_DIRECTORY="$PROJECT_DIR$/src/tests" />
    <SUITE FILE_PATH="coverage/GridCal$multi_dim_demo.coverage" NAME="multi_dim_demo Coverage Results" MODIFIED="1707726287589" SOURCE_PROVIDER="com.intellij.coverage.DefaultCoverageFileProvider" RUNNER="coverage.py" COVERAGE_BY_TEST_ENABLED="true" COVERAGE_TRACING_ENABLED="false" WORKING_DIRECTORY="$PROJECT_DIR$/src/trunk/MVRSM" />
    <SUITE FILE_PATH="coverage/GridCal$Nosetests_in_test_bus_types_py.coverage" NAME="Nosetests in test_bus_types.py Coverage Results" MODIFIED="1687726595619" SOURCE_PROVIDER="com.intellij.coverage.DefaultCoverageFileProvider" RUNNER="coverage.py" COVERAGE_BY_TEST_ENABLED="true" COVERAGE_TRACING_ENABLED="false" WORKING_DIRECTORY="$PROJECT_DIR$/src/tests" />
    <SUITE FILE_PATH="coverage/GridCal$pytest_for_src_tests_test_load_all_grids_test_line_templates_finding.coverage" NAME="pytest for src.tests.test_load_all_grids.test_line_templates_finding Coverage Results" MODIFIED="1729173193724" SOURCE_PROVIDER="com.intellij.coverage.DefaultCoverageFileProvider" RUNNER="coverage.py" COVERAGE_BY_TEST_ENABLED="false" COVERAGE_TRACING_ENABLED="false" WORKING_DIRECTORY="$PROJECT_DIR$/src/tests" />
    <SUITE FILE_PATH="coverage/GridCal$all2_refactored.coverage" NAME="all2_refactored Coverage Results" MODIFIED="1614533302435" SOURCE_PROVIDER="com.intellij.coverage.DefaultCoverageFileProvider" RUNNER="coverage.py" COVERAGE_BY_TEST_ENABLED="true" COVERAGE_TRACING_ENABLED="false" WORKING_DIRECTORY="$PROJECT_DIR$/src/research/PGD" />
    <SUITE FILE_PATH="coverage/GridCal$sparse_solve.coverage" NAME="sparse_solve Coverage Results" MODIFIED="1698396568619" SOURCE_PROVIDER="com.intellij.coverage.DefaultCoverageFileProvider" RUNNER="coverage.py" COVERAGE_BY_TEST_ENABLED="true" COVERAGE_TRACING_ENABLED="false" WORKING_DIRECTORY="$PROJECT_DIR$/src/GridCalEngine/Simulations" />
    <SUITE FILE_PATH="coverage/GridCal$setup__1_.coverage" NAME="setup (1) Coverage Results" MODIFIED="1628859696965" SOURCE_PROVIDER="com.intellij.coverage.DefaultCoverageFileProvider" RUNNER="coverage.py" COVERAGE_BY_TEST_ENABLED="true" COVERAGE_TRACING_ENABLED="false" WORKING_DIRECTORY="$PROJECT_DIR$" />
    <SUITE FILE_PATH="coverage/GridCal$pytest_for_src_tests_test_derivatives_test_m_derivatives.coverage" NAME="pytest for src.tests.test_derivatives.test_m_derivatives Coverage Results" MODIFIED="1731966957932" SOURCE_PROVIDER="com.intellij.coverage.DefaultCoverageFileProvider" RUNNER="coverage.py" COVERAGE_BY_TEST_ENABLED="false" COVERAGE_TRACING_ENABLED="false" WORKING_DIRECTORY="$PROJECT_DIR$/src/tests" />
    <SUITE FILE_PATH="coverage/GridCal$ExportDialogueController.coverage" NAME="ExportDialogueController Coverage Results" MODIFIED="1656340839439" SOURCE_PROVIDER="com.intellij.coverage.DefaultCoverageFileProvider" RUNNER="coverage.py" COVERAGE_BY_TEST_ENABLED="true" COVERAGE_TRACING_ENABLED="false" WORKING_DIRECTORY="$PROJECT_DIR$/src/GridCal/Gui/Main" />
    <SUITE FILE_PATH="coverage/GridCal$Nosetests_for_tests_test_short_circuit_test_short_circuit.coverage" NAME="Nosetests for tests.test_short_circuit.test_short_circuit Coverage Results" MODIFIED="1660897112809" SOURCE_PROVIDER="com.intellij.coverage.DefaultCoverageFileProvider" RUNNER="coverage.py" COVERAGE_BY_TEST_ENABLED="true" COVERAGE_TRACING_ENABLED="false" WORKING_DIRECTORY="$PROJECT_DIR$/src/tests" />
    <SUITE FILE_PATH="coverage/GridCal$gis_dialogue.coverage" NAME="gis_dialogue Coverage Results" MODIFIED="1681978321412" SOURCE_PROVIDER="com.intellij.coverage.DefaultCoverageFileProvider" RUNNER="coverage.py" COVERAGE_BY_TEST_ENABLED="true" COVERAGE_TRACING_ENABLED="false" WORKING_DIRECTORY="$PROJECT_DIR$/src/GridCal/Gui/GIS" />
    <SUITE FILE_PATH="coverage/GridCal$Nosetests_in_test_tap_changer_py.coverage" NAME="Nosetests in test_tap_changer.py Coverage Results" MODIFIED="1710844111763" SOURCE_PROVIDER="com.intellij.coverage.DefaultCoverageFileProvider" RUNNER="coverage.py" COVERAGE_BY_TEST_ENABLED="true" COVERAGE_TRACING_ENABLED="false" WORKING_DIRECTORY="$PROJECT_DIR$/src/tests" />
    <SUITE FILE_PATH="coverage/GridCal$property_maker.coverage" NAME="property_maker Coverage Results" MODIFIED="1708506384660" SOURCE_PROVIDER="com.intellij.coverage.DefaultCoverageFileProvider" RUNNER="coverage.py" COVERAGE_BY_TEST_ENABLED="true" COVERAGE_TRACING_ENABLED="false" WORKING_DIRECTORY="$PROJECT_DIR$/src/trunk/code_generation" />
    <SUITE FILE_PATH="coverage/GridCal$Nosetests_in_test_sparse_py.coverage" NAME="Nosetests in test_sparse.py Coverage Results" MODIFIED="1698955230108" SOURCE_PROVIDER="com.intellij.coverage.DefaultCoverageFileProvider" RUNNER="coverage.py" COVERAGE_BY_TEST_ENABLED="true" COVERAGE_TRACING_ENABLED="false" WORKING_DIRECTORY="$PROJECT_DIR$/src/tests" />
    <SUITE FILE_PATH="coverage/GridCal$ExecuteGridCal__1_.coverage" NAME="ExecuteGridCal (1) Coverage Results" MODIFIED="1694588250603" SOURCE_PROVIDER="com.intellij.coverage.DefaultCoverageFileProvider" RUNNER="coverage.py" COVERAGE_BY_TEST_ENABLED="true" COVERAGE_TRACING_ENABLED="false" WORKING_DIRECTORY="$PROJECT_DIR$/src/GridCal" />
    <SUITE FILE_PATH="coverage/GridCal$schafer_jacobian_assembly.coverage" NAME="schafer_jacobian_assembly Coverage Results" MODIFIED="1617566032222" SOURCE_PROVIDER="com.intellij.coverage.DefaultCoverageFileProvider" RUNNER="coverage.py" COVERAGE_BY_TEST_ENABLED="true" COVERAGE_TRACING_ENABLED="false" WORKING_DIRECTORY="$PROJECT_DIR$/src/research/power_flow/jacobian" />
    <SUITE FILE_PATH="coverage/GridCal$Nosetests_for_test_ptdf_test_ptdf_generation_contingencies.coverage" NAME="Nosetests for test_ptdf.test_ptdf_generation_contingencies Coverage Results" MODIFIED="1710157945283" SOURCE_PROVIDER="com.intellij.coverage.DefaultCoverageFileProvider" RUNNER="coverage.py" COVERAGE_BY_TEST_ENABLED="true" COVERAGE_TRACING_ENABLED="false" WORKING_DIRECTORY="$PROJECT_DIR$/src/tests" />
    <SUITE FILE_PATH="coverage/GridCal$pytest_for_src_tests_test_basic_test_gridcal_basic_pi.coverage" NAME="pytest for src.tests.test_basic.test_gridcal_basic_pi Coverage Results" MODIFIED="1739522037210" SOURCE_PROVIDER="com.intellij.coverage.DefaultCoverageFileProvider" RUNNER="coverage.py" COVERAGE_BY_TEST_ENABLED="false" COVERAGE_TRACING_ENABLED="false" WORKING_DIRECTORY="$PROJECT_DIR$/src/tests" />
    <SUITE FILE_PATH="coverage/GridCal$Nosetests_in_mips_py.coverage" NAME="Nosetests in mips.py Coverage Results" MODIFIED="1702998310572" SOURCE_PROVIDER="com.intellij.coverage.DefaultCoverageFileProvider" RUNNER="coverage.py" COVERAGE_BY_TEST_ENABLED="true" COVERAGE_TRACING_ENABLED="false" WORKING_DIRECTORY="$PROJECT_DIR$/src/GridCalEngine/Utils/MIPS" />
    <SUITE FILE_PATH="coverage/GridCal$Nosetests_in_test_short_circuit_py.coverage" NAME="Nosetests in test_short_circuit.py Coverage Results" MODIFIED="1687726472522" SOURCE_PROVIDER="com.intellij.coverage.DefaultCoverageFileProvider" RUNNER="coverage.py" COVERAGE_BY_TEST_ENABLED="true" COVERAGE_TRACING_ENABLED="false" WORKING_DIRECTORY="$PROJECT_DIR$/src/tests" />
    <SUITE FILE_PATH="coverage/GridCal$Nosetests_for_tests_test_load_save_load.coverage" NAME="Nosetests for tests.test_load_save_load Coverage Results" MODIFIED="1709724575670" SOURCE_PROVIDER="com.intellij.coverage.DefaultCoverageFileProvider" RUNNER="coverage.py" COVERAGE_BY_TEST_ENABLED="true" COVERAGE_TRACING_ENABLED="false" WORKING_DIRECTORY="$PROJECT_DIR$/src/tests" />
    <SUITE FILE_PATH="coverage/GridCal$load_designer.coverage" NAME="load_designer Coverage Results" MODIFIED="1744793491032" SOURCE_PROVIDER="com.intellij.coverage.DefaultCoverageFileProvider" RUNNER="coverage.py" COVERAGE_BY_TEST_ENABLED="false" COVERAGE_TRACING_ENABLED="false" WORKING_DIRECTORY="$PROJECT_DIR$/src/GridCal/Gui/LoadDesigner" />
    <SUITE FILE_PATH="coverage/GridCal$pytest_for_src_tests_test_topology_processor.coverage" NAME="pytest for src.tests.test_topology_processor Coverage Results" MODIFIED="1731408942919" SOURCE_PROVIDER="com.intellij.coverage.DefaultCoverageFileProvider" RUNNER="coverage.py" COVERAGE_BY_TEST_ENABLED="false" COVERAGE_TRACING_ENABLED="false" WORKING_DIRECTORY="$PROJECT_DIR$/src/tests" />
    <SUITE FILE_PATH="coverage/GridCal$ac_opf.coverage" NAME="ac_opf Coverage Results" MODIFIED="1602504341020" SOURCE_PROVIDER="com.intellij.coverage.DefaultCoverageFileProvider" RUNNER="coverage.py" COVERAGE_BY_TEST_ENABLED="true" COVERAGE_TRACING_ENABLED="false" WORKING_DIRECTORY="$PROJECT_DIR$/src/GridCal/Engine/Simulations/OPF" />
    <SUITE FILE_PATH="coverage/GridCal$multi_circuit.coverage" NAME="multi_circuit Coverage Results" MODIFIED="1736157016775" SOURCE_PROVIDER="com.intellij.coverage.DefaultCoverageFileProvider" RUNNER="coverage.py" COVERAGE_BY_TEST_ENABLED="true" COVERAGE_TRACING_ENABLED="false" WORKING_DIRECTORY="$PROJECT_DIR$/src/GridCalEngine/Devices" />
    <SUITE FILE_PATH="coverage/GridCal$Nosetests_in__home_santi_Documentos_Git_GitHub_GridCal_src_tests_test_simple_mip_py.coverage" NAME="Nosetests in /home/santi/Documentos/Git/GitHub/GridCal/src/tests/test_simple_mip.py Coverage Results" MODIFIED="1704896156803" SOURCE_PROVIDER="com.intellij.coverage.DefaultCoverageFileProvider" RUNNER="coverage.py" COVERAGE_BY_TEST_ENABLED="true" COVERAGE_TRACING_ENABLED="false" WORKING_DIRECTORY="$PROJECT_DIR$/src/tests" />
    <SUITE FILE_PATH="coverage/GridCal$Nosetests_for_test_power_flow_test_zip.coverage" NAME="Nosetests for test_power_flow.test_zip Coverage Results" MODIFIED="1709110212295" SOURCE_PROVIDER="com.intellij.coverage.DefaultCoverageFileProvider" RUNNER="coverage.py" COVERAGE_BY_TEST_ENABLED="true" COVERAGE_TRACING_ENABLED="false" WORKING_DIRECTORY="$PROJECT_DIR$/src/tests" />
    <SUITE FILE_PATH="coverage/GridCal$AnalysisDialogue.coverage" NAME="AnalysisDialogue Coverage Results" MODIFIED="1689665194982" SOURCE_PROVIDER="com.intellij.coverage.DefaultCoverageFileProvider" RUNNER="coverage.py" COVERAGE_BY_TEST_ENABLED="true" COVERAGE_TRACING_ENABLED="false" WORKING_DIRECTORY="$PROJECT_DIR$/src/GridCal/Gui/Analysis" />
    <SUITE FILE_PATH="coverage/GridCal$grid_merge.coverage" NAME="grid_merge Coverage Results" MODIFIED="1742396314060" SOURCE_PROVIDER="com.intellij.coverage.DefaultCoverageFileProvider" RUNNER="coverage.py" COVERAGE_BY_TEST_ENABLED="false" COVERAGE_TRACING_ENABLED="false" WORKING_DIRECTORY="$PROJECT_DIR$/src/GridCal/Gui/GridMerge" />
    <SUITE FILE_PATH="coverage/GridCal$Nosetests_in_test_nonlinear_contingency_py.coverage" NAME="Nosetests in test_nonlinear_contingency.py Coverage Results" MODIFIED="1696002399880" SOURCE_PROVIDER="com.intellij.coverage.DefaultCoverageFileProvider" RUNNER="coverage.py" COVERAGE_BY_TEST_ENABLED="true" COVERAGE_TRACING_ENABLED="false" WORKING_DIRECTORY="$PROJECT_DIR$/src/tests" />
    <SUITE FILE_PATH="coverage/GridCal$readme_checks.coverage" NAME="readme_checks Coverage Results" MODIFIED="1739351394873" SOURCE_PROVIDER="com.intellij.coverage.DefaultCoverageFileProvider" RUNNER="coverage.py" COVERAGE_BY_TEST_ENABLED="false" COVERAGE_TRACING_ENABLED="false" WORKING_DIRECTORY="$PROJECT_DIR$/src/trunk" />
    <SUITE FILE_PATH="coverage/GridCal$upload_to_pypi.coverage" NAME="upload_to_pypi Coverage Results" MODIFIED="1744143357085" SOURCE_PROVIDER="com.intellij.coverage.DefaultCoverageFileProvider" RUNNER="coverage.py" COVERAGE_BY_TEST_ENABLED="false" COVERAGE_TRACING_ENABLED="false" WORKING_DIRECTORY="$PROJECT_DIR$/src" />
    <SUITE FILE_PATH="coverage/GridCal$Nosetests_in_test_load_all_grids_py.coverage" NAME="Nosetests in test_load_all_grids.py Coverage Results" MODIFIED="1598802785581" SOURCE_PROVIDER="com.intellij.coverage.DefaultCoverageFileProvider" RUNNER="coverage.py" COVERAGE_BY_TEST_ENABLED="true" COVERAGE_TRACING_ENABLED="false" WORKING_DIRECTORY="$PROJECT_DIR$/src/tests" />
    <SUITE FILE_PATH="coverage/GridCal$pytest_for_test_sparse2_test_sum.coverage" NAME="pytest for test_sparse2.test_sum Coverage Results" MODIFIED="1735502026314" SOURCE_PROVIDER="com.intellij.coverage.DefaultCoverageFileProvider" RUNNER="coverage.py" COVERAGE_BY_TEST_ENABLED="false" COVERAGE_TRACING_ENABLED="false" WORKING_DIRECTORY="$PROJECT_DIR$/src/tests" />
    <SUITE FILE_PATH="coverage/GridCal$object_plot_analysis.coverage" NAME="object_plot_analysis Coverage Results" MODIFIED="1689665184050" SOURCE_PROVIDER="com.intellij.coverage.DefaultCoverageFileProvider" RUNNER="coverage.py" COVERAGE_BY_TEST_ENABLED="true" COVERAGE_TRACING_ENABLED="false" WORKING_DIRECTORY="$PROJECT_DIR$/src/GridCal/Gui/Analysis" />
    <SUITE FILE_PATH="coverage/GridCal$pytest_for_test_gslv_conversion_test_gslv_compatibility.coverage" NAME="pytest for test_gslv_conversion.test_gslv_compatibility Coverage Results" MODIFIED="1742733326823" SOURCE_PROVIDER="com.intellij.coverage.DefaultCoverageFileProvider" RUNNER="coverage.py" COVERAGE_BY_TEST_ENABLED="false" COVERAGE_TRACING_ENABLED="false" WORKING_DIRECTORY="$PROJECT_DIR$/src/tests" />
    <SUITE FILE_PATH="coverage/GridCal$pytest_in_test_contingency_py.coverage" NAME="pytest in test_contingency.py Coverage Results" MODIFIED="1742569898976" SOURCE_PROVIDER="com.intellij.coverage.DefaultCoverageFileProvider" RUNNER="coverage.py" COVERAGE_BY_TEST_ENABLED="false" COVERAGE_TRACING_ENABLED="false" WORKING_DIRECTORY="$PROJECT_DIR$/src/tests" />
    <SUITE FILE_PATH="coverage/GridCal$defining_a_grid_from_scratch_with_profiles.coverage" NAME="defining_a_grid_from_scratch_with_profiles Coverage Results" MODIFIED="1616960070909" SOURCE_PROVIDER="com.intellij.coverage.DefaultCoverageFileProvider" RUNNER="coverage.py" COVERAGE_BY_TEST_ENABLED="true" COVERAGE_TRACING_ENABLED="false" WORKING_DIRECTORY="$PROJECT_DIR$/src/Tutorials" />
    <SUITE FILE_PATH="coverage/GridCal$circuit_to_alliander_pgm.coverage" NAME="circuit_to_alliander_pgm Coverage Results" MODIFIED="1650964250766" SOURCE_PROVIDER="com.intellij.coverage.DefaultCoverageFileProvider" RUNNER="coverage.py" COVERAGE_BY_TEST_ENABLED="true" COVERAGE_TRACING_ENABLED="false" WORKING_DIRECTORY="$PROJECT_DIR$/src/GridCal/Engine/Core/Compilers" />
    <SUITE FILE_PATH="coverage/GridCal$Nosetests_for_test_topology_processor_test_topology_reduction.coverage" NAME="Nosetests for test_topology_processor.test_topology_reduction Coverage Results" MODIFIED="1715970632231" SOURCE_PROVIDER="com.intellij.coverage.DefaultCoverageFileProvider" RUNNER="coverage.py" COVERAGE_BY_TEST_ENABLED="true" COVERAGE_TRACING_ENABLED="false" WORKING_DIRECTORY="$PROJECT_DIR$/src/tests" />
    <SUITE FILE_PATH="coverage/GridCal$filter_example2.coverage" NAME="filter_example2 Coverage Results" MODIFIED="1708694448683" SOURCE_PROVIDER="com.intellij.coverage.DefaultCoverageFileProvider" RUNNER="coverage.py" COVERAGE_BY_TEST_ENABLED="true" COVERAGE_TRACING_ENABLED="false" WORKING_DIRECTORY="$PROJECT_DIR$/src/trunk/filtering" />
    <SUITE FILE_PATH="coverage/GridCal$ortools_opf.coverage" NAME="ortools_opf Coverage Results" MODIFIED="1630067492213" SOURCE_PROVIDER="com.intellij.coverage.DefaultCoverageFileProvider" RUNNER="coverage.py" COVERAGE_BY_TEST_ENABLED="true" COVERAGE_TRACING_ENABLED="false" WORKING_DIRECTORY="$PROJECT_DIR$/src/research/or_tools" />
    <SUITE FILE_PATH="coverage/GridCal$ACPTDF_research.coverage" NAME="ACPTDF_research Coverage Results" MODIFIED="1601989123437" SOURCE_PROVIDER="com.intellij.coverage.DefaultCoverageFileProvider" RUNNER="coverage.py" COVERAGE_BY_TEST_ENABLED="true" COVERAGE_TRACING_ENABLED="false" WORKING_DIRECTORY="$PROJECT_DIR$/src/research/PTDF" />
    <SUITE FILE_PATH="coverage/GridCal$acopf_function_evaluation.coverage" NAME="acopf_function_evaluation Coverage Results" MODIFIED="1704884982818" SOURCE_PROVIDER="com.intellij.coverage.DefaultCoverageFileProvider" RUNNER="coverage.py" COVERAGE_BY_TEST_ENABLED="true" COVERAGE_TRACING_ENABLED="false" WORKING_DIRECTORY="$PROJECT_DIR$/examples/trunk/acopf" />
    <SUITE FILE_PATH="coverage/GridCal$Nosetests_for_profiles_test_test_profile1.coverage" NAME="Nosetests for profiles_test.test_profile1 Coverage Results" MODIFIED="1707832954913" SOURCE_PROVIDER="com.intellij.coverage.DefaultCoverageFileProvider" RUNNER="coverage.py" COVERAGE_BY_TEST_ENABLED="true" COVERAGE_TRACING_ENABLED="false" WORKING_DIRECTORY="$PROJECT_DIR$/src/tests" />
    <SUITE FILE_PATH="coverage/GridCal$server_example.coverage" NAME="server_example Coverage Results" MODIFIED="1741454909048" SOURCE_PROVIDER="com.intellij.coverage.DefaultCoverageFileProvider" RUNNER="coverage.py" COVERAGE_BY_TEST_ENABLED="false" COVERAGE_TRACING_ENABLED="false" WORKING_DIRECTORY="$PROJECT_DIR$/src/trunk/server" />
    <SUITE FILE_PATH="coverage/GridCal$arrillagas_book_grids_to_gridcal.coverage" NAME="arrillagas_book_grids_to_gridcal Coverage Results" MODIFIED="1659437177352" SOURCE_PROVIDER="com.intellij.coverage.DefaultCoverageFileProvider" RUNNER="coverage.py" COVERAGE_BY_TEST_ENABLED="true" COVERAGE_TRACING_ENABLED="false" WORKING_DIRECTORY="$PROJECT_DIR$/src/research/experimental_readers" />
    <SUITE FILE_PATH="coverage/GridCal$contingency_analysis.coverage" NAME="contingency_analysis Coverage Results" MODIFIED="1648031580346" SOURCE_PROVIDER="com.intellij.coverage.DefaultCoverageFileProvider" RUNNER="coverage.py" COVERAGE_BY_TEST_ENABLED="true" COVERAGE_TRACING_ENABLED="false" WORKING_DIRECTORY="$PROJECT_DIR$/src/research/ContingencyAnalysis" />
    <SUITE FILE_PATH="coverage/GridCal$Nosetests_in_test_opf_py.coverage" NAME="Nosetests in test_opf.py Coverage Results" MODIFIED="1632998728805" SOURCE_PROVIDER="com.intellij.coverage.DefaultCoverageFileProvider" RUNNER="coverage.py" COVERAGE_BY_TEST_ENABLED="true" COVERAGE_TRACING_ENABLED="false" WORKING_DIRECTORY="$PROJECT_DIR$/src/tests" />
    <SUITE FILE_PATH="coverage/GridCal$scopf_v3.coverage" NAME="scopf_v3 Coverage Results" MODIFIED="1744818599318" SOURCE_PROVIDER="com.intellij.coverage.DefaultCoverageFileProvider" RUNNER="coverage.py" COVERAGE_BY_TEST_ENABLED="false" COVERAGE_TRACING_ENABLED="false" WORKING_DIRECTORY="$PROJECT_DIR$/src/trunk/scopf" />
    <SUITE FILE_PATH="coverage/GridCal$poker_utils.coverage" NAME="poker_utils Coverage Results" MODIFIED="1626554139700" SOURCE_PROVIDER="com.intellij.coverage.DefaultCoverageFileProvider" RUNNER="coverage.py" COVERAGE_BY_TEST_ENABLED="true" COVERAGE_TRACING_ENABLED="false" WORKING_DIRECTORY="$PROJECT_DIR$/src/GridCal/ThirdParty/force-directed-layout-algorithms-master/examples" />
    <SUITE FILE_PATH="coverage/GridCal$.coverage" NAME=" Coverage Results" MODIFIED="1738769242864" SOURCE_PROVIDER="com.intellij.coverage.DefaultCoverageFileProvider" RUNNER="coverage.py" COVERAGE_BY_TEST_ENABLED="false" COVERAGE_TRACING_ENABLED="false" WORKING_DIRECTORY="$PROJECT_DIR$/src/tests" />
    <SUITE FILE_PATH="coverage/GridCal$ACPTDF_research3.coverage" NAME="ACPTDF_research3 Coverage Results" MODIFIED="1649436788157" SOURCE_PROVIDER="com.intellij.coverage.DefaultCoverageFileProvider" RUNNER="coverage.py" COVERAGE_BY_TEST_ENABLED="true" COVERAGE_TRACING_ENABLED="false" WORKING_DIRECTORY="$PROJECT_DIR$/src/research/PTDF" />
    <SUITE FILE_PATH="coverage/GridCal$RosetaExplorer.coverage" NAME="RosetaExplorer Coverage Results" MODIFIED="1692881955157" SOURCE_PROVIDER="com.intellij.coverage.DefaultCoverageFileProvider" RUNNER="coverage.py" COVERAGE_BY_TEST_ENABLED="true" COVERAGE_TRACING_ENABLED="false" WORKING_DIRECTORY="$PROJECT_DIR$/src/GridCal/Gui/RosetaExplorer" />
    <SUITE FILE_PATH="coverage/GridCal$Nosetests_for_test_ac_opf_test_ieee14.coverage" NAME="Nosetests for test_ac_opf.test_ieee14 Coverage Results" MODIFIED="1708448982773" SOURCE_PROVIDER="com.intellij.coverage.DefaultCoverageFileProvider" RUNNER="coverage.py" COVERAGE_BY_TEST_ENABLED="true" COVERAGE_TRACING_ENABLED="false" WORKING_DIRECTORY="$PROJECT_DIR$/src/tests" />
    <SUITE FILE_PATH="coverage/GridCal$5_node.coverage" NAME="5_node Coverage Results" MODIFIED="1694035681161" SOURCE_PROVIDER="com.intellij.coverage.DefaultCoverageFileProvider" RUNNER="coverage.py" COVERAGE_BY_TEST_ENABLED="true" COVERAGE_TRACING_ENABLED="false" WORKING_DIRECTORY="$PROJECT_DIR$/src/Tutorials" />
    <SUITE FILE_PATH="coverage/GridCal$pytest_for_src_tests_test_transformer_type_test_transformer_type.coverage" NAME="pytest for src.tests.test_transformer_type.test_transformer_type Coverage Results" MODIFIED="1739521396566" SOURCE_PROVIDER="com.intellij.coverage.DefaultCoverageFileProvider" RUNNER="coverage.py" COVERAGE_BY_TEST_ENABLED="false" COVERAGE_TRACING_ENABLED="false" WORKING_DIRECTORY="$PROJECT_DIR$/src/tests" />
    <SUITE FILE_PATH="coverage/GridCal$pytest_in_mips_py.coverage" NAME="pytest in mips.py Coverage Results" MODIFIED="1703183174922" SOURCE_PROVIDER="com.intellij.coverage.DefaultCoverageFileProvider" RUNNER="coverage.py" COVERAGE_BY_TEST_ENABLED="true" COVERAGE_TRACING_ENABLED="false" WORKING_DIRECTORY="$PROJECT_DIR$/src/GridCalEngine/Utils/MIPS" />
    <SUITE FILE_PATH="coverage/GridCal$Nosetests_for_tests_test_hydro.coverage" NAME="Nosetests for tests.test_hydro Coverage Results" MODIFIED="1708969356444" SOURCE_PROVIDER="com.intellij.coverage.DefaultCoverageFileProvider" RUNNER="coverage.py" COVERAGE_BY_TEST_ENABLED="true" COVERAGE_TRACING_ENABLED="false" WORKING_DIRECTORY="$PROJECT_DIR$/src/tests" />
    <SUITE FILE_PATH="coverage/GridCal$pytest_for_test_sparse2_test_mat_mat_mult.coverage" NAME="pytest for test_sparse2.test_mat_mat_mult Coverage Results" MODIFIED="1735502173729" SOURCE_PROVIDER="com.intellij.coverage.DefaultCoverageFileProvider" RUNNER="coverage.py" COVERAGE_BY_TEST_ENABLED="false" COVERAGE_TRACING_ENABLED="false" WORKING_DIRECTORY="$PROJECT_DIR$/src/tests" />
    <SUITE FILE_PATH="coverage/GridCal$pytest_for_test_tower_composition_test_rating.coverage" NAME="pytest for test_tower_composition.test_rating Coverage Results" MODIFIED="1743413110851" SOURCE_PROVIDER="com.intellij.coverage.DefaultCoverageFileProvider" RUNNER="coverage.py" COVERAGE_BY_TEST_ENABLED="false" COVERAGE_TRACING_ENABLED="false" WORKING_DIRECTORY="$PROJECT_DIR$/src/tests" />
    <SUITE FILE_PATH="coverage/GridCal$ortools_example.coverage" NAME="ortools_example Coverage Results" MODIFIED="1688473832926" SOURCE_PROVIDER="com.intellij.coverage.DefaultCoverageFileProvider" RUNNER="coverage.py" COVERAGE_BY_TEST_ENABLED="true" COVERAGE_TRACING_ENABLED="false" WORKING_DIRECTORY="$PROJECT_DIR$/examples" />
    <SUITE FILE_PATH="coverage/GridCal$pytest_for_src_tests_test_tower_composition_test_acha.coverage" NAME="pytest for src.tests.test_tower_composition.test_acha Coverage Results" MODIFIED="1743453384590" SOURCE_PROVIDER="com.intellij.coverage.DefaultCoverageFileProvider" RUNNER="coverage.py" COVERAGE_BY_TEST_ENABLED="false" COVERAGE_TRACING_ENABLED="false" WORKING_DIRECTORY="$PROJECT_DIR$/src/tests" />
    <SUITE FILE_PATH="coverage/GridCal$derivatives_research1.coverage" NAME="derivatives_research1 Coverage Results" MODIFIED="1608639260953" SOURCE_PROVIDER="com.intellij.coverage.DefaultCoverageFileProvider" RUNNER="coverage.py" COVERAGE_BY_TEST_ENABLED="true" COVERAGE_TRACING_ENABLED="false" WORKING_DIRECTORY="$PROJECT_DIR$/src/research/hvdc/fubm" />
    <SUITE FILE_PATH="coverage/GridCal$pytest_in_test_basic_py.coverage" NAME="pytest in test_basic.py Coverage Results" MODIFIED="1739522054750" SOURCE_PROVIDER="com.intellij.coverage.DefaultCoverageFileProvider" RUNNER="coverage.py" COVERAGE_BY_TEST_ENABLED="false" COVERAGE_TRACING_ENABLED="false" WORKING_DIRECTORY="$PROJECT_DIR$/src/tests" />
    <SUITE FILE_PATH="coverage/GridCal$test_demo_5_node.coverage" NAME="test_demo_5_node Coverage Results" MODIFIED="1614631204068" SOURCE_PROVIDER="com.intellij.coverage.DefaultCoverageFileProvider" RUNNER="coverage.py" COVERAGE_BY_TEST_ENABLED="true" COVERAGE_TRACING_ENABLED="false" WORKING_DIRECTORY="$PROJECT_DIR$/src/tests" />
    <SUITE FILE_PATH="coverage/GridCal$grid_generator_dialogue.coverage" NAME="grid_generator_dialogue Coverage Results" MODIFIED="1689665364372" SOURCE_PROVIDER="com.intellij.coverage.DefaultCoverageFileProvider" RUNNER="coverage.py" COVERAGE_BY_TEST_ENABLED="true" COVERAGE_TRACING_ENABLED="false" WORKING_DIRECTORY="$PROJECT_DIR$/src/GridCal/Gui/GridGenerator" />
    <SUITE FILE_PATH="coverage/GridCal$grid_editor_widget.coverage" NAME="grid_editor_widget Coverage Results" MODIFIED="1692803997088" SOURCE_PROVIDER="com.intellij.coverage.DefaultCoverageFileProvider" RUNNER="coverage.py" COVERAGE_BY_TEST_ENABLED="true" COVERAGE_TRACING_ENABLED="false" WORKING_DIRECTORY="$PROJECT_DIR$/src/GridCal/Gui/GridEditorWidget2" />
    <SUITE FILE_PATH="coverage/GridCal$ortools_dual_vars_bug.coverage" NAME="ortools_dual_vars_bug Coverage Results" MODIFIED="1696857819428" SOURCE_PROVIDER="com.intellij.coverage.DefaultCoverageFileProvider" RUNNER="coverage.py" COVERAGE_BY_TEST_ENABLED="true" COVERAGE_TRACING_ENABLED="false" WORKING_DIRECTORY="$PROJECT_DIR$/examples" />
    <SUITE FILE_PATH="coverage/GridCal$conf.coverage" NAME="conf Coverage Results" MODIFIED="1694004852527" SOURCE_PROVIDER="com.intellij.coverage.DefaultCoverageFileProvider" RUNNER="coverage.py" COVERAGE_BY_TEST_ENABLED="true" COVERAGE_TRACING_ENABLED="false" WORKING_DIRECTORY="$PROJECT_DIR$/doc" />
    <SUITE FILE_PATH="coverage/GridCal$stack_plot_pos_neg.coverage" NAME="stack_plot_pos_neg Coverage Results" MODIFIED="1744377898828" SOURCE_PROVIDER="com.intellij.coverage.DefaultCoverageFileProvider" RUNNER="coverage.py" COVERAGE_BY_TEST_ENABLED="false" COVERAGE_TRACING_ENABLED="false" WORKING_DIRECTORY="$PROJECT_DIR$/src/trunk/plot" />
    <SUITE FILE_PATH="coverage/GridCal$gui.coverage" NAME="gui Coverage Results" MODIFIED="1649779929647" SOURCE_PROVIDER="com.intellij.coverage.DefaultCoverageFileProvider" RUNNER="coverage.py" COVERAGE_BY_TEST_ENABLED="true" COVERAGE_TRACING_ENABLED="false" WORKING_DIRECTORY="$PROJECT_DIR$/src/GridCal/Gui/AboutDialogue" />
    <SUITE FILE_PATH="coverage/GridCal$tap_changer_steps.coverage" NAME="tap_changer_steps Coverage Results" MODIFIED="1733164521130" SOURCE_PROVIDER="com.intellij.coverage.DefaultCoverageFileProvider" RUNNER="coverage.py" COVERAGE_BY_TEST_ENABLED="true" COVERAGE_TRACING_ENABLED="false" WORKING_DIRECTORY="$PROJECT_DIR$/src/trunk/controls/scripts" />
    <SUITE FILE_PATH="coverage/GridCal$pytest_for_test_power_flow_test_voltage_control_with_ltc.coverage" NAME="pytest for test_power_flow.test_voltage_control_with_ltc Coverage Results" MODIFIED="1731967864160" SOURCE_PROVIDER="com.intellij.coverage.DefaultCoverageFileProvider" RUNNER="coverage.py" COVERAGE_BY_TEST_ENABLED="false" COVERAGE_TRACING_ENABLED="false" WORKING_DIRECTORY="$PROJECT_DIR$/src/tests" />
    <SUITE FILE_PATH="coverage/GridCal$Nosetests_in_test_temp_correction_py.coverage" NAME="Nosetests in test_temp_correction.py Coverage Results" MODIFIED="1609501421833" SOURCE_PROVIDER="com.intellij.coverage.DefaultCoverageFileProvider" RUNNER="coverage.py" COVERAGE_BY_TEST_ENABLED="true" COVERAGE_TRACING_ENABLED="false" WORKING_DIRECTORY="$PROJECT_DIR$/src/tests" />
    <SUITE FILE_PATH="coverage/GridCal$test.coverage" NAME="test Coverage Results" MODIFIED="1612900533026" SOURCE_PROVIDER="com.intellij.coverage.DefaultCoverageFileProvider" RUNNER="coverage.py" COVERAGE_BY_TEST_ENABLED="true" COVERAGE_TRACING_ENABLED="false" WORKING_DIRECTORY="$PROJECT_DIR$/src/research/CIM/cim_to_matpower/test" />
    <SUITE FILE_PATH="coverage/GridCal$Nosetests_for_tests_test_contingency.coverage" NAME="Nosetests for tests.test_contingency Coverage Results" MODIFIED="1704269547065" SOURCE_PROVIDER="com.intellij.coverage.DefaultCoverageFileProvider" RUNNER="coverage.py" COVERAGE_BY_TEST_ENABLED="true" COVERAGE_TRACING_ENABLED="false" WORKING_DIRECTORY="$PROJECT_DIR$/src/tests" />
    <SUITE FILE_PATH="coverage/GridCal$branch_power_3.coverage" NAME="branch_power_3 Coverage Results" MODIFIED="1659198918844" SOURCE_PROVIDER="com.intellij.coverage.DefaultCoverageFileProvider" RUNNER="coverage.py" COVERAGE_BY_TEST_ENABLED="true" COVERAGE_TRACING_ENABLED="false" WORKING_DIRECTORY="$PROJECT_DIR$/src/research/derivatives_and_jacobian" />
    <SUITE FILE_PATH="coverage/GridCal$line_example.coverage" NAME="line_example Coverage Results" MODIFIED="1619379775789" SOURCE_PROVIDER="com.intellij.coverage.DefaultCoverageFileProvider" RUNNER="coverage.py" COVERAGE_BY_TEST_ENABLED="true" COVERAGE_TRACING_ENABLED="false" WORKING_DIRECTORY="$PROJECT_DIR$/src/research/per_unit" />
    <SUITE FILE_PATH="coverage/GridCal$pytest_for_src_tests_test_transformer_type.coverage" NAME="pytest for src.tests.test_transformer_type Coverage Results" MODIFIED="1743687388938" SOURCE_PROVIDER="com.intellij.coverage.DefaultCoverageFileProvider" RUNNER="coverage.py" COVERAGE_BY_TEST_ENABLED="false" COVERAGE_TRACING_ENABLED="false" WORKING_DIRECTORY="$PROJECT_DIR$/src/tests" />
    <SUITE FILE_PATH="coverage/GridCal$all2.coverage" NAME="all2 Coverage Results" MODIFIED="1614510639480" SOURCE_PROVIDER="com.intellij.coverage.DefaultCoverageFileProvider" RUNNER="coverage.py" COVERAGE_BY_TEST_ENABLED="true" COVERAGE_TRACING_ENABLED="false" WORKING_DIRECTORY="$PROJECT_DIR$/src/research/PGD" />
    <SUITE FILE_PATH="coverage/GridCal$download_stats.coverage" NAME="download_stats Coverage Results" MODIFIED="1609500287850" SOURCE_PROVIDER="com.intellij.coverage.DefaultCoverageFileProvider" RUNNER="coverage.py" COVERAGE_BY_TEST_ENABLED="true" COVERAGE_TRACING_ENABLED="false" WORKING_DIRECTORY="$PROJECT_DIR$/src/tests" />
    <SUITE FILE_PATH="coverage/GridCal$pytest_for_src_tests_test_cgmes_ieeee_test_iee14_cgmes.coverage" NAME="pytest for src.tests.test_cgmes_ieeee.test_iee14_cgmes Coverage Results" MODIFIED="1727774460177" SOURCE_PROVIDER="com.intellij.coverage.DefaultCoverageFileProvider" RUNNER="coverage.py" COVERAGE_BY_TEST_ENABLED="true" COVERAGE_TRACING_ENABLED="false" WORKING_DIRECTORY="$PROJECT_DIR$/src/tests" />
    <SUITE FILE_PATH="coverage/GridCal$ipm_test.coverage" NAME="ipm_test Coverage Results" MODIFIED="1703183042237" SOURCE_PROVIDER="com.intellij.coverage.DefaultCoverageFileProvider" RUNNER="coverage.py" COVERAGE_BY_TEST_ENABLED="true" COVERAGE_TRACING_ENABLED="false" WORKING_DIRECTORY="$PROJECT_DIR$/src/GridCalEngine/Utils/MIPS" />
    <SUITE FILE_PATH="coverage/GridCal$ConsoleLogController.coverage" NAME="ConsoleLogController Coverage Results" MODIFIED="1663862178388" SOURCE_PROVIDER="com.intellij.coverage.DefaultCoverageFileProvider" RUNNER="coverage.py" COVERAGE_BY_TEST_ENABLED="true" COVERAGE_TRACING_ENABLED="false" WORKING_DIRECTORY="$PROJECT_DIR$/src/GridCal/Gui/Main" />
    <SUITE FILE_PATH="coverage/GridCal$power_flow_example.coverage" NAME="power_flow_example Coverage Results" MODIFIED="1696328542092" SOURCE_PROVIDER="com.intellij.coverage.DefaultCoverageFileProvider" RUNNER="coverage.py" COVERAGE_BY_TEST_ENABLED="true" COVERAGE_TRACING_ENABLED="false" WORKING_DIRECTORY="$PROJECT_DIR$/examples" />
    <SUITE FILE_PATH="coverage/GridCal$inputs_analysis_driver.coverage" NAME="inputs_analysis_driver Coverage Results" MODIFIED="1632813432332" SOURCE_PROVIDER="com.intellij.coverage.DefaultCoverageFileProvider" RUNNER="coverage.py" COVERAGE_BY_TEST_ENABLED="true" COVERAGE_TRACING_ENABLED="false" WORKING_DIRECTORY="$PROJECT_DIR$/src/GridCal/Engine/Simulations/InputsAnalysis" />
    <SUITE FILE_PATH="coverage/GridCal$pytest_for_test_transformer_type_test_psse_conversion3.coverage" NAME="pytest for test_transformer_type.test_psse_conversion3 Coverage Results" MODIFIED="1739467927620" SOURCE_PROVIDER="com.intellij.coverage.DefaultCoverageFileProvider" RUNNER="coverage.py" COVERAGE_BY_TEST_ENABLED="false" COVERAGE_TRACING_ENABLED="false" WORKING_DIRECTORY="$PROJECT_DIR$/src/tests" />
    <SUITE FILE_PATH="coverage/GridCal$Nosetests_for_tests_test_matrix_slicing.coverage" NAME="Nosetests for tests.test_matrix_slicing Coverage Results" MODIFIED="1697187049579" SOURCE_PROVIDER="com.intellij.coverage.DefaultCoverageFileProvider" RUNNER="coverage.py" COVERAGE_BY_TEST_ENABLED="true" COVERAGE_TRACING_ENABLED="false" WORKING_DIRECTORY="$PROJECT_DIR$/src/tests" />
    <SUITE FILE_PATH="coverage/GridCal$contingency_planner_dialogue.coverage" NAME="contingency_planner_dialogue Coverage Results" MODIFIED="1687935669832" SOURCE_PROVIDER="com.intellij.coverage.DefaultCoverageFileProvider" RUNNER="coverage.py" COVERAGE_BY_TEST_ENABLED="true" COVERAGE_TRACING_ENABLED="false" WORKING_DIRECTORY="$PROJECT_DIR$/src/GridCal/Gui/ContingencyPlanner" />
    <SUITE FILE_PATH="coverage/GridCal$setup.coverage" NAME="setup Coverage Results" MODIFIED="1673969955062" SOURCE_PROVIDER="com.intellij.coverage.DefaultCoverageFileProvider" RUNNER="coverage.py" COVERAGE_BY_TEST_ENABLED="true" COVERAGE_TRACING_ENABLED="false" WORKING_DIRECTORY="$PROJECT_DIR$/src" />
    <SUITE FILE_PATH="coverage/GridCal$jacobian_based_acdc_power_flow.coverage" NAME="jacobian_based_acdc_power_flow Coverage Results" MODIFIED="1617822039867" SOURCE_PROVIDER="com.intellij.coverage.DefaultCoverageFileProvider" RUNNER="coverage.py" COVERAGE_BY_TEST_ENABLED="true" COVERAGE_TRACING_ENABLED="false" WORKING_DIRECTORY="$PROJECT_DIR$/src/GridCal/Engine/Simulations/PowerFlow" />
    <SUITE FILE_PATH="coverage/GridCal$transformer_psse.coverage" NAME="transformer_psse Coverage Results" MODIFIED="1730215865640" SOURCE_PROVIDER="com.intellij.coverage.DefaultCoverageFileProvider" RUNNER="coverage.py" COVERAGE_BY_TEST_ENABLED="true" COVERAGE_TRACING_ENABLED="false" WORKING_DIRECTORY="$PROJECT_DIR$/src/trunk/transformer" />
    <SUITE FILE_PATH="coverage/GridCal$update.coverage" NAME="update Coverage Results" MODIFIED="1610117098642" SOURCE_PROVIDER="com.intellij.coverage.DefaultCoverageFileProvider" RUNNER="coverage.py" COVERAGE_BY_TEST_ENABLED="true" COVERAGE_TRACING_ENABLED="false" WORKING_DIRECTORY="$PROJECT_DIR$/src/GridCal" />
    <SUITE FILE_PATH="coverage/GridCal$Nosetests_in_test_unbalanced_faults_py.coverage" NAME="Nosetests in test_unbalanced_faults.py Coverage Results" MODIFIED="1661172842063" SOURCE_PROVIDER="com.intellij.coverage.DefaultCoverageFileProvider" RUNNER="coverage.py" COVERAGE_BY_TEST_ENABLED="true" COVERAGE_TRACING_ENABLED="false" WORKING_DIRECTORY="$PROJECT_DIR$/src/tests" />
    <SUITE FILE_PATH="coverage/GridCal$toast_widget.coverage" NAME="toast_widget Coverage Results" MODIFIED="1743433676596" SOURCE_PROVIDER="com.intellij.coverage.DefaultCoverageFileProvider" RUNNER="coverage.py" COVERAGE_BY_TEST_ENABLED="false" COVERAGE_TRACING_ENABLED="false" WORKING_DIRECTORY="$PROJECT_DIR$/src/GridCal/Gui" />
    <SUITE FILE_PATH="coverage/GridCal$v3_pv.coverage" NAME="v3_pv Coverage Results" MODIFIED="1597644265099" SOURCE_PROVIDER="com.intellij.coverage.DefaultCoverageFileProvider" RUNNER="coverage.py" COVERAGE_BY_TEST_ENABLED="true" COVERAGE_TRACING_ENABLED="false" WORKING_DIRECTORY="$PROJECT_DIR$/src/research/power_flow/asd/josep" />
    <SUITE FILE_PATH="coverage/GridCal$sequences_v1.coverage" NAME="sequences_v1 Coverage Results" MODIFIED="1659691058492" SOURCE_PROVIDER="com.intellij.coverage.DefaultCoverageFileProvider" RUNNER="coverage.py" COVERAGE_BY_TEST_ENABLED="true" COVERAGE_TRACING_ENABLED="false" WORKING_DIRECTORY="$PROJECT_DIR$/src/research/short_circuit" />
    <SUITE FILE_PATH="coverage/GridCal$pytest_for_test_ptdf_test_ptdf_generation_contingencies.coverage" NAME="pytest for test_ptdf.test_ptdf_generation_contingencies Coverage Results" MODIFIED="1742577994533" SOURCE_PROVIDER="com.intellij.coverage.DefaultCoverageFileProvider" RUNNER="coverage.py" COVERAGE_BY_TEST_ENABLED="false" COVERAGE_TRACING_ENABLED="false" WORKING_DIRECTORY="$PROJECT_DIR$/src/tests" />
    <SUITE FILE_PATH="coverage/GridCal$pytest_in_test_simple_mip_py.coverage" NAME="pytest in test_simple_mip.py Coverage Results" MODIFIED="1728997364196" SOURCE_PROVIDER="com.intellij.coverage.DefaultCoverageFileProvider" RUNNER="coverage.py" COVERAGE_BY_TEST_ENABLED="false" COVERAGE_TRACING_ENABLED="false" WORKING_DIRECTORY="$PROJECT_DIR$/src/tests" />
    <SUITE FILE_PATH="coverage/GridCal$Nosetests_for_test_simple_mip_test_lp_simple2.coverage" NAME="Nosetests for test_simple_mip.test_lp_simple2 Coverage Results" MODIFIED="1704806548128" SOURCE_PROVIDER="com.intellij.coverage.DefaultCoverageFileProvider" RUNNER="coverage.py" COVERAGE_BY_TEST_ENABLED="true" COVERAGE_TRACING_ENABLED="false" WORKING_DIRECTORY="$PROJECT_DIR$/src/tests" />
    <SUITE FILE_PATH="coverage/GridCal$Nosetests_for_tests_test_short_circuit.coverage" NAME="Nosetests for tests.test_short_circuit Coverage Results" MODIFIED="1648735680536" SOURCE_PROVIDER="com.intellij.coverage.DefaultCoverageFileProvider" RUNNER="coverage.py" COVERAGE_BY_TEST_ENABLED="true" COVERAGE_TRACING_ENABLED="false" WORKING_DIRECTORY="$PROJECT_DIR$/src/tests" />
    <SUITE FILE_PATH="coverage/GridCal$acdc_generalized_1.coverage" NAME="acdc_generalized_1 Coverage Results" MODIFIED="1734337674761" SOURCE_PROVIDER="com.intellij.coverage.DefaultCoverageFileProvider" RUNNER="coverage.py" COVERAGE_BY_TEST_ENABLED="false" COVERAGE_TRACING_ENABLED="false" WORKING_DIRECTORY="$PROJECT_DIR$/src/trunk/acdc_pf/generalized_wip" />
    <SUITE FILE_PATH="coverage/GridCal$raw_to_cgmes_mapping.coverage" NAME="raw_to_cgmes_mapping Coverage Results" MODIFIED="1693562939167" SOURCE_PROVIDER="com.intellij.coverage.DefaultCoverageFileProvider" RUNNER="coverage.py" COVERAGE_BY_TEST_ENABLED="true" COVERAGE_TRACING_ENABLED="false" WORKING_DIRECTORY="$PROJECT_DIR$/src/tests" />
    <SUITE FILE_PATH="coverage/GridCal$update_gui_all.coverage" NAME="update_gui_all Coverage Results" MODIFIED="1719319682264" SOURCE_PROVIDER="com.intellij.coverage.DefaultCoverageFileProvider" RUNNER="coverage.py" COVERAGE_BY_TEST_ENABLED="true" COVERAGE_TRACING_ENABLED="false" WORKING_DIRECTORY="$PROJECT_DIR$/src/GridCal/Gui" />
    <SUITE FILE_PATH="coverage/GridCal$pytest_in_test_opf_py.coverage" NAME="pytest in test_opf.py Coverage Results" MODIFIED="1744408185985" SOURCE_PROVIDER="com.intellij.coverage.DefaultCoverageFileProvider" RUNNER="coverage.py" COVERAGE_BY_TEST_ENABLED="false" COVERAGE_TRACING_ENABLED="false" WORKING_DIRECTORY="$PROJECT_DIR$/src/tests" />
    <SUITE FILE_PATH="coverage/GridCal$Nosetests_in_tests.coverage" NAME="Nosetests in tests Coverage Results" MODIFIED="1712582399643" SOURCE_PROVIDER="com.intellij.coverage.DefaultCoverageFileProvider" RUNNER="coverage.py" COVERAGE_BY_TEST_ENABLED="true" COVERAGE_TRACING_ENABLED="false" WORKING_DIRECTORY="$PROJECT_DIR$/src/tests" />
    <SUITE FILE_PATH="coverage/GridCal$pytest_for_src_tests_test_generator_q_control_test_q_control_true.coverage" NAME="pytest for src.tests.test_generator_q_control.test_q_control_true Coverage Results" MODIFIED="1740003610291" SOURCE_PROVIDER="com.intellij.coverage.DefaultCoverageFileProvider" RUNNER="coverage.py" COVERAGE_BY_TEST_ENABLED="false" COVERAGE_TRACING_ENABLED="false" WORKING_DIRECTORY="$PROJECT_DIR$/src/tests" />
    <SUITE FILE_PATH="coverage/GridCal$Nosetests_in_test_admittance_tap_derivatives_py.coverage" NAME="Nosetests in test_admittance_tap_derivatives.py Coverage Results" MODIFIED="1708506914959" SOURCE_PROVIDER="com.intellij.coverage.DefaultCoverageFileProvider" RUNNER="coverage.py" COVERAGE_BY_TEST_ENABLED="true" COVERAGE_TRACING_ENABLED="false" WORKING_DIRECTORY="$PROJECT_DIR$/src/tests" />
    <SUITE FILE_PATH="coverage/GridCal$power_flow_research_sinj.coverage" NAME="power_flow_research_sinj Coverage Results" MODIFIED="1711310889153" SOURCE_PROVIDER="com.intellij.coverage.DefaultCoverageFileProvider" RUNNER="coverage.py" COVERAGE_BY_TEST_ENABLED="true" COVERAGE_TRACING_ENABLED="false" WORKING_DIRECTORY="$PROJECT_DIR$/src/trunk/pf" />
    <SUITE FILE_PATH="coverage/GridCal$Nosetests_for_tests_test_ac_opf_test_pegase89.coverage" NAME="Nosetests for tests.test_ac_opf.test_pegase89 Coverage Results" MODIFIED="1709559674681" SOURCE_PROVIDER="com.intellij.coverage.DefaultCoverageFileProvider" RUNNER="coverage.py" COVERAGE_BY_TEST_ENABLED="true" COVERAGE_TRACING_ENABLED="false" WORKING_DIRECTORY="$PROJECT_DIR$/src/tests" />
    <SUITE FILE_PATH="coverage/GridCal$V1_refractored.coverage" NAME="V1_refractored Coverage Results" MODIFIED="1617214204840" SOURCE_PROVIDER="com.intellij.coverage.DefaultCoverageFileProvider" RUNNER="coverage.py" COVERAGE_BY_TEST_ENABLED="true" COVERAGE_TRACING_ENABLED="false" WORKING_DIRECTORY="$PROJECT_DIR$/src/research/PGD" />
    <SUITE FILE_PATH="coverage/GridCal$cim_parser.coverage" NAME="cim_parser Coverage Results" MODIFIED="1615738108202" SOURCE_PROVIDER="com.intellij.coverage.DefaultCoverageFileProvider" RUNNER="coverage.py" COVERAGE_BY_TEST_ENABLED="true" COVERAGE_TRACING_ENABLED="false" WORKING_DIRECTORY="$PROJECT_DIR$/src/GridCal/Engine/IO/cim" />
    <SUITE FILE_PATH="coverage/GridCal$linear_factors_research.coverage" NAME="linear_factors_research Coverage Results" MODIFIED="1646235632825" SOURCE_PROVIDER="com.intellij.coverage.DefaultCoverageFileProvider" RUNNER="coverage.py" COVERAGE_BY_TEST_ENABLED="true" COVERAGE_TRACING_ENABLED="false" WORKING_DIRECTORY="$PROJECT_DIR$/src/research" />
    <SUITE FILE_PATH="coverage/GridCal$branch_derivatives_research.coverage" NAME="branch_derivatives_research Coverage Results" MODIFIED="1655665418454" SOURCE_PROVIDER="com.intellij.coverage.DefaultCoverageFileProvider" RUNNER="coverage.py" COVERAGE_BY_TEST_ENABLED="true" COVERAGE_TRACING_ENABLED="false" WORKING_DIRECTORY="$PROJECT_DIR$/src/research/jacobian_and_derivatives" />
    <SUITE FILE_PATH="coverage/GridCal$Nosetests_for_admittance_matrix_test_test3.coverage" NAME="Nosetests for admittance_matrix_test.test3 Coverage Results" MODIFIED="1706045531246" SOURCE_PROVIDER="com.intellij.coverage.DefaultCoverageFileProvider" RUNNER="coverage.py" COVERAGE_BY_TEST_ENABLED="true" COVERAGE_TRACING_ENABLED="false" WORKING_DIRECTORY="$PROJECT_DIR$/src/tests" />
    <SUITE FILE_PATH="coverage/GridCal$post_example.coverage" NAME="post_example Coverage Results" MODIFIED="1741454912280" SOURCE_PROVIDER="com.intellij.coverage.DefaultCoverageFileProvider" RUNNER="coverage.py" COVERAGE_BY_TEST_ENABLED="false" COVERAGE_TRACING_ENABLED="false" WORKING_DIRECTORY="$PROJECT_DIR$/src/trunk/server" />
    <SUITE FILE_PATH="coverage/GridCal$update_gui_file__2_.coverage" NAME="update_gui_file (2) Coverage Results" MODIFIED="1742484727046" SOURCE_PROVIDER="com.intellij.coverage.DefaultCoverageFileProvider" RUNNER="coverage.py" COVERAGE_BY_TEST_ENABLED="false" COVERAGE_TRACING_ENABLED="false" WORKING_DIRECTORY="$PROJECT_DIR$/src/GridCal/Gui/GridMerge" />
    <SUITE FILE_PATH="coverage/GridCal$loss_factors_research.coverage" NAME="loss_factors_research Coverage Results" MODIFIED="1649441039281" SOURCE_PROVIDER="com.intellij.coverage.DefaultCoverageFileProvider" RUNNER="coverage.py" COVERAGE_BY_TEST_ENABLED="true" COVERAGE_TRACING_ENABLED="false" WORKING_DIRECTORY="$PROJECT_DIR$/src/research/PTDF" />
    <SUITE FILE_PATH="coverage/GridCal$pytest_in_test_cgmes_roundtrip_py.coverage" NAME="pytest in test_cgmes_roundtrip.py Coverage Results" MODIFIED="1730190919436" SOURCE_PROVIDER="com.intellij.coverage.DefaultCoverageFileProvider" RUNNER="coverage.py" COVERAGE_BY_TEST_ENABLED="false" COVERAGE_TRACING_ENABLED="false" WORKING_DIRECTORY="$PROJECT_DIR$/src/tests" />
    <SUITE FILE_PATH="coverage/GridCal$cpf_run.coverage" NAME="cpf_run Coverage Results" MODIFIED="1696337146142" SOURCE_PROVIDER="com.intellij.coverage.DefaultCoverageFileProvider" RUNNER="coverage.py" COVERAGE_BY_TEST_ENABLED="true" COVERAGE_TRACING_ENABLED="false" WORKING_DIRECTORY="$PROJECT_DIR$/examples" />
    <SUITE FILE_PATH="coverage/GridCal$plexel_circuit.coverage" NAME="plexel_circuit Coverage Results" MODIFIED="1706090549808" SOURCE_PROVIDER="com.intellij.coverage.DefaultCoverageFileProvider" RUNNER="coverage.py" COVERAGE_BY_TEST_ENABLED="true" COVERAGE_TRACING_ENABLED="false" WORKING_DIRECTORY="$PROJECT_DIR$/src/trunk/plexel" />
    <SUITE FILE_PATH="coverage/GridCal$Nosetests_in_test_voltage_controlled_generator_py.coverage" NAME="Nosetests in test_voltage_controlled_generator.py Coverage Results" MODIFIED="1616959365012" SOURCE_PROVIDER="com.intellij.coverage.DefaultCoverageFileProvider" RUNNER="coverage.py" COVERAGE_BY_TEST_ENABLED="true" COVERAGE_TRACING_ENABLED="false" WORKING_DIRECTORY="$PROJECT_DIR$/src/tests" />
    <SUITE FILE_PATH="coverage/GridCal$Nosetests_for_tests_test_opf_test_opf.coverage" NAME="Nosetests for tests.test_opf.test_opf Coverage Results" MODIFIED="1700906042756" SOURCE_PROVIDER="com.intellij.coverage.DefaultCoverageFileProvider" RUNNER="coverage.py" COVERAGE_BY_TEST_ENABLED="true" COVERAGE_TRACING_ENABLED="false" WORKING_DIRECTORY="$PROJECT_DIR$/src/tests" />
    <SUITE FILE_PATH="coverage/GridCal$acopf_run.coverage" NAME="acopf_run Coverage Results" MODIFIED="1706781637782" SOURCE_PROVIDER="com.intellij.coverage.DefaultCoverageFileProvider" RUNNER="coverage.py" COVERAGE_BY_TEST_ENABLED="true" COVERAGE_TRACING_ENABLED="false" WORKING_DIRECTORY="$PROJECT_DIR$/src/trunk/acopf" />
    <SUITE FILE_PATH="coverage/GridCal$fast_dSf_dV.coverage" NAME="fast_dSf_dV Coverage Results" MODIFIED="1615847239443" SOURCE_PROVIDER="com.intellij.coverage.DefaultCoverageFileProvider" RUNNER="coverage.py" COVERAGE_BY_TEST_ENABLED="true" COVERAGE_TRACING_ENABLED="false" WORKING_DIRECTORY="$PROJECT_DIR$/src/research/derivatives_and_jacobian" />
    <SUITE FILE_PATH="coverage/GridCal$topology_processor_bfs.coverage" NAME="topology_processor_bfs Coverage Results" MODIFIED="1707390694859" SOURCE_PROVIDER="com.intellij.coverage.DefaultCoverageFileProvider" RUNNER="coverage.py" COVERAGE_BY_TEST_ENABLED="true" COVERAGE_TRACING_ENABLED="false" WORKING_DIRECTORY="$PROJECT_DIR$/src/trunk/substation_reduction" />
    <SUITE FILE_PATH="coverage/GridCal$Nosetests_in_test_tutorials_py.coverage" NAME="Nosetests in test_tutorials.py Coverage Results" MODIFIED="1602941091349" SOURCE_PROVIDER="com.intellij.coverage.DefaultCoverageFileProvider" RUNNER="coverage.py" COVERAGE_BY_TEST_ENABLED="true" COVERAGE_TRACING_ENABLED="false" WORKING_DIRECTORY="$PROJECT_DIR$/src/tests" />
    <SUITE FILE_PATH="coverage/GridCal$failure.coverage" NAME="failure Coverage Results" MODIFIED="1695138991178" SOURCE_PROVIDER="com.intellij.coverage.DefaultCoverageFileProvider" RUNNER="coverage.py" COVERAGE_BY_TEST_ENABLED="true" COVERAGE_TRACING_ENABLED="false" WORKING_DIRECTORY="$PROJECT_DIR$/venv.3.11/lib/python3.11/site-packages/nose" />
    <SUITE FILE_PATH="coverage/GridCal$Nosetests_in_test_continuation_power_flow_py.coverage" NAME="Nosetests in test_continuation_power_flow.py Coverage Results" MODIFIED="1648733904426" SOURCE_PROVIDER="com.intellij.coverage.DefaultCoverageFileProvider" RUNNER="coverage.py" COVERAGE_BY_TEST_ENABLED="true" COVERAGE_TRACING_ENABLED="false" WORKING_DIRECTORY="$PROJECT_DIR$/src/tests" />
    <SUITE FILE_PATH="coverage/GridCal$pytest_for_src_tests_test_line_circuit_idx_setter_test_valid_circuit_idx.coverage" NAME="pytest for src.tests.test_line_circuit_idx_setter.test_valid_circuit_idx Coverage Results" MODIFIED="1744792691816" SOURCE_PROVIDER="com.intellij.coverage.DefaultCoverageFileProvider" RUNNER="coverage.py" COVERAGE_BY_TEST_ENABLED="false" COVERAGE_TRACING_ENABLED="false" WORKING_DIRECTORY="$PROJECT_DIR$/src/tests" />
    <SUITE FILE_PATH="coverage/GridCal$jacobian_gomez_exposito.coverage" NAME="jacobian_gomez_exposito Coverage Results" MODIFIED="1655634316914" SOURCE_PROVIDER="com.intellij.coverage.DefaultCoverageFileProvider" RUNNER="coverage.py" COVERAGE_BY_TEST_ENABLED="true" COVERAGE_TRACING_ENABLED="false" WORKING_DIRECTORY="$PROJECT_DIR$/src/research/jacobian_and_derivatives" />
    <SUITE FILE_PATH="coverage/GridCal$run_server_farm.coverage" NAME="run_server_farm Coverage Results" MODIFIED="1741450467884" SOURCE_PROVIDER="com.intellij.coverage.DefaultCoverageFileProvider" RUNNER="coverage.py" COVERAGE_BY_TEST_ENABLED="false" COVERAGE_TRACING_ENABLED="false" WORKING_DIRECTORY="$PROJECT_DIR$/src/trunk/server" />
    <SUITE FILE_PATH="coverage/GridCal$readme_example.coverage" NAME="readme_example Coverage Results" MODIFIED="1743581936991" SOURCE_PROVIDER="com.intellij.coverage.DefaultCoverageFileProvider" RUNNER="coverage.py" COVERAGE_BY_TEST_ENABLED="false" COVERAGE_TRACING_ENABLED="false" WORKING_DIRECTORY="$PROJECT_DIR$/src/trunk/server" />
    <SUITE FILE_PATH="coverage/GridCal$Nosetests_for_test_topology_processor_test_topology_rts.coverage" NAME="Nosetests for test_topology_processor.test_topology_rts Coverage Results" MODIFIED="1709307208250" SOURCE_PROVIDER="com.intellij.coverage.DefaultCoverageFileProvider" RUNNER="coverage.py" COVERAGE_BY_TEST_ENABLED="true" COVERAGE_TRACING_ENABLED="false" WORKING_DIRECTORY="$PROJECT_DIR$/src/tests" />
    <SUITE FILE_PATH="coverage/GridCal$Nosetests_in_test_load_save_load_py.coverage" NAME="Nosetests in test_load_save_load.py Coverage Results" MODIFIED="1708674832426" SOURCE_PROVIDER="com.intellij.coverage.DefaultCoverageFileProvider" RUNNER="coverage.py" COVERAGE_BY_TEST_ENABLED="true" COVERAGE_TRACING_ENABLED="false" WORKING_DIRECTORY="$PROJECT_DIR$/src/tests" />
    <SUITE FILE_PATH="coverage/GridCal$refferences_example.coverage" NAME="refferences_example Coverage Results" MODIFIED="1716305725168" SOURCE_PROVIDER="com.intellij.coverage.DefaultCoverageFileProvider" RUNNER="coverage.py" COVERAGE_BY_TEST_ENABLED="true" COVERAGE_TRACING_ENABLED="false" WORKING_DIRECTORY="$PROJECT_DIR$/src/trunk/misc" />
    <SUITE FILE_PATH="coverage/GridCal$Nosetests_in_test_topology_processor_py.coverage" NAME="Nosetests in test_topology_processor.py Coverage Results" MODIFIED="1709307230184" SOURCE_PROVIDER="com.intellij.coverage.DefaultCoverageFileProvider" RUNNER="coverage.py" COVERAGE_BY_TEST_ENABLED="true" COVERAGE_TRACING_ENABLED="false" WORKING_DIRECTORY="$PROJECT_DIR$/src/tests" />
    <SUITE FILE_PATH="coverage/GridCal$Nosetests_in_PTDF_research_py.coverage" NAME="Nosetests in PTDF_research.py Coverage Results" MODIFIED="1592575743464" SOURCE_PROVIDER="com.intellij.coverage.DefaultCoverageFileProvider" RUNNER="coverage.py" COVERAGE_BY_TEST_ENABLED="true" COVERAGE_TRACING_ENABLED="false" WORKING_DIRECTORY="$PROJECT_DIR$/src/research/PTDF" />
    <SUITE FILE_PATH="coverage/GridCal$pytest_for_src_tests_test_load_save_load_test_load_save_load_xlsx.coverage" NAME="pytest for src.tests.test_load_save_load.test_load_save_load_xlsx Coverage Results" MODIFIED="1739520848837" SOURCE_PROVIDER="com.intellij.coverage.DefaultCoverageFileProvider" RUNNER="coverage.py" COVERAGE_BY_TEST_ENABLED="false" COVERAGE_TRACING_ENABLED="false" WORKING_DIRECTORY="$PROJECT_DIR$/src/tests" />
    <SUITE FILE_PATH="coverage/GridCal$PTDF_research.coverage" NAME="PTDF_research Coverage Results" MODIFIED="1600707513093" SOURCE_PROVIDER="com.intellij.coverage.DefaultCoverageFileProvider" RUNNER="coverage.py" COVERAGE_BY_TEST_ENABLED="true" COVERAGE_TRACING_ENABLED="false" WORKING_DIRECTORY="$PROJECT_DIR$/src/research/PTDF" />
    <SUITE FILE_PATH="coverage/GridCal$adm_primites_test.coverage" NAME="adm_primites_test Coverage Results" MODIFIED="1731933811648" SOURCE_PROVIDER="com.intellij.coverage.DefaultCoverageFileProvider" RUNNER="coverage.py" COVERAGE_BY_TEST_ENABLED="false" COVERAGE_TRACING_ENABLED="false" WORKING_DIRECTORY="$PROJECT_DIR$/src/trunk/acdc_pf/generalized_wip" />
    <SUITE FILE_PATH="coverage/GridCal$Nosetests_for_tests_test_api_helm_test_api_helm.coverage" NAME="Nosetests for tests.test_api_helm.test_api_helm Coverage Results" MODIFIED="1687725548984" SOURCE_PROVIDER="com.intellij.coverage.DefaultCoverageFileProvider" RUNNER="coverage.py" COVERAGE_BY_TEST_ENABLED="true" COVERAGE_TRACING_ENABLED="false" WORKING_DIRECTORY="$PROJECT_DIR$/src/tests" />
    <SUITE FILE_PATH="coverage/GridCal$topology_driver.coverage" NAME="topology_driver Coverage Results" MODIFIED="1590932816525" SOURCE_PROVIDER="com.intellij.coverage.DefaultCoverageFileProvider" RUNNER="coverage.py" COVERAGE_BY_TEST_ENABLED="true" COVERAGE_TRACING_ENABLED="false" WORKING_DIRECTORY="$PROJECT_DIR$/src/GridCal/Engine/Simulations/Topology" />
    <SUITE FILE_PATH="coverage/GridCal$transformer_example.coverage" NAME="transformer_example Coverage Results" MODIFIED="1619382581078" SOURCE_PROVIDER="com.intellij.coverage.DefaultCoverageFileProvider" RUNNER="coverage.py" COVERAGE_BY_TEST_ENABLED="true" COVERAGE_TRACING_ENABLED="false" WORKING_DIRECTORY="$PROJECT_DIR$/src/research/per_unit" />
    <SUITE FILE_PATH="coverage/GridCal$pytest_for_test_power_flow_test_qf_control_with_ltc.coverage" NAME="pytest for test_power_flow.test_qf_control_with_ltc Coverage Results" MODIFIED="1732891141957" SOURCE_PROVIDER="com.intellij.coverage.DefaultCoverageFileProvider" RUNNER="coverage.py" COVERAGE_BY_TEST_ENABLED="false" COVERAGE_TRACING_ENABLED="false" WORKING_DIRECTORY="$PROJECT_DIR$/src/tests" />
    <SUITE FILE_PATH="coverage/GridCal$pytest_in_test_load_all_grids_py.coverage" NAME="pytest in test_load_all_grids.py Coverage Results" MODIFIED="1728910410396" SOURCE_PROVIDER="com.intellij.coverage.DefaultCoverageFileProvider" RUNNER="coverage.py" COVERAGE_BY_TEST_ENABLED="false" COVERAGE_TRACING_ENABLED="false" WORKING_DIRECTORY="$PROJECT_DIR$/src/tests" />
    <SUITE FILE_PATH="coverage/GridCal$dc_opf.coverage" NAME="dc_opf Coverage Results" MODIFIED="1602504240684" SOURCE_PROVIDER="com.intellij.coverage.DefaultCoverageFileProvider" RUNNER="coverage.py" COVERAGE_BY_TEST_ENABLED="true" COVERAGE_TRACING_ENABLED="false" WORKING_DIRECTORY="$PROJECT_DIR$/src/GridCal/Engine/Simulations/OPF" />
    <SUITE FILE_PATH="coverage/GridCal$pytest_for_src_tests_test_cgmes_to_gridcal_ac_transformers_test_ac_transformers3w_only_two_terminals_log_error.coverage" NAME="pytest for src.tests.test_cgmes_to_gridcal_ac_transformers.test_ac_transformers3w_only_two_terminals_log_error Coverage Results" MODIFIED="1729613509577" SOURCE_PROVIDER="com.intellij.coverage.DefaultCoverageFileProvider" RUNNER="coverage.py" COVERAGE_BY_TEST_ENABLED="false" COVERAGE_TRACING_ENABLED="false" WORKING_DIRECTORY="$PROJECT_DIR$/src/tests" />
    <SUITE FILE_PATH="coverage/GridCal$matpower_grids.coverage" NAME="matpower_grids Coverage Results" MODIFIED="1732050206953" SOURCE_PROVIDER="com.intellij.coverage.DefaultCoverageFileProvider" RUNNER="coverage.py" COVERAGE_BY_TEST_ENABLED="false" COVERAGE_TRACING_ENABLED="false" WORKING_DIRECTORY="$PROJECT_DIR$/src/trunk/checks_pf" />
    <SUITE FILE_PATH="coverage/GridCal$pytest_for_src_tests_test_simple_mip.coverage" NAME="pytest for src.tests.test_simple_mip Coverage Results" MODIFIED="1730310674769" SOURCE_PROVIDER="com.intellij.coverage.DefaultCoverageFileProvider" RUNNER="coverage.py" COVERAGE_BY_TEST_ENABLED="false" COVERAGE_TRACING_ENABLED="false" WORKING_DIRECTORY="$PROJECT_DIR$/src/tests" />
    <SUITE FILE_PATH="coverage/GridCal$raw_to_gridcal.coverage" NAME="raw_to_gridcal Coverage Results" MODIFIED="1733166296334" SOURCE_PROVIDER="com.intellij.coverage.DefaultCoverageFileProvider" RUNNER="coverage.py" COVERAGE_BY_TEST_ENABLED="true" COVERAGE_TRACING_ENABLED="false" WORKING_DIRECTORY="$PROJECT_DIR$/src/GridCalEngine/IO/raw" />
    <SUITE FILE_PATH="coverage/GridCal$linear_factors_research2.coverage" NAME="linear_factors_research2 Coverage Results" MODIFIED="1646249041067" SOURCE_PROVIDER="com.intellij.coverage.DefaultCoverageFileProvider" RUNNER="coverage.py" COVERAGE_BY_TEST_ENABLED="true" COVERAGE_TRACING_ENABLED="false" WORKING_DIRECTORY="$PROJECT_DIR$/src/research/PTDF" />
    <SUITE FILE_PATH="coverage/GridCal$pytest_for_src_tests_test_contingency_test_contingency.coverage" NAME="pytest for src.tests.test_contingency.test_contingency Coverage Results" MODIFIED="1731947822799" SOURCE_PROVIDER="com.intellij.coverage.DefaultCoverageFileProvider" RUNNER="coverage.py" COVERAGE_BY_TEST_ENABLED="false" COVERAGE_TRACING_ENABLED="false" WORKING_DIRECTORY="$PROJECT_DIR$/src/tests" />
    <SUITE FILE_PATH="coverage/GridCal$1d_example.coverage" NAME="1d_metropolis_algorithm_example Coverage Results" MODIFIED="1660055113109" SOURCE_PROVIDER="com.intellij.coverage.DefaultCoverageFileProvider" RUNNER="coverage.py" COVERAGE_BY_TEST_ENABLED="true" COVERAGE_TRACING_ENABLED="false" WORKING_DIRECTORY="$PROJECT_DIR$/src/research/MCMC" />
    <SUITE FILE_PATH="coverage/GridCal$Nosetests_for_tests_test_load_all_grids_test_all_grids.coverage" NAME="Nosetests for tests.test_load_all_grids.test_all_grids Coverage Results" MODIFIED="1706045177667" SOURCE_PROVIDER="com.intellij.coverage.DefaultCoverageFileProvider" RUNNER="coverage.py" COVERAGE_BY_TEST_ENABLED="true" COVERAGE_TRACING_ENABLED="false" WORKING_DIRECTORY="$PROJECT_DIR$/src/tests" />
    <SUITE FILE_PATH="coverage/GridCal$node_widget.coverage" NAME="node_widget Coverage Results" MODIFIED="1709192804886" SOURCE_PROVIDER="com.intellij.coverage.DefaultCoverageFileProvider" RUNNER="coverage.py" COVERAGE_BY_TEST_ENABLED="true" COVERAGE_TRACING_ENABLED="false" WORKING_DIRECTORY="$PROJECT_DIR$/src/GridCal/Gui/MapWidget" />
    <SUITE FILE_PATH="coverage/GridCal$pytest_in_test_sparse2_py.coverage" NAME="pytest in test_sparse2.py Coverage Results" MODIFIED="1735502672563" SOURCE_PROVIDER="com.intellij.coverage.DefaultCoverageFileProvider" RUNNER="coverage.py" COVERAGE_BY_TEST_ENABLED="false" COVERAGE_TRACING_ENABLED="false" WORKING_DIRECTORY="$PROJECT_DIR$/src/tests" />
    <SUITE FILE_PATH="coverage/GridCal$Nosetests_for_tests_test_ptdf.coverage" NAME="Nosetests for tests.test_ptdf Coverage Results" MODIFIED="1708448305303" SOURCE_PROVIDER="com.intellij.coverage.DefaultCoverageFileProvider" RUNNER="coverage.py" COVERAGE_BY_TEST_ENABLED="true" COVERAGE_TRACING_ENABLED="false" WORKING_DIRECTORY="$PROJECT_DIR$/src/tests" />
    <SUITE FILE_PATH="coverage/GridCal$pytest_for_test_tower_composition_test_ratings_with_neutral.coverage" NAME="pytest for test_tower_composition.test_ratings_with_neutral Coverage Results" MODIFIED="1743772510995" SOURCE_PROVIDER="com.intellij.coverage.DefaultCoverageFileProvider" RUNNER="coverage.py" COVERAGE_BY_TEST_ENABLED="false" COVERAGE_TRACING_ENABLED="false" WORKING_DIRECTORY="$PROJECT_DIR$/src/tests" />
    <SUITE FILE_PATH="coverage/GridCal$line_editor.coverage" NAME="line_editor Coverage Results" MODIFIED="1711014716625" SOURCE_PROVIDER="com.intellij.coverage.DefaultCoverageFileProvider" RUNNER="coverage.py" COVERAGE_BY_TEST_ENABLED="true" COVERAGE_TRACING_ENABLED="false" WORKING_DIRECTORY="$PROJECT_DIR$/src/GridCal/Gui/BusBranchEditorWidget/Branches" />
    <SUITE FILE_PATH="coverage/GridCal$demo_mvrsm.coverage" NAME="demo_mvrsm Coverage Results" MODIFIED="1707726283113" SOURCE_PROVIDER="com.intellij.coverage.DefaultCoverageFileProvider" RUNNER="coverage.py" COVERAGE_BY_TEST_ENABLED="true" COVERAGE_TRACING_ENABLED="false" WORKING_DIRECTORY="$PROJECT_DIR$/src/trunk/MVRSM" />
    <SUITE FILE_PATH="coverage/GridCal$Nosetests_for_tests_test_voltage_collapse.coverage" NAME="Nosetests for tests.test_voltage_collapse Coverage Results" MODIFIED="1602937737883" SOURCE_PROVIDER="com.intellij.coverage.DefaultCoverageFileProvider" RUNNER="coverage.py" COVERAGE_BY_TEST_ENABLED="true" COVERAGE_TRACING_ENABLED="false" WORKING_DIRECTORY="$PROJECT_DIR$/src/tests" />
    <SUITE FILE_PATH="coverage/GridCal$slippy_map.coverage" NAME="slippy_map Coverage Results" MODIFIED="1715086609668" SOURCE_PROVIDER="com.intellij.coverage.DefaultCoverageFileProvider" RUNNER="coverage.py" COVERAGE_BY_TEST_ENABLED="true" COVERAGE_TRACING_ENABLED="false" WORKING_DIRECTORY="$PROJECT_DIR$/src/trunk/qt_related" />
    <SUITE FILE_PATH="coverage/GridCal$demo_code2.coverage" NAME="demo_code2 Coverage Results" MODIFIED="1742825177662" SOURCE_PROVIDER="com.intellij.coverage.DefaultCoverageFileProvider" RUNNER="coverage.py" COVERAGE_BY_TEST_ENABLED="false" COVERAGE_TRACING_ENABLED="false" WORKING_DIRECTORY="$PROJECT_DIR$/src/GridCal/Gui/GridMerge" />
    <SUITE FILE_PATH="coverage/GridCal$PTDF_by_node_groups.coverage" NAME="PTDF_by_node_groups Coverage Results" MODIFIED="1619774485543" SOURCE_PROVIDER="com.intellij.coverage.DefaultCoverageFileProvider" RUNNER="coverage.py" COVERAGE_BY_TEST_ENABLED="true" COVERAGE_TRACING_ENABLED="false" WORKING_DIRECTORY="$PROJECT_DIR$/src/research/PTDF" />
    <SUITE FILE_PATH="coverage/GridCal$Nosetests_in_test_transformer_controls_py.coverage" NAME="Nosetests in test_transformer_controls.py Coverage Results" MODIFIED="1693494860670" SOURCE_PROVIDER="com.intellij.coverage.DefaultCoverageFileProvider" RUNNER="coverage.py" COVERAGE_BY_TEST_ENABLED="true" COVERAGE_TRACING_ENABLED="false" WORKING_DIRECTORY="$PROJECT_DIR$/src/tests" />
    <SUITE FILE_PATH="coverage/GridCal$pytest_for_test_ac_opf_test_superconductors_handling.coverage" NAME="pytest for test_ac_opf.test_superconductors_handling Coverage Results" MODIFIED="1739547771633" SOURCE_PROVIDER="com.intellij.coverage.DefaultCoverageFileProvider" RUNNER="coverage.py" COVERAGE_BY_TEST_ENABLED="false" COVERAGE_TRACING_ENABLED="false" WORKING_DIRECTORY="$PROJECT_DIR$/src/tests" />
    <SUITE FILE_PATH="coverage/GridCal$newton_equivalence_utils.coverage" NAME="newton_equivalence_utils Coverage Results" MODIFIED="1687725154112" SOURCE_PROVIDER="com.intellij.coverage.DefaultCoverageFileProvider" RUNNER="coverage.py" COVERAGE_BY_TEST_ENABLED="true" COVERAGE_TRACING_ENABLED="false" WORKING_DIRECTORY="$PROJECT_DIR$/src/tests" />
    <SUITE FILE_PATH="coverage/GridCal$Nosetests_for_tests_test_ac_opf_test_ieee14.coverage" NAME="Nosetests for tests.test_ac_opf.test_ieee14 Coverage Results" MODIFIED="1712566456091" SOURCE_PROVIDER="com.intellij.coverage.DefaultCoverageFileProvider" RUNNER="coverage.py" COVERAGE_BY_TEST_ENABLED="true" COVERAGE_TRACING_ENABLED="false" WORKING_DIRECTORY="$PROJECT_DIR$/src/tests" />
    <SUITE FILE_PATH="coverage/GridCal$ConsoleWidget.coverage" NAME="ConsoleWidget Coverage Results" MODIFIED="1691433509977" SOURCE_PROVIDER="com.intellij.coverage.DefaultCoverageFileProvider" RUNNER="coverage.py" COVERAGE_BY_TEST_ENABLED="true" COVERAGE_TRACING_ENABLED="false" WORKING_DIRECTORY="$PROJECT_DIR$/src/GridCal/Gui" />
    <SUITE FILE_PATH="coverage/GridCal$branch_power_4.coverage" NAME="branch_power_4 Coverage Results" MODIFIED="1659531779008" SOURCE_PROVIDER="com.intellij.coverage.DefaultCoverageFileProvider" RUNNER="coverage.py" COVERAGE_BY_TEST_ENABLED="true" COVERAGE_TRACING_ENABLED="false" WORKING_DIRECTORY="$PROJECT_DIR$/src/research/derivatives_and_jacobian" />
    <SUITE FILE_PATH="coverage/GridCal$fluids_try.coverage" NAME="fluids_try Coverage Results" MODIFIED="1701359636964" SOURCE_PROVIDER="com.intellij.coverage.DefaultCoverageFileProvider" RUNNER="coverage.py" COVERAGE_BY_TEST_ENABLED="true" COVERAGE_TRACING_ENABLED="false" WORKING_DIRECTORY="$PROJECT_DIR$/examples" />
    <SUITE FILE_PATH="coverage/GridCal$graph1.coverage" NAME="graph1 Coverage Results" MODIFIED="1702994707899" SOURCE_PROVIDER="com.intellij.coverage.DefaultCoverageFileProvider" RUNNER="coverage.py" COVERAGE_BY_TEST_ENABLED="true" COVERAGE_TRACING_ENABLED="false" WORKING_DIRECTORY="$PROJECT_DIR$/src/GridCalEngine/IO/rdf_test" />
    <SUITE FILE_PATH="coverage/GridCal$raw_switched_shunt_find_step.coverage" NAME="raw_switched_shunt_find_step Coverage Results" MODIFIED="1736690967125" SOURCE_PROVIDER="com.intellij.coverage.DefaultCoverageFileProvider" RUNNER="coverage.py" COVERAGE_BY_TEST_ENABLED="true" COVERAGE_TRACING_ENABLED="false" WORKING_DIRECTORY="$PROJECT_DIR$/src/trunk" />
    <SUITE FILE_PATH="coverage/GridCal$pytest_in_test_tower_composition_py.coverage" NAME="pytest in test_tower_composition.py Coverage Results" MODIFIED="1743772519202" SOURCE_PROVIDER="com.intellij.coverage.DefaultCoverageFileProvider" RUNNER="coverage.py" COVERAGE_BY_TEST_ENABLED="false" COVERAGE_TRACING_ENABLED="false" WORKING_DIRECTORY="$PROJECT_DIR$/src/tests" />
    <SUITE FILE_PATH="coverage/GridCal$Nosetests_for_test_simple_mip_test_linear_formulation.coverage" NAME="Nosetests for test_simple_mip.test_linear_formulation Coverage Results" MODIFIED="1704814438857" SOURCE_PROVIDER="com.intellij.coverage.DefaultCoverageFileProvider" RUNNER="coverage.py" COVERAGE_BY_TEST_ENABLED="true" COVERAGE_TRACING_ENABLED="false" WORKING_DIRECTORY="$PROJECT_DIR$/src/tests" />
    <SUITE FILE_PATH="coverage/GridCal$ortools_opf_v2.coverage" NAME="ortools_opf_v2 Coverage Results" MODIFIED="1630065515013" SOURCE_PROVIDER="com.intellij.coverage.DefaultCoverageFileProvider" RUNNER="coverage.py" COVERAGE_BY_TEST_ENABLED="true" COVERAGE_TRACING_ENABLED="false" WORKING_DIRECTORY="$PROJECT_DIR$/src/research/or_tools" />
    <SUITE FILE_PATH="coverage/GridCal$io_call.coverage" NAME="io_call Coverage Results" MODIFIED="1708619816856" SOURCE_PROVIDER="com.intellij.coverage.DefaultCoverageFileProvider" RUNNER="coverage.py" COVERAGE_BY_TEST_ENABLED="true" COVERAGE_TRACING_ENABLED="false" WORKING_DIRECTORY="$PROJECT_DIR$/src/trunk/io" />
    <SUITE FILE_PATH="coverage/GridCal$Nosetests_in_test_generator_q_control_py.coverage" NAME="Nosetests in test_generator_q_control.py Coverage Results" MODIFIED="1647339452239" SOURCE_PROVIDER="com.intellij.coverage.DefaultCoverageFileProvider" RUNNER="coverage.py" COVERAGE_BY_TEST_ENABLED="true" COVERAGE_TRACING_ENABLED="false" WORKING_DIRECTORY="$PROJECT_DIR$/src/tests" />
    <SUITE FILE_PATH="coverage/GridCal$Nosetests_in_test_transformer_definition_py.coverage" NAME="Nosetests in test_transformer_definition.py Coverage Results" MODIFIED="1609501439117" SOURCE_PROVIDER="com.intellij.coverage.DefaultCoverageFileProvider" RUNNER="coverage.py" COVERAGE_BY_TEST_ENABLED="true" COVERAGE_TRACING_ENABLED="false" WORKING_DIRECTORY="$PROJECT_DIR$/src/tests" />
    <SUITE FILE_PATH="coverage/GridCal$graph_save2.coverage" NAME="graph_save2 Coverage Results" MODIFIED="1702996105426" SOURCE_PROVIDER="com.intellij.coverage.DefaultCoverageFileProvider" RUNNER="coverage.py" COVERAGE_BY_TEST_ENABLED="true" COVERAGE_TRACING_ENABLED="false" WORKING_DIRECTORY="$PROJECT_DIR$/src/GridCalEngine/IO/rdf_test" />
    <SUITE FILE_PATH="coverage/GridCal$Nosetests_for_tests_test_latin_hypercube_test_lhs.coverage" NAME="Nosetests for tests.test_latin_hypercube.test_lhs Coverage Results" MODIFIED="1709283290417" SOURCE_PROVIDER="com.intellij.coverage.DefaultCoverageFileProvider" RUNNER="coverage.py" COVERAGE_BY_TEST_ENABLED="true" COVERAGE_TRACING_ENABLED="false" WORKING_DIRECTORY="$PROJECT_DIR$/src/tests" />
    <SUITE FILE_PATH="coverage/GridCal$generate_profile_gatters_and_setters.coverage" NAME="generate_profile_gatters_and_setters Coverage Results" MODIFIED="1707253320241" SOURCE_PROVIDER="com.intellij.coverage.DefaultCoverageFileProvider" RUNNER="coverage.py" COVERAGE_BY_TEST_ENABLED="true" COVERAGE_TRACING_ENABLED="false" WORKING_DIRECTORY="$PROJECT_DIR$/src/trunk/code_generation" />
    <SUITE FILE_PATH="coverage/GridCal$update_gui_file.coverage" NAME="update_gui_file Coverage Results" MODIFIED="1744654690590" SOURCE_PROVIDER="com.intellij.coverage.DefaultCoverageFileProvider" RUNNER="coverage.py" COVERAGE_BY_TEST_ENABLED="false" COVERAGE_TRACING_ENABLED="false" WORKING_DIRECTORY="$PROJECT_DIR$/src/GridCal/Gui/Main" />
    <SUITE FILE_PATH="coverage/GridCal$Nosetests_for_test_ptdf_test_dcpowerflow.coverage" NAME="Nosetests for test_ptdf.test_dcpowerflow Coverage Results" MODIFIED="1710158773546" SOURCE_PROVIDER="com.intellij.coverage.DefaultCoverageFileProvider" RUNNER="coverage.py" COVERAGE_BY_TEST_ENABLED="true" COVERAGE_TRACING_ENABLED="false" WORKING_DIRECTORY="$PROJECT_DIR$/src/tests" />
    <SUITE FILE_PATH="coverage/GridCal$dc_linear_opf.coverage" NAME="dc_linear_opf Coverage Results" MODIFIED="1700222449462" SOURCE_PROVIDER="com.intellij.coverage.DefaultCoverageFileProvider" RUNNER="coverage.py" COVERAGE_BY_TEST_ENABLED="true" COVERAGE_TRACING_ENABLED="false" WORKING_DIRECTORY="$PROJECT_DIR$/examples" />
    <SUITE FILE_PATH="coverage/GridCal$Nosetests_in_test_simple_mip_py.coverage" NAME="Nosetests in test_simple_mip.py Coverage Results" MODIFIED="1708506996820" SOURCE_PROVIDER="com.intellij.coverage.DefaultCoverageFileProvider" RUNNER="coverage.py" COVERAGE_BY_TEST_ENABLED="true" COVERAGE_TRACING_ENABLED="false" WORKING_DIRECTORY="$PROJECT_DIR$/src/tests" />
    <SUITE FILE_PATH="coverage/GridCal$setup__to_newton_venv_.coverage" NAME="setup (to newton venv) Coverage Results" MODIFIED="1678561959438" SOURCE_PROVIDER="com.intellij.coverage.DefaultCoverageFileProvider" RUNNER="coverage.py" COVERAGE_BY_TEST_ENABLED="true" COVERAGE_TRACING_ENABLED="false" WORKING_DIRECTORY="$PROJECT_DIR$/src" />
    <SUITE FILE_PATH="coverage/GridCal$Nosetests_for_tests_test_power_flow_test_ieee_grids.coverage" NAME="Nosetests for tests.test_power_flow.test_ieee_grids Coverage Results" MODIFIED="1602926441076" SOURCE_PROVIDER="com.intellij.coverage.DefaultCoverageFileProvider" RUNNER="coverage.py" COVERAGE_BY_TEST_ENABLED="true" COVERAGE_TRACING_ENABLED="false" WORKING_DIRECTORY="$PROJECT_DIR$/src/tests" />
    <SUITE FILE_PATH="coverage/GridCal$newton_line_search.coverage" NAME="newton_line_search Coverage Results" MODIFIED="1613945829807" SOURCE_PROVIDER="com.intellij.coverage.DefaultCoverageFileProvider" RUNNER="coverage.py" COVERAGE_BY_TEST_ENABLED="true" COVERAGE_TRACING_ENABLED="false" WORKING_DIRECTORY="$PROJECT_DIR$/src/research/power_flow" />
    <SUITE FILE_PATH="coverage/GridCal$continuation_power_flow.coverage" NAME="continuation_power_flow Coverage Results" MODIFIED="1648735552255" SOURCE_PROVIDER="com.intellij.coverage.DefaultCoverageFileProvider" RUNNER="coverage.py" COVERAGE_BY_TEST_ENABLED="true" COVERAGE_TRACING_ENABLED="false" WORKING_DIRECTORY="$PROJECT_DIR$/src/GridCal/Engine/Simulations/ContinuationPowerFlow" />
    <SUITE FILE_PATH="coverage/GridCal$demo_sum_of_int.coverage" NAME="demo_sum_of_int Coverage Results" MODIFIED="1663317493075" SOURCE_PROVIDER="com.intellij.coverage.DefaultCoverageFileProvider" RUNNER="coverage.py" COVERAGE_BY_TEST_ENABLED="true" COVERAGE_TRACING_ENABLED="false" WORKING_DIRECTORY="$PROJECT_DIR$/src/research/genetic_algorithms/iDone" />
    <SUITE FILE_PATH="coverage/GridCal$high_speed_jacobian.coverage" NAME="high_speed_jacobian_csc Coverage Results" MODIFIED="1609259233934" SOURCE_PROVIDER="com.intellij.coverage.DefaultCoverageFileProvider" RUNNER="coverage.py" COVERAGE_BY_TEST_ENABLED="true" COVERAGE_TRACING_ENABLED="false" WORKING_DIRECTORY="$PROJECT_DIR$/src/research/power_flow/jacobian" />
    <SUITE FILE_PATH="coverage/GridCal$pytest_for_src_tests_test_cgmes_ieeee.coverage" NAME="pytest for src.tests.test_cgmes_ieeee Coverage Results" MODIFIED="1729674408844" SOURCE_PROVIDER="com.intellij.coverage.DefaultCoverageFileProvider" RUNNER="coverage.py" COVERAGE_BY_TEST_ENABLED="false" COVERAGE_TRACING_ENABLED="false" WORKING_DIRECTORY="$PROJECT_DIR$/src/tests" />
    <SUITE FILE_PATH="coverage/GridCal$se_editor.coverage" NAME="se_editor Coverage Results" MODIFIED="1651392905536" SOURCE_PROVIDER="com.intellij.coverage.DefaultCoverageFileProvider" RUNNER="coverage.py" COVERAGE_BY_TEST_ENABLED="true" COVERAGE_TRACING_ENABLED="false" WORKING_DIRECTORY="$PROJECT_DIR$/src/research/qt_related" />
    <SUITE FILE_PATH="coverage/GridCal$Nosetests_for_tests_test_unbalanced_faults_test_unbalanced_short_circuit.coverage" NAME="Nosetests for tests.test_unbalanced_faults.test_unbalanced_short_circuit Coverage Results" MODIFIED="1700150895798" SOURCE_PROVIDER="com.intellij.coverage.DefaultCoverageFileProvider" RUNNER="coverage.py" COVERAGE_BY_TEST_ENABLED="true" COVERAGE_TRACING_ENABLED="false" WORKING_DIRECTORY="$PROJECT_DIR$/src/tests" />
    <SUITE FILE_PATH="coverage/GridCal$acdc_generalized_6.coverage" NAME="acdc_generalized_6 Coverage Results" MODIFIED="1732897760906" SOURCE_PROVIDER="com.intellij.coverage.DefaultCoverageFileProvider" RUNNER="coverage.py" COVERAGE_BY_TEST_ENABLED="false" COVERAGE_TRACING_ENABLED="false" WORKING_DIRECTORY="$PROJECT_DIR$/src/trunk/acdc_pf/generalized_wip" />
    <SUITE FILE_PATH="coverage/GridCal$banner.coverage" NAME="banner Coverage Results" MODIFIED="1617272129031" SOURCE_PROVIDER="com.intellij.coverage.DefaultCoverageFileProvider" RUNNER="coverage.py" COVERAGE_BY_TEST_ENABLED="true" COVERAGE_TRACING_ENABLED="false" WORKING_DIRECTORY="$PROJECT_DIR$/src/GridCal/Gui/Main" />
    <SUITE FILE_PATH="coverage/GridCal$pytest_in_test_tutorials_py.coverage" NAME="pytest in test_tutorials.py Coverage Results" MODIFIED="1702632151726" SOURCE_PROVIDER="com.intellij.coverage.DefaultCoverageFileProvider" RUNNER="coverage.py" COVERAGE_BY_TEST_ENABLED="true" COVERAGE_TRACING_ENABLED="false" WORKING_DIRECTORY="$PROJECT_DIR$/src/tests" />
    <SUITE FILE_PATH="coverage/GridCal$gridcal_to_raw.coverage" NAME="gridcal_to_raw Coverage Results" MODIFIED="1718811813892" SOURCE_PROVIDER="com.intellij.coverage.DefaultCoverageFileProvider" RUNNER="coverage.py" COVERAGE_BY_TEST_ENABLED="true" COVERAGE_TRACING_ENABLED="false" WORKING_DIRECTORY="$PROJECT_DIR$/src/GridCalEngine/IO/raw" />
    <SUITE FILE_PATH="coverage/GridCal$Nosetests_for_tests_test_tutorials_test_define_grid_from_scratch_without_profiles.coverage" NAME="Nosetests for tests.test_tutorials.test_define_grid_from_scratch_without_profiles Coverage Results" MODIFIED="1694884598511" SOURCE_PROVIDER="com.intellij.coverage.DefaultCoverageFileProvider" RUNNER="coverage.py" COVERAGE_BY_TEST_ENABLED="true" COVERAGE_TRACING_ENABLED="false" WORKING_DIRECTORY="$PROJECT_DIR$/src/tests" />
    <SUITE FILE_PATH="coverage/GridCal$auto_document_models.coverage" NAME="auto_document_models Coverage Results" MODIFIED="1711096173322" SOURCE_PROVIDER="com.intellij.coverage.DefaultCoverageFileProvider" RUNNER="coverage.py" COVERAGE_BY_TEST_ENABLED="true" COVERAGE_TRACING_ENABLED="false" WORKING_DIRECTORY="$PROJECT_DIR$/doc" />
    <SUITE FILE_PATH="coverage/GridCal$Nosetests_for_test_simple_mip_test_lp_simple4.coverage" NAME="Nosetests for test_simple_mip.test_lp_simple4 Coverage Results" MODIFIED="1704807541299" SOURCE_PROVIDER="com.intellij.coverage.DefaultCoverageFileProvider" RUNNER="coverage.py" COVERAGE_BY_TEST_ENABLED="true" COVERAGE_TRACING_ENABLED="false" WORKING_DIRECTORY="$PROJECT_DIR$/src/tests" />
    <SUITE FILE_PATH="coverage/GridCal$example1.coverage" NAME="example1 Coverage Results" MODIFIED="1634669660909" SOURCE_PROVIDER="com.intellij.coverage.DefaultCoverageFileProvider" RUNNER="coverage.py" COVERAGE_BY_TEST_ENABLED="true" COVERAGE_TRACING_ENABLED="false" WORKING_DIRECTORY="$PROJECT_DIR$/src/research/or_tools" />
    <SUITE FILE_PATH="coverage/GridCal$matpower_chart.coverage" NAME="matpower_chart Coverage Results" MODIFIED="1732051935034" SOURCE_PROVIDER="com.intellij.coverage.DefaultCoverageFileProvider" RUNNER="coverage.py" COVERAGE_BY_TEST_ENABLED="false" COVERAGE_TRACING_ENABLED="false" WORKING_DIRECTORY="$PROJECT_DIR$/src/trunk/checks_pf" />
    <SUITE FILE_PATH="coverage/GridCal$ntc_opf.coverage" NAME="ntc_opf Coverage Results" MODIFIED="1630509729235" SOURCE_PROVIDER="com.intellij.coverage.DefaultCoverageFileProvider" RUNNER="coverage.py" COVERAGE_BY_TEST_ENABLED="true" COVERAGE_TRACING_ENABLED="false" WORKING_DIRECTORY="$PROJECT_DIR$/src/GridCal/Engine/Simulations/OPF" />
    <SUITE FILE_PATH="coverage/GridCal$pytest_in_test_ntc_py.coverage" NAME="pytest in test_ntc.py Coverage Results" MODIFIED="1729084993044" SOURCE_PROVIDER="com.intellij.coverage.DefaultCoverageFileProvider" RUNNER="coverage.py" COVERAGE_BY_TEST_ENABLED="false" COVERAGE_TRACING_ENABLED="false" WORKING_DIRECTORY="$PROJECT_DIR$/src/tests" />
    <SUITE FILE_PATH="coverage/GridCal$voltage_control_ree.coverage" NAME="voltage_control_ree Coverage Results" MODIFIED="1714141815714" SOURCE_PROVIDER="com.intellij.coverage.DefaultCoverageFileProvider" RUNNER="coverage.py" COVERAGE_BY_TEST_ENABLED="true" COVERAGE_TRACING_ENABLED="false" WORKING_DIRECTORY="$PROJECT_DIR$/src/trunk/acopf" />
    <SUITE FILE_PATH="coverage/GridCal$cgmes_to_gridcal.coverage" NAME="cgmes_to_gridcal Coverage Results" MODIFIED="1736857124211" SOURCE_PROVIDER="com.intellij.coverage.DefaultCoverageFileProvider" RUNNER="coverage.py" COVERAGE_BY_TEST_ENABLED="true" COVERAGE_TRACING_ENABLED="false" WORKING_DIRECTORY="$PROJECT_DIR$/src/GridCalEngine/IO/cim/cgmes" />
    <SUITE FILE_PATH="coverage/GridCal$models_dialogue.coverage" NAME="models_dialogue Coverage Results" MODIFIED="1674069639851" SOURCE_PROVIDER="com.intellij.coverage.DefaultCoverageFileProvider" RUNNER="coverage.py" COVERAGE_BY_TEST_ENABLED="true" COVERAGE_TRACING_ENABLED="false" WORKING_DIRECTORY="$PROJECT_DIR$/src/GridCal/Gui/ProfilesInput" />
    <SUITE FILE_PATH="coverage/GridCal$y_bus_composition_2.coverage" NAME="y_bus_composition_2 Coverage Results" MODIFIED="1741265169358" SOURCE_PROVIDER="com.intellij.coverage.DefaultCoverageFileProvider" RUNNER="coverage.py" COVERAGE_BY_TEST_ENABLED="false" COVERAGE_TRACING_ENABLED="false" WORKING_DIRECTORY="$PROJECT_DIR$/src/trunk/three_phase" />
    <SUITE FILE_PATH="coverage/GridCal$pytest_for_test_basic_test_gridcal_basic_pi.coverage" NAME="pytest for test_basic.test_gridcal_basic_pi Coverage Results" MODIFIED="1739521065243" SOURCE_PROVIDER="com.intellij.coverage.DefaultCoverageFileProvider" RUNNER="coverage.py" COVERAGE_BY_TEST_ENABLED="false" COVERAGE_TRACING_ENABLED="false" WORKING_DIRECTORY="$PROJECT_DIR$/src/tests" />
    <SUITE FILE_PATH="coverage/GridCal$Nosetests_in_test_power_flow_py.coverage" NAME="Nosetests in test_power_flow.py Coverage Results" MODIFIED="1687762551042" SOURCE_PROVIDER="com.intellij.coverage.DefaultCoverageFileProvider" RUNNER="coverage.py" COVERAGE_BY_TEST_ENABLED="true" COVERAGE_TRACING_ENABLED="false" WORKING_DIRECTORY="$PROJECT_DIR$/src/tests" />
    <SUITE FILE_PATH="coverage/GridCal$ntc_opf_black_box.coverage" NAME="ntc_opf_black_box Coverage Results" MODIFIED="1631801064353" SOURCE_PROVIDER="com.intellij.coverage.DefaultCoverageFileProvider" RUNNER="coverage.py" COVERAGE_BY_TEST_ENABLED="true" COVERAGE_TRACING_ENABLED="false" WORKING_DIRECTORY="$PROJECT_DIR$/src/GridCal/Engine/Simulations/OPF" />
    <SUITE FILE_PATH="coverage/GridCal$Nosetests_in_ac_dc_power_flow_py.coverage" NAME="Nosetests in ac_dc_power_flow.py Coverage Results" MODIFIED="1699631921222" SOURCE_PROVIDER="com.intellij.coverage.DefaultCoverageFileProvider" RUNNER="coverage.py" COVERAGE_BY_TEST_ENABLED="true" COVERAGE_TRACING_ENABLED="false" WORKING_DIRECTORY="$PROJECT_DIR$/src/tests" />
    <SUITE FILE_PATH="coverage/GridCal$Nosetests_in_test_state_estimation_py.coverage" NAME="Nosetests in test_state_estimation.py Coverage Results" MODIFIED="1635596732504" SOURCE_PROVIDER="com.intellij.coverage.DefaultCoverageFileProvider" RUNNER="coverage.py" COVERAGE_BY_TEST_ENABLED="true" COVERAGE_TRACING_ENABLED="false" WORKING_DIRECTORY="$PROJECT_DIR$/src/tests" />
    <SUITE FILE_PATH="coverage/GridCal$pytest_for_src_tests_test_raw_roundtrip_test_raw_roundtrip.coverage" NAME="pytest for src.tests.test_raw_roundtrip.test_raw_roundtrip Coverage Results" MODIFIED="1730403020143" SOURCE_PROVIDER="com.intellij.coverage.DefaultCoverageFileProvider" RUNNER="coverage.py" COVERAGE_BY_TEST_ENABLED="false" COVERAGE_TRACING_ENABLED="false" WORKING_DIRECTORY="$PROJECT_DIR$/src/tests" />
    <SUITE FILE_PATH="coverage/GridCal$filtering_example1.coverage" NAME="filtering_example1 Coverage Results" MODIFIED="1708704156149" SOURCE_PROVIDER="com.intellij.coverage.DefaultCoverageFileProvider" RUNNER="coverage.py" COVERAGE_BY_TEST_ENABLED="true" COVERAGE_TRACING_ENABLED="false" WORKING_DIRECTORY="$PROJECT_DIR$/src/trunk/filtering" />
    <SUITE FILE_PATH="coverage/GridCal$Nosetests_for_test_admittance_tap_derivatives_test_pegase89.coverage" NAME="Nosetests for test_admittance_tap_derivatives.test_pegase89 Coverage Results" MODIFIED="1708506867277" SOURCE_PROVIDER="com.intellij.coverage.DefaultCoverageFileProvider" RUNNER="coverage.py" COVERAGE_BY_TEST_ENABLED="true" COVERAGE_TRACING_ENABLED="false" WORKING_DIRECTORY="$PROJECT_DIR$/src/tests" />
    <SUITE FILE_PATH="coverage/GridCal$Nosetests_in_test_numerical_circuit_py.coverage" NAME="Nosetests in test_numerical_circuit.py Coverage Results" MODIFIED="1706864003379" SOURCE_PROVIDER="com.intellij.coverage.DefaultCoverageFileProvider" RUNNER="coverage.py" COVERAGE_BY_TEST_ENABLED="true" COVERAGE_TRACING_ENABLED="false" WORKING_DIRECTORY="$PROJECT_DIR$/src/tests" />
    <SUITE FILE_PATH="coverage/GridCal$make_wheels.coverage" NAME="make_wheels Coverage Results" MODIFIED="1743766423128" SOURCE_PROVIDER="com.intellij.coverage.DefaultCoverageFileProvider" RUNNER="coverage.py" COVERAGE_BY_TEST_ENABLED="false" COVERAGE_TRACING_ENABLED="false" WORKING_DIRECTORY="$PROJECT_DIR$/src" />
    <SUITE FILE_PATH="coverage/GridCal$cgmes_rdfs_graph.coverage" NAME="cgmes_rdfs_graph Coverage Results" MODIFIED="1707473946419" SOURCE_PROVIDER="com.intellij.coverage.DefaultCoverageFileProvider" RUNNER="coverage.py" COVERAGE_BY_TEST_ENABLED="true" COVERAGE_TRACING_ENABLED="false" WORKING_DIRECTORY="$PROJECT_DIR$/src/trunk/cgmes_py_generator" />
    <SUITE FILE_PATH="coverage/GridCal$Nosetests_for_test_load_save_load_test_load_save_load.coverage" NAME="Nosetests for test_load_save_load.test_load_save_load Coverage Results" MODIFIED="1708677149152" SOURCE_PROVIDER="com.intellij.coverage.DefaultCoverageFileProvider" RUNNER="coverage.py" COVERAGE_BY_TEST_ENABLED="true" COVERAGE_TRACING_ENABLED="false" WORKING_DIRECTORY="$PROJECT_DIR$/src/tests" />
    <SUITE FILE_PATH="coverage/GridCal$node_groups_run.coverage" NAME="node_groups_run Coverage Results" MODIFIED="1707392255868" SOURCE_PROVIDER="com.intellij.coverage.DefaultCoverageFileProvider" RUNNER="coverage.py" COVERAGE_BY_TEST_ENABLED="true" COVERAGE_TRACING_ENABLED="false" WORKING_DIRECTORY="$PROJECT_DIR$/examples" />
    <SUITE FILE_PATH="coverage/GridCal$Nosetests_for_tests_test_tutorials.coverage" NAME="Nosetests for tests.test_tutorials Coverage Results" MODIFIED="1647335600894" SOURCE_PROVIDER="com.intellij.coverage.DefaultCoverageFileProvider" RUNNER="coverage.py" COVERAGE_BY_TEST_ENABLED="true" COVERAGE_TRACING_ENABLED="false" WORKING_DIRECTORY="$PROJECT_DIR$/src/tests" />
    <SUITE FILE_PATH="coverage/GridCal$vispy_graph.coverage" NAME="vispy_graph Coverage Results" MODIFIED="1647609573310" SOURCE_PROVIDER="com.intellij.coverage.DefaultCoverageFileProvider" RUNNER="coverage.py" COVERAGE_BY_TEST_ENABLED="true" COVERAGE_TRACING_ENABLED="false" WORKING_DIRECTORY="$PROJECT_DIR$/src/research/visualization" />
    <SUITE FILE_PATH="coverage/GridCal$pytest_for_test_line_circuit_idx_setter_test_valid_circuit_idx.coverage" NAME="pytest for test_line_circuit_idx_setter.test_valid_circuit_idx Coverage Results" MODIFIED="1744792590986" SOURCE_PROVIDER="com.intellij.coverage.DefaultCoverageFileProvider" RUNNER="coverage.py" COVERAGE_BY_TEST_ENABLED="false" COVERAGE_TRACING_ENABLED="false" WORKING_DIRECTORY="$PROJECT_DIR$/src/tests" />
    <SUITE FILE_PATH="coverage/GridCal$test_continuation_power_flow.coverage" NAME="test_continuation_power_flow Coverage Results" MODIFIED="1712338421975" SOURCE_PROVIDER="com.intellij.coverage.DefaultCoverageFileProvider" RUNNER="coverage.py" COVERAGE_BY_TEST_ENABLED="true" COVERAGE_TRACING_ENABLED="false" WORKING_DIRECTORY="$PROJECT_DIR$/src/tests" />
    <SUITE FILE_PATH="coverage/GridCal$pytest_for_test_topology_processor_test_segmenting_by_hvdc.coverage" NAME="pytest for test_topology_processor.test_segmenting_by_hvdc Coverage Results" MODIFIED="1736188308161" SOURCE_PROVIDER="com.intellij.coverage.DefaultCoverageFileProvider" RUNNER="coverage.py" COVERAGE_BY_TEST_ENABLED="false" COVERAGE_TRACING_ENABLED="false" WORKING_DIRECTORY="$PROJECT_DIR$/src/tests" />
    <SUITE FILE_PATH="coverage/GridCal$Nosetests_in_test_basic_py.coverage" NAME="Nosetests in test_basic.py Coverage Results" MODIFIED="1609500352073" SOURCE_PROVIDER="com.intellij.coverage.DefaultCoverageFileProvider" RUNNER="coverage.py" COVERAGE_BY_TEST_ENABLED="true" COVERAGE_TRACING_ENABLED="false" WORKING_DIRECTORY="$PROJECT_DIR$/src/tests" />
    <SUITE FILE_PATH="coverage/GridCal$PTDF_research2.coverage" NAME="PTDF_research2 Coverage Results" MODIFIED="1602138084850" SOURCE_PROVIDER="com.intellij.coverage.DefaultCoverageFileProvider" RUNNER="coverage.py" COVERAGE_BY_TEST_ENABLED="true" COVERAGE_TRACING_ENABLED="false" WORKING_DIRECTORY="$PROJECT_DIR$/src/research/PTDF" />
    <SUITE FILE_PATH="coverage/GridCal$endpoints.coverage" NAME="endpoints Coverage Results" MODIFIED="1717576265871" SOURCE_PROVIDER="com.intellij.coverage.DefaultCoverageFileProvider" RUNNER="coverage.py" COVERAGE_BY_TEST_ENABLED="true" COVERAGE_TRACING_ENABLED="false" WORKING_DIRECTORY="$PROJECT_DIR$/src/GridCalServer" />
    <SUITE FILE_PATH="coverage/GridCal$Nosetests_in_test_api_py.coverage" NAME="Nosetests in test_api.py Coverage Results" MODIFIED="1598803532944" SOURCE_PROVIDER="com.intellij.coverage.DefaultCoverageFileProvider" RUNNER="coverage.py" COVERAGE_BY_TEST_ENABLED="true" COVERAGE_TRACING_ENABLED="false" WORKING_DIRECTORY="$PROJECT_DIR$/src/tests" />
    <SUITE FILE_PATH="coverage/GridCal$run_contingencies.coverage" NAME="run_contingencies Coverage Results" MODIFIED="1707303266446" SOURCE_PROVIDER="com.intellij.coverage.DefaultCoverageFileProvider" RUNNER="coverage.py" COVERAGE_BY_TEST_ENABLED="true" COVERAGE_TRACING_ENABLED="false" WORKING_DIRECTORY="$PROJECT_DIR$/src/trunk/contingencies" />
    <SUITE FILE_PATH="coverage/GridCal$flatpak_pip_generator.coverage" NAME="flatpak-pip-generator Coverage Results" MODIFIED="1694345245258" SOURCE_PROVIDER="com.intellij.coverage.DefaultCoverageFileProvider" RUNNER="coverage.py" COVERAGE_BY_TEST_ENABLED="true" COVERAGE_TRACING_ENABLED="false" WORKING_DIRECTORY="$PROJECT_DIR$/src" />
    <SUITE FILE_PATH="coverage/GridCal$run_child_1.coverage" NAME="run_child_1 Coverage Results" MODIFIED="1741517519759" SOURCE_PROVIDER="com.intellij.coverage.DefaultCoverageFileProvider" RUNNER="coverage.py" COVERAGE_BY_TEST_ENABLED="false" COVERAGE_TRACING_ENABLED="false" WORKING_DIRECTORY="$PROJECT_DIR$/src/trunk/server" />
    <SUITE FILE_PATH="coverage/GridCal$short_circuit_driver.coverage" NAME="short_circuit_driver Coverage Results" MODIFIED="1741948028642" SOURCE_PROVIDER="com.intellij.coverage.DefaultCoverageFileProvider" RUNNER="coverage.py" COVERAGE_BY_TEST_ENABLED="false" COVERAGE_TRACING_ENABLED="false" WORKING_DIRECTORY="$PROJECT_DIR$/src/GridCalEngine/Simulations/ShortCircuitStudies" />
    <SUITE FILE_PATH="coverage/GridCal$pytest_for_test_opf_test_opf_load_shedding.coverage" NAME="pytest for test_opf.test_opf_load_shedding Coverage Results" MODIFIED="1744367881293" SOURCE_PROVIDER="com.intellij.coverage.DefaultCoverageFileProvider" RUNNER="coverage.py" COVERAGE_BY_TEST_ENABLED="false" COVERAGE_TRACING_ENABLED="false" WORKING_DIRECTORY="$PROJECT_DIR$/src/tests" />
    <SUITE FILE_PATH="coverage/GridCal$Nosetests_for_tests_test_continuation_power_flow.coverage" NAME="Nosetests for tests.test_continuation_power_flow Coverage Results" MODIFIED="1712338444431" SOURCE_PROVIDER="com.intellij.coverage.DefaultCoverageFileProvider" RUNNER="coverage.py" COVERAGE_BY_TEST_ENABLED="true" COVERAGE_TRACING_ENABLED="false" WORKING_DIRECTORY="$PROJECT_DIR$/src/tests" />
    <SUITE FILE_PATH="coverage/GridCal$Nosetests_for_test_power_flow_test_dc_pf_ieee14.coverage" NAME="Nosetests for test_power_flow.test_dc_pf_ieee14 Coverage Results" MODIFIED="1708459374133" SOURCE_PROVIDER="com.intellij.coverage.DefaultCoverageFileProvider" RUNNER="coverage.py" COVERAGE_BY_TEST_ENABLED="true" COVERAGE_TRACING_ENABLED="false" WORKING_DIRECTORY="$PROJECT_DIR$/src/tests" />
    <SUITE FILE_PATH="coverage/GridCal$pytest_in_tests.coverage" NAME="pytest in tests Coverage Results" MODIFIED="1745002556503" SOURCE_PROVIDER="com.intellij.coverage.DefaultCoverageFileProvider" RUNNER="coverage.py" COVERAGE_BY_TEST_ENABLED="false" COVERAGE_TRACING_ENABLED="false" WORKING_DIRECTORY="$PROJECT_DIR$/src/tests" />
    <SUITE FILE_PATH="coverage/GridCal$LineBuilderDialogue.coverage" NAME="LineBuilderDialogue Coverage Results" MODIFIED="1742204493301" SOURCE_PROVIDER="com.intellij.coverage.DefaultCoverageFileProvider" RUNNER="coverage.py" COVERAGE_BY_TEST_ENABLED="false" COVERAGE_TRACING_ENABLED="false" WORKING_DIRECTORY="$PROJECT_DIR$/src/GridCal/Gui/TowerBuilder" />
    <SUITE FILE_PATH="coverage/GridCal$Nosetests_for_tests_test_ptdf_test_ptdf_generation_contingencies.coverage" NAME="Nosetests for tests.test_ptdf.test_ptdf_generation_contingencies Coverage Results" MODIFIED="1710155943890" SOURCE_PROVIDER="com.intellij.coverage.DefaultCoverageFileProvider" RUNNER="coverage.py" COVERAGE_BY_TEST_ENABLED="true" COVERAGE_TRACING_ENABLED="false" WORKING_DIRECTORY="$PROJECT_DIR$/src/tests" />
    <SUITE FILE_PATH="coverage/GridCal$power_world_parser.coverage" NAME="power_world_parser Coverage Results" MODIFIED="1632911407871" SOURCE_PROVIDER="com.intellij.coverage.DefaultCoverageFileProvider" RUNNER="coverage.py" COVERAGE_BY_TEST_ENABLED="true" COVERAGE_TRACING_ENABLED="false" WORKING_DIRECTORY="$PROJECT_DIR$/src/GridCal/Engine/IO" />
    <SUITE FILE_PATH="coverage/GridCal$grid_editor_widget__1_.coverage" NAME="grid_editor_widget (1) Coverage Results" MODIFIED="1692806772617" SOURCE_PROVIDER="com.intellij.coverage.DefaultCoverageFileProvider" RUNNER="coverage.py" COVERAGE_BY_TEST_ENABLED="true" COVERAGE_TRACING_ENABLED="false" WORKING_DIRECTORY="$PROJECT_DIR$/src/GridCal/Gui/GridEditorWidget" />
    <SUITE FILE_PATH="coverage/GridCal$asd_power_flow.coverage" NAME="asd_power_flow Coverage Results" MODIFIED="1598789868769" SOURCE_PROVIDER="com.intellij.coverage.DefaultCoverageFileProvider" RUNNER="coverage.py" COVERAGE_BY_TEST_ENABLED="true" COVERAGE_TRACING_ENABLED="false" WORKING_DIRECTORY="$PROJECT_DIR$/src/research/power_flow/asd" />
    <SUITE FILE_PATH="coverage/GridCal$Nosetests_for_test_ptdf_test_ptdf_ieee14_definition.coverage" NAME="Nosetests for test_ptdf.test_ptdf_ieee14_definition Coverage Results" MODIFIED="1701814601492" SOURCE_PROVIDER="com.intellij.coverage.DefaultCoverageFileProvider" RUNNER="coverage.py" COVERAGE_BY_TEST_ENABLED="true" COVERAGE_TRACING_ENABLED="false" WORKING_DIRECTORY="$PROJECT_DIR$/src/tests" />
    <SUITE FILE_PATH="coverage/GridCal$Nosetests_for_tests_admittance_matrix_test_test3.coverage" NAME="Nosetests for tests.admittance_matrix_test.test3 Coverage Results" MODIFIED="1707832146793" SOURCE_PROVIDER="com.intellij.coverage.DefaultCoverageFileProvider" RUNNER="coverage.py" COVERAGE_BY_TEST_ENABLED="true" COVERAGE_TRACING_ENABLED="false" WORKING_DIRECTORY="$PROJECT_DIR$/src/tests" />
    <SUITE FILE_PATH="coverage/GridCal$time_series.coverage" NAME="time_series Coverage Results" MODIFIED="1617809423186" SOURCE_PROVIDER="com.intellij.coverage.DefaultCoverageFileProvider" RUNNER="coverage.py" COVERAGE_BY_TEST_ENABLED="true" COVERAGE_TRACING_ENABLED="false" WORKING_DIRECTORY="$PROJECT_DIR$/src/Tutorials" />
  </component>
</project><|MERGE_RESOLUTION|>--- conflicted
+++ resolved
@@ -28,14 +28,6 @@
     <select />
   </component>
   <component name="ChangeListManager">
-<<<<<<< HEAD
-    <list default="true" id="aa3ee678-6e91-470f-91a9-09e9d8a4756d" name="Changes" comment="Solving some 3ph short-circuit issues">
-      <change beforePath="$PROJECT_DIR$/.idea/workspace.xml" beforeDir="false" afterPath="$PROJECT_DIR$/.idea/workspace.xml" afterDir="false" />
-      <change beforePath="$PROJECT_DIR$/src/GridCalEngine/Simulations/ShortCircuitStudies/short_circuit_worker.py" beforeDir="false" afterPath="$PROJECT_DIR$/src/GridCalEngine/Simulations/ShortCircuitStudies/short_circuit_worker.py" afterDir="false" />
-      <change beforePath="$PROJECT_DIR$/src/trunk/unbalanced_pf/IEEE 13-bus Test Feeder Case worker.py" beforeDir="false" afterPath="$PROJECT_DIR$/src/trunk/unbalanced_pf/IEEE 13-bus Test Feeder Case worker.py" afterDir="false" />
-      <change beforePath="$PROJECT_DIR$/src/trunk/unbalanced_pf/IEEE 13-bus.gridcal" beforeDir="false" afterPath="$PROJECT_DIR$/src/trunk/unbalanced_pf/IEEE 13-bus.gridcal" afterDir="false" />
-      <change beforePath="$PROJECT_DIR$/src/trunk/unbalanced_pf/ShortCircuit IEEE 13-bus.py" beforeDir="false" afterPath="$PROJECT_DIR$/src/trunk/unbalanced_pf/ShortCircuit IEEE 13-bus.py" afterDir="false" />
-=======
     <list default="true" id="aa3ee678-6e91-470f-91a9-09e9d8a4756d" name="Changes" comment="fixed 409">
       <change afterPath="$PROJECT_DIR$/src/GridCal/Gui/GridReduce/__init__.py" afterDir="false" />
       <change afterPath="$PROJECT_DIR$/src/GridCal/Gui/GridReduce/grid_reduce.py" afterDir="false" />
@@ -52,7 +44,6 @@
       <change beforePath="$PROJECT_DIR$/src/GridCal/Gui/Main/MainWindow.ui" beforeDir="false" afterPath="$PROJECT_DIR$/src/GridCal/Gui/Main/MainWindow.ui" afterDir="false" />
       <change beforePath="$PROJECT_DIR$/src/GridCal/Gui/Main/SubClasses/Model/data_base.py" beforeDir="false" afterPath="$PROJECT_DIR$/src/GridCal/Gui/Main/SubClasses/Model/data_base.py" afterDir="false" />
       <change beforePath="$PROJECT_DIR$/src/GridCal/Gui/Main/SubClasses/base_gui.py" beforeDir="false" afterPath="$PROJECT_DIR$/src/GridCal/Gui/Main/SubClasses/base_gui.py" afterDir="false" />
->>>>>>> 15f535dc
     </list>
     <option name="SHOW_DIALOG" value="false" />
     <option name="HIGHLIGHT_CONFLICTS" value="true" />
@@ -113,12 +104,12 @@
       <filtered-out-file-type name="COMMIT_BY_MESSAGE" />
     </file-type-list>
   </component>
-  <component name="GithubPullRequestsUISettings"><![CDATA[{
-  "selectedUrlAndAccountId": {
-    "url": "https://github.com/SanPen/GridCal.git",
-    "accountId": "1acef425-303f-45a5-9f13-1a5d8e86b985"
+  <component name="GithubPullRequestsUISettings">{
+  &quot;selectedUrlAndAccountId&quot;: {
+    &quot;url&quot;: &quot;https://github.com/SanPen/GridCal.git&quot;,
+    &quot;accountId&quot;: &quot;cb83a36c-6a26-4d28-9aa3-3af0083cd55d&quot;
   }
-}]]></component>
+}</component>
   <component name="HighlightingSettingsPerFile">
     <setting file="file://$PROJECT_DIR$/requirements.txt" root0="FORCE_HIGHLIGHTING" />
     <setting file="file://$PROJECT_DIR$/src/GridCal/Gui/ConsoleWidget.py" root0="FORCE_HIGHLIGHTING" />
@@ -155,164 +146,6 @@
     <option name="hideEmptyMiddlePackages" value="true" />
     <option name="showLibraryContents" value="true" />
   </component>
-<<<<<<< HEAD
-  <component name="PropertiesComponent">{
-  &quot;keyToString&quot;: {
-    &quot;ASKED_ADD_EXTERNAL_FILES&quot;: &quot;true&quot;,
-    &quot;Git.Branch.Popup.ShowAllRemotes&quot;: &quot;true&quot;,
-    &quot;MATLAB_INTERPRETER&quot;: &quot;/usr/local/MATLAB/R2018a/bin/matlab&quot;,
-    &quot;Python tests.Nosetests for test_power_flow.test_zip.executor&quot;: &quot;Debug&quot;,
-    &quot;Python tests.Nosetests for test_topology_processor.test_topology_rts.executor&quot;: &quot;Debug&quot;,
-    &quot;Python tests.Nosetests for tests.test_ac_opf.executor&quot;: &quot;Run&quot;,
-    &quot;Python tests.Nosetests for tests.test_ac_opf.test_pegase89.executor&quot;: &quot;Debug&quot;,
-    &quot;Python tests.Nosetests for tests.test_hydro.executor&quot;: &quot;Run&quot;,
-    &quot;Python tests.Nosetests for tests.test_latin_hypercube.test_lhs.executor&quot;: &quot;Run&quot;,
-    &quot;Python tests.Nosetests for tests.test_opf_time_series.test_opf_ts.executor&quot;: &quot;Run&quot;,
-    &quot;Python tests.Nosetests for tests.test_topology_processor.executor&quot;: &quot;Run&quot;,
-    &quot;Python tests.Nosetests for tests.test_topology_processor.test_topology_rts.executor&quot;: &quot;Run&quot;,
-    &quot;Python tests.Nosetests in admittance_matrix_test.py.executor&quot;: &quot;Run&quot;,
-    &quot;Python tests.Nosetests in deep_copy_test.py.executor&quot;: &quot;Run&quot;,
-    &quot;Python tests.Nosetests in test_topology_processor.py.executor&quot;: &quot;Run&quot;,
-    &quot;Python tests.Nosetests in tests.executor&quot;: &quot;Run&quot;,
-    &quot;Python tests.Python tests in tests.executor&quot;: &quot;Run&quot;,
-    &quot;Python tests.pytest for src.tests.test_ac_opf.test_ieee14_controlQ_controllableshunts.executor&quot;: &quot;Debug&quot;,
-    &quot;Python tests.pytest for src.tests.test_ac_opf.test_superconductors_handling.executor&quot;: &quot;Debug&quot;,
-    &quot;Python tests.pytest for src.tests.test_admittance_matrix.test_fast_admittance_update.executor&quot;: &quot;Debug&quot;,
-    &quot;Python tests.pytest for src.tests.test_basic.test_gridcal_basic_pi.executor&quot;: &quot;Debug&quot;,
-    &quot;Python tests.pytest for src.tests.test_generator_q_control.test_q_control_true.executor&quot;: &quot;Run&quot;,
-    &quot;Python tests.pytest for src.tests.test_line_circuit_idx_setter.test_valid_circuit_idx.executor&quot;: &quot;Run&quot;,
-    &quot;Python tests.pytest for src.tests.test_load_save_load.test_load_save_load_xlsx.executor&quot;: &quot;Debug&quot;,
-    &quot;Python tests.pytest for src.tests.test_ntc.test_activs_2000_acdc.executor&quot;: &quot;Run&quot;,
-    &quot;Python tests.pytest for src.tests.test_opf.executor&quot;: &quot;Run&quot;,
-    &quot;Python tests.pytest for src.tests.test_power_flow.executor&quot;: &quot;Run&quot;,
-    &quot;Python tests.pytest for src.tests.test_power_flow.test_voltage_control_with_ltc.executor&quot;: &quot;Debug&quot;,
-    &quot;Python tests.pytest for src.tests.test_power_flow_acdc_generalized.test_ieee_grids.executor&quot;: &quot;Run&quot;,
-    &quot;Python tests.pytest for src.tests.test_power_flow_acdc_generalized.test_voltage_control_with_ltc.executor&quot;: &quot;Run&quot;,
-    &quot;Python tests.pytest for src.tests.test_profiles.executor&quot;: &quot;Run&quot;,
-    &quot;Python tests.pytest for src.tests.test_tower_composition.test_acha.executor&quot;: &quot;Run&quot;,
-    &quot;Python tests.pytest for src.tests.test_transformer_controls.test_v_control_true.executor&quot;: &quot;Debug&quot;,
-    &quot;Python tests.pytest for src.tests.test_transformer_type.executor&quot;: &quot;Run&quot;,
-    &quot;Python tests.pytest for src.tests.test_transformer_type.test_transformer_type.executor&quot;: &quot;Debug&quot;,
-    &quot;Python tests.pytest for test_ac_opf.test_superconductors_handling.executor&quot;: &quot;Run&quot;,
-    &quot;Python tests.pytest for test_admittance_matrix.test_fast_admittance.executor&quot;: &quot;Run&quot;,
-    &quot;Python tests.pytest for test_basic.test_gridcal_basic_pi.executor&quot;: &quot;Debug&quot;,
-    &quot;Python tests.pytest for test_grid_diff.test_add_stuff_roundtrip.executor&quot;: &quot;Run&quot;,
-    &quot;Python tests.pytest for test_gslv_conversion.test_gslv_compatibility.executor&quot;: &quot;Debug&quot;,
-    &quot;Python tests.pytest for test_line_circuit_idx_setter.test_valid_circuit_idx.executor&quot;: &quot;Run&quot;,
-    &quot;Python tests.pytest for test_load_save_load.test_load_save_load2.executor&quot;: &quot;Run&quot;,
-    &quot;Python tests.pytest for test_ntc.test_activs_2000.executor&quot;: &quot;Debug&quot;,
-    &quot;Python tests.pytest for test_ntc.test_activs_2000_acdc.executor&quot;: &quot;Run&quot;,
-    &quot;Python tests.pytest for test_opf.test_opf_battery_shedding_copper_plate.executor&quot;: &quot;Run&quot;,
-    &quot;Python tests.pytest for test_opf.test_opf_hvdc_controls.executor&quot;: &quot;Run&quot;,
-    &quot;Python tests.pytest for test_opf.test_opf_load_not_shedding_because_of_line.executor&quot;: &quot;Debug&quot;,
-    &quot;Python tests.pytest for test_opf.test_opf_load_shedding.executor&quot;: &quot;Debug&quot;,
-    &quot;Python tests.pytest for test_opf.test_opf_load_shedding_because_of_line.executor&quot;: &quot;Run&quot;,
-    &quot;Python tests.pytest for test_opf.test_opf_load_shedding_copper_plate.executor&quot;: &quot;Debug&quot;,
-    &quot;Python tests.pytest for test_power_flow.test_reactive_power_splitting.executor&quot;: &quot;Debug&quot;,
-    &quot;Python tests.pytest for test_ptdf.test_ptdf_generation_contingencies.executor&quot;: &quot;Debug&quot;,
-    &quot;Python tests.pytest for test_symbolic.test_general_power_rule.executor&quot;: &quot;Debug&quot;,
-    &quot;Python tests.pytest for test_tower_composition.test_acha.executor&quot;: &quot;Run&quot;,
-    &quot;Python tests.pytest for test_tower_composition.test_rating.executor&quot;: &quot;Debug&quot;,
-    &quot;Python tests.pytest for test_tower_composition.test_ratings_with_neutral.executor&quot;: &quot;Debug&quot;,
-    &quot;Python tests.pytest for test_tower_composition.test_tower_composition.executor&quot;: &quot;Run&quot;,
-    &quot;Python tests.pytest for test_transformer_controls.test_v_control_true.executor&quot;: &quot;Debug&quot;,
-    &quot;Python tests.pytest for test_transformer_type.test_psse_conversion3.executor&quot;: &quot;Debug&quot;,
-    &quot;Python tests.pytest for test_transformer_type.test_transformer_type.executor&quot;: &quot;Run&quot;,
-    &quot;Python tests.pytest in test_ac_opf.py.executor&quot;: &quot;Run&quot;,
-    &quot;Python tests.pytest in test_admittance_matrix.py.executor&quot;: &quot;Run&quot;,
-    &quot;Python tests.pytest in test_basic.py.executor&quot;: &quot;Run&quot;,
-    &quot;Python tests.pytest in test_contingency.py.executor&quot;: &quot;Debug&quot;,
-    &quot;Python tests.pytest in test_contongencies_filters.py.executor&quot;: &quot;Debug&quot;,
-    &quot;Python tests.pytest in test_grid_diff.py.executor&quot;: &quot;Run&quot;,
-    &quot;Python tests.pytest in test_gslv_conversion.py.executor&quot;: &quot;Debug&quot;,
-    &quot;Python tests.pytest in test_nonlinear_contingency.py.executor&quot;: &quot;Run&quot;,
-    &quot;Python tests.pytest in test_ntc.py.executor&quot;: &quot;Run&quot;,
-    &quot;Python tests.pytest in test_opf.py.executor&quot;: &quot;Run&quot;,
-    &quot;Python tests.pytest in test_power_flow.py.executor&quot;: &quot;Run&quot;,
-    &quot;Python tests.pytest in test_power_flow_acdc_generalized.py.executor&quot;: &quot;Run&quot;,
-    &quot;Python tests.pytest in test_ptdf.py.executor&quot;: &quot;Run&quot;,
-    &quot;Python tests.pytest in test_symbolic.py.executor&quot;: &quot;Run&quot;,
-    &quot;Python tests.pytest in test_symbolic_lp.py.executor&quot;: &quot;Debug&quot;,
-    &quot;Python tests.pytest in test_tower_composition.py.executor&quot;: &quot;Run&quot;,
-    &quot;Python tests.pytest in test_transformer_controls.py.executor&quot;: &quot;Run&quot;,
-    &quot;Python tests.pytest in test_transformer_type.py.executor&quot;: &quot;Run&quot;,
-    &quot;Python tests.pytest in tests.executor&quot;: &quot;Run&quot;,
-    &quot;Python.AnalysisDialogue.executor&quot;: &quot;Run&quot;,
-    &quot;Python.ExecuteGridCal.executor&quot;: &quot;Run&quot;,
-    &quot;Python.GridCalMain.executor&quot;: &quot;Run&quot;,
-    &quot;Python.IEEE 13-bus Test Feeder Case worker.executor&quot;: &quot;Run&quot;,
-    &quot;Python.IEEE 13-bus Test Feeder Case.executor&quot;: &quot;Debug&quot;,
-    &quot;Python.LineBuilderDialogue.executor&quot;: &quot;Run&quot;,
-    &quot;Python.SC_Test.executor&quot;: &quot;Debug&quot;,
-    &quot;Python.ShortCircuit IEEE 13-bus.executor&quot;: &quot;Run&quot;,
-    &quot;Python.admittance_matrices.executor&quot;: &quot;Run&quot;,
-    &quot;Python.block_editor.executor&quot;: &quot;Run&quot;,
-    &quot;Python.block_editor2.executor&quot;: &quot;Run&quot;,
-    &quot;Python.blocks_example.executor&quot;: &quot;Run&quot;,
-    &quot;Python.blocks_example2.executor&quot;: &quot;Run&quot;,
-    &quot;Python.casting_contingency_values.executor&quot;: &quot;Debug&quot;,
-    &quot;Python.cgmes_rdfs_graph.executor&quot;: &quot;Run&quot;,
-    &quot;Python.circuit_to_optimods.executor&quot;: &quot;Run&quot;,
-    &quot;Python.demo_code.executor&quot;: &quot;Run&quot;,
-    &quot;Python.demo_code2.executor&quot;: &quot;Debug&quot;,
-    &quot;Python.demo_code3.executor&quot;: &quot;Run&quot;,
-    &quot;Python.examples.executor&quot;: &quot;Run&quot;,
-    &quot;Python.grid_merge.executor&quot;: &quot;Run&quot;,
-    &quot;Python.ieee9.executor&quot;: &quot;Run&quot;,
-    &quot;Python.load_designer.executor&quot;: &quot;Run&quot;,
-    &quot;Python.lp_model.executor&quot;: &quot;Run&quot;,
-    &quot;Python.make.executor&quot;: &quot;Run&quot;,
-    &quot;Python.make_wheels.executor&quot;: &quot;Run&quot;,
-    &quot;Python.new_circuit_objects.executor&quot;: &quot;Run&quot;,
-    &quot;Python.numba_example.executor&quot;: &quot;Run&quot;,
-    &quot;Python.overhead_line_calcs.executor&quot;: &quot;Run&quot;,
-    &quot;Python.paper_checks.executor&quot;: &quot;Run&quot;,
-    &quot;Python.pf_basic_formulation_3ph.executor&quot;: &quot;Debug&quot;,
-    &quot;Python.post_example.executor&quot;: &quot;Run&quot;,
-    &quot;Python.pymoo_example.executor&quot;: &quot;Debug&quot;,
-    &quot;Python.python_console.executor&quot;: &quot;Run&quot;,
-    &quot;Python.raw_imp_exp_test.executor&quot;: &quot;Run&quot;,
-    &quot;Python.readme_checks.executor&quot;: &quot;Run&quot;,
-    &quot;Python.readme_example.executor&quot;: &quot;Run&quot;,
-    &quot;Python.reliability_study_run.executor&quot;: &quot;Run&quot;,
-    &quot;Python.rms_model_editor.executor&quot;: &quot;Run&quot;,
-    &quot;Python.rms_model_editor_dialogue.executor&quot;: &quot;Run&quot;,
-    &quot;Python.run.executor&quot;: &quot;Debug&quot;,
-    &quot;Python.run_child_1.executor&quot;: &quot;Run&quot;,
-    &quot;Python.run_master.executor&quot;: &quot;Run&quot;,
-    &quot;Python.run_server_farm.executor&quot;: &quot;Debug&quot;,
-    &quot;Python.scripting_simbolic_framework_0.executor&quot;: &quot;Run&quot;,
-    &quot;Python.server_example.executor&quot;: &quot;Run&quot;,
-    &quot;Python.short_circuit_driver.executor&quot;: &quot;Run&quot;,
-    &quot;Python.stack_plot_pos_neg.executor&quot;: &quot;Run&quot;,
-    &quot;Python.symbolic_examples.executor&quot;: &quot;Run&quot;,
-    &quot;Python.test_admittance_matrix.executor&quot;: &quot;Run&quot;,
-    &quot;Python.test_clustering.executor&quot;: &quot;Debug&quot;,
-    &quot;Python.test_gslv_conversion.executor&quot;: &quot;Debug&quot;,
-    &quot;Python.test_power_flow.executor&quot;: &quot;Run&quot;,
-    &quot;Python.test_raw_cgmes_cross_roundtrip.executor&quot;: &quot;Run&quot;,
-    &quot;Python.toast_widget.executor&quot;: &quot;Run&quot;,
-    &quot;Python.update_gui_file (1).executor&quot;: &quot;Run&quot;,
-    &quot;Python.update_gui_file (2).executor&quot;: &quot;Run&quot;,
-    &quot;Python.update_gui_file.executor&quot;: &quot;Run&quot;,
-    &quot;Python.upload_to_pypi.executor&quot;: &quot;Run&quot;,
-    &quot;Python.y_bus_composition.executor&quot;: &quot;Debug&quot;,
-    &quot;Python.y_bus_composition_2.executor&quot;: &quot;Run&quot;,
-    &quot;RunOnceActivity.OpenProjectViewOnStart&quot;: &quot;true&quot;,
-    &quot;RunOnceActivity.ShowReadmeOnStart&quot;: &quot;true&quot;,
-    &quot;RunOnceActivity.git.unshallow&quot;: &quot;true&quot;,
-    &quot;WebServerToolWindowFactoryState&quot;: &quot;false&quot;,
-    &quot;git-widget-placeholder&quot;: &quot;devel&quot;,
-    &quot;last_opened_file_path&quot;: &quot;C:/GridCal/src/trunk/unbalanced_pf&quot;,
-    &quot;node.js.detected.package.eslint&quot;: &quot;true&quot;,
-    &quot;node.js.selected.package.eslint&quot;: &quot;(autodetect)&quot;,
-    &quot;node.js.selected.package.tslint&quot;: &quot;(autodetect)&quot;,
-    &quot;nodejs_package_manager_path&quot;: &quot;npm&quot;,
-    &quot;run.code.analysis.last.selected.profile&quot;: &quot;aDefault&quot;,
-    &quot;settings.editor.selected.configurable&quot;: &quot;com.jetbrains.python.configuration.PyActiveSdkModuleConfigurable&quot;,
-    &quot;two.files.diff.last.used.file&quot;: &quot;C:/WorkProjects/PycharmProjects/GridCal/src/trunk/cgmes_py_generator/cgmes_v2_4_15/cgmes_enums.py&quot;,
-    &quot;vue.rearranger.settings.migration&quot;: &quot;true&quot;
-=======
   <component name="PropertiesComponent"><![CDATA[{
   "keyToString": {
     "ASKED_ADD_EXTERNAL_FILES": "true",
@@ -469,9 +302,8 @@
     "settings.editor.selected.configurable": "com.jetbrains.python.configuration.PyActiveSdkModuleConfigurable",
     "two.files.diff.last.used.file": "C:/WorkProjects/PycharmProjects/GridCal/src/trunk/cgmes_py_generator/cgmes_v2_4_15/cgmes_enums.py",
     "vue.rearranger.settings.migration": "true"
->>>>>>> 15f535dc
   }
-}</component>
+}]]></component>
   <component name="PyDebuggerOptionsProvider">
     <option name="myAttachToSubprocess" value="false" />
     <option name="mySaveCallSignatures" value="true" />
@@ -626,7 +458,6 @@
     </configuration>
     <configuration default="true" type="PythonConfigurationType" factoryName="Python">
       <module name="GridCalEngine" />
-      <option name="ENV_FILES" value="" />
       <option name="INTERPRETER_OPTIONS" value="" />
       <option name="PARENT_ENVS" value="true" />
       <envs>
@@ -703,7 +534,6 @@
     </configuration>
     <configuration default="true" type="Tox" factoryName="Tox">
       <module name="GridCalEngine" />
-      <option name="ENV_FILES" value="" />
       <option name="INTERPRETER_OPTIONS" value="" />
       <option name="PARENT_ENVS" value="true" />
       <option name="SDK_HOME" value="" />
@@ -733,7 +563,6 @@
     </configuration>
     <configuration default="true" type="docs" factoryName="Docutils task">
       <module name="GridCalEngine" />
-      <option name="ENV_FILES" value="" />
       <option name="INTERPRETER_OPTIONS" value="" />
       <option name="PARENT_ENVS" value="true" />
       <option name="SDK_HOME" value="" />
@@ -768,7 +597,6 @@
     </configuration>
     <configuration default="true" type="docs" factoryName="Sphinx task">
       <module name="GridCalEngine" />
-      <option name="ENV_FILES" value="" />
       <option name="INTERPRETER_OPTIONS" value="" />
       <option name="PARENT_ENVS" value="true" />
       <option name="SDK_HOME" value="" />
@@ -805,7 +633,6 @@
     </configuration>
     <configuration default="true" type="tests" factoryName="Doctests">
       <module name="GridCalEngine" />
-      <option name="ENV_FILES" value="" />
       <option name="INTERPRETER_OPTIONS" value="" />
       <option name="PARENT_ENVS" value="true" />
       <option name="SDK_HOME" value="" />
@@ -841,7 +668,6 @@
     </configuration>
     <configuration default="true" type="tests" factoryName="Nosetests">
       <module name="GridCalEngine" />
-      <option name="ENV_FILES" value="" />
       <option name="INTERPRETER_OPTIONS" value="" />
       <option name="PARENT_ENVS" value="true" />
       <option name="SDK_HOME" value="" />
@@ -875,7 +701,6 @@
     </configuration>
     <configuration default="true" type="tests" factoryName="py.test">
       <module name="GridCalEngine" />
-      <option name="ENV_FILES" value="" />
       <option name="INTERPRETER_OPTIONS" value="" />
       <option name="PARENT_ENVS" value="true" />
       <option name="SDK_HOME" value="" />
@@ -1364,7 +1189,7 @@
   <component name="SharedIndexes">
     <attachedChunks>
       <set>
-        <option value="bundled-python-sdk-a5bc9544c897-aa17d162503b-com.jetbrains.pycharm.community.sharedIndexes.bundled-PC-243.23654.177" />
+        <option value="bundled-python-sdk-598b0484d0b5-e2d783800521-com.jetbrains.pycharm.community.sharedIndexes.bundled-PC-251.26927.74" />
       </set>
     </attachedChunks>
   </component>
@@ -2640,13 +2465,8 @@
     <MESSAGE value="Fixed clustering consistency by not sorting the clusters" />
     <MESSAGE value="Fixed 403" />
     <MESSAGE value="Refactored 3-phase properties&#10;All test passing&#10;Running 3Ph power flows in grids with only positive sequence data" />
-<<<<<<< HEAD
-    <MESSAGE value="Solving some 3ph short-circuit issues" />
-    <option name="LAST_COMMIT_MESSAGE" value="Solving some 3ph short-circuit issues" />
-=======
     <MESSAGE value="fixed 409" />
     <option name="LAST_COMMIT_MESSAGE" value="fixed 409" />
->>>>>>> 15f535dc
   </component>
   <component name="XDebuggerManager">
     <breakpoint-manager>
@@ -3107,11 +2927,6 @@
           <option name="timeStamp" value="2934" />
         </line-breakpoint>
         <line-breakpoint enabled="true" suspend="THREAD" type="python-line">
-<<<<<<< HEAD
-          <url>file://$PROJECT_DIR$/src/GridCalEngine/enumerations.py</url>
-          <line>1927</line>
-          <option name="timeStamp" value="2940" />
-=======
           <url>file://$PROJECT_DIR$/src/GridCalEngine/Simulations/ShortCircuitStudies/short_circuit_driver.py</url>
           <line>246</line>
           <option name="timeStamp" value="2972" />
@@ -3125,7 +2940,6 @@
           <url>file://$PROJECT_DIR$/src/GridCalEngine/Topology/grid_reduction.py</url>
           <line>74</line>
           <option name="timeStamp" value="3035" />
->>>>>>> 15f535dc
         </line-breakpoint>
       </breakpoints>
     </breakpoint-manager>
