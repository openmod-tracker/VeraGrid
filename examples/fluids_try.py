--- conflicted
+++ resolved
@@ -1,9 +1,4 @@
-<<<<<<< HEAD
-from typing import Union, List
-# from ortools.linear_solver import pywraplp
-=======
-
->>>>>>> 886d29ff
+
 import matplotlib.pyplot as plt
 import networkx as nx
 import matplotlib
@@ -24,7 +19,7 @@
 
 class FluidNode:
     """
-    Device that can balance water (reservoirs, plants, etc)
+    Device that can balance water (reservoirs, generators, etc)
     A "Water node"
     """
 
@@ -60,12 +55,7 @@
         """
         return self.max_level > self.min_level
 
-<<<<<<< HEAD
-    # redo inflows/outflows to be divided by cubicle
-    def get_inflow_value(self) -> float:
-=======
     def get_inflow_value(self, solver: LpModel) -> float:
->>>>>>> 886d29ff
 
         if isinstance(self.inflow, float):
             return self.inflow
@@ -104,7 +94,7 @@
         self.max_flow_rate = max_flow_rate  # m3/h
         self.plant: FluidNode = plant
 
-        self.power_output = None  # LP var -> MW (why None! Should be a float I think)
+        self.power_output = None  # LP var -> MW
 
     def __str__(self):
         return self.name
@@ -198,13 +188,8 @@
     :param demand: demand in MW
     :param dt: time step in hours
     """
-<<<<<<< HEAD
-    solver = LpModel(solver_type=MIPSolvers.SCIP)
-    # solver = pywraplp.Solver.CreateSolver('SCIP')
-=======
     # solver = pywraplp.Solver.CreateSolver('SCIP')
     solver = LpModel(solver_type=MIPSolvers.SCIP)
->>>>>>> 886d29ff
 
     # Variables ----------------------------------------------------------------
     for turbine in turbines:
@@ -237,11 +222,6 @@
     for river in flow_transporters:
         river.target.inflow += river.flow  # add flow that comes in
         river.source.outflow += river.flow  # add flow that goes out
-<<<<<<< HEAD
-        solver.add_cst(cst=river.flow == river.source.outflow,
-                       name=f'FlowEquality_{river.name}')  # River flow is equal to the outflow from the source, CHECK!
-=======
->>>>>>> 886d29ff
 
     # plants
     plants_turbine_dict = make_node_device_relationship(devices=turbines, nodes=fluid_nodes)
@@ -276,20 +256,12 @@
         # Node flow balance
         # level = initial_level + dt * (inflow - outflow - spillage_flow)
         # m3 - m3 == (m3/h - m3/h) * h
-<<<<<<< HEAD
-        solver.add_cst(cst=node.level ==  # m3
-                       node.initial_level  # m3
-                       + dt * node.inflow  # m3 · h
-                       - dt * node.outflow  # m3 · h
-                       - node.spillage,  # m3
-=======
 
         solver.add_cst(cst=node.level ==  # m3
                        node.initial_level  # m3
                        + dt * node.inflow  # h · m3 / h
                        - dt * node.outflow  # h · m3 / h
                        - dt * node.spillage,  # h · m3 / h
->>>>>>> 886d29ff
                        name=f'{node.name} balance')
 
     # Demand constraint
@@ -297,33 +269,20 @@
                    name='Satisfy_demand')
 
     # Objective
-<<<<<<< HEAD
-    total_flows = solver.sum(river.flow for river in flow_transporters)
-    total_spillage = (solver.sum(plant.spillage for plant in fluid_nodes))
-=======
     total_flows = solver.sum([river.flow for river in flow_transporters])
     total_spillage = (solver.sum([plant.spillage for plant in fluid_nodes]))
->>>>>>> 886d29ff
     solver.minimize(total_power_generated +
                     1000 * total_spillage +  # penalize spillage
                     total_flows)
 
     # Solve
-<<<<<<< HEAD
-    solver.model.EnableOutput()
-=======
     # print(solver.model.ExportModelAsLpFormat(obfuscated=False))
     # solver.model.EnableOutput()
->>>>>>> 886d29ff
     status = solver.solve()
 
     # Print LP representation
     # print(solver.ExportModelAsLpFormat(obfuscated=False))
 
-<<<<<<< HEAD
-    # if status == pywraplp.Solver.OPTIMAL:
-=======
->>>>>>> 886d29ff
     if status == solver.OPTIMAL:
 
         print('Optimal solution found:')
@@ -349,13 +308,8 @@
         print('The problem does not have an optimal solution.')
 
 
-<<<<<<< HEAD
-
-def plot_hydro_dispatch(nodes: List[FluidNode],
-=======
 def plot_hydro_dispatch(solver: LpModel,
                         nodes: List[FluidNode],
->>>>>>> 886d29ff
                         turbines: List[Turbine],
                         rivers: List[FluidPath], ):
     """
@@ -432,18 +386,8 @@
 gen4 = Turbine(name="G4", p_min=0.0, p_max=150, efficiency=0.75, max_flow_rate=1200, plant=plant4)
 gen5 = Turbine(name="G5", p_min=0.0, p_max=170, efficiency=0.85, max_flow_rate=1200, plant=plant4)
 
-dem1 = Pump(name="P1", p_min=0.0, p_max=100, efficiency=0.9, max_flow_rate=100, reservoir=reservoir1)
-
-<<<<<<< HEAD
-river1 = FluidPath(name='River1', source=reservoir1, target=plant1, min_flow=0, max_flow=150)
-river2 = FluidPath(name='River2', source=reservoir2, target=plant2, min_flow=5, max_flow=120)
-river3 = FluidPath(name='River3', source=plant1, target=plant2, min_flow=0, max_flow=100)
-river4 = FluidPath(name='River4', source=plant2, target=plant3, min_flow=0, max_flow=130)
-river5 = FluidPath(name='River5', source=plant3, target=plant4, min_flow=0, max_flow=90)
-river6 = FluidPath(name='River6', source=reservoir3, target=plant3, min_flow=4, max_flow=200)
-river7 = FluidPath(name='River7', source=plant4, target=reservoir4, min_flow=0, max_flow=200)
-river8 = FluidPath(name='River8', source=reservoir2, target=reservoir1, min_flow=0, max_flow=500)
-=======
+dem1 = Pump(name="P1", p_min=0.0, p_max=100, efficiency=0.9, max_flow_rate=100, reservoir=plant1)
+
 river1 = FluidPath(name='River1', source=reservoir1, target=plant1, min_flow=0, max_flow=550)
 river2 = FluidPath(name='River2', source=reservoir2, target=plant2, min_flow=5, max_flow=520)
 river3 = FluidPath(name='River3', source=plant1, target=plant2, min_flow=0, max_flow=500)
@@ -452,13 +396,12 @@
 river6 = FluidPath(name='River6', source=reservoir3, target=plant3, min_flow=4, max_flow=500)
 river7 = FluidPath(name='River7', source=plant4, target=reservoir4, min_flow=0, max_flow=500)
 river8 = FluidPath(name='River8', source=reservoir2, target=reservoir3, min_flow=-100, max_flow=100)
->>>>>>> 886d29ff
 
 nodes_ = [reservoir1, reservoir2, reservoir3, reservoir4, plant1, plant2, plant3, plant4]
 rivers_ = [river1, river2, river3, river4, river5, river6, river7, river8]
 turbines_ = [gen1, gen2, gen3, gen4, gen5]
 pumps_ = [dem1]
-demand_ = 180  # in MW
+demand_ = 380  # in MW
 
 # plot_problem(reservoirs, hydro_plants, rivers)
 hydro_dispatch_transport(fluid_nodes=nodes_,
