from __future__ import annotations

import os

import numpy as np
from GridCalEngine.IO import FileSave
from GridCalEngine.IO.cim.cgmes.cgmes_enums import cgmesProfile
from GridCalEngine.IO.file_handler import FileSavingOptions
from GridCalEngine.Simulations import PowerFlowOptions
from GridCalEngine.Simulations.results_template import DriverToSave
from GridCalEngine.enumerations import CGMESVersions, SolverType, SimulationTypes
from GridCalEngine.basic_structures import Logger
import GridCalEngine.api as gc


def create_file_save_options(boundary_zip_path: str) -> FileSavingOptions:
    """

    :param boundary_zip_path:
    :return:
    """
    options = FileSavingOptions()
    options.one_file_per_profile = False
    options.cgmes_profiles = [cgmesProfile.EQ,
                              cgmesProfile.OP,
                              cgmesProfile.TP,
                              cgmesProfile.SV,
                              cgmesProfile.SSH,
                              cgmesProfile.SC]
    options.cgmes_version = CGMESVersions.v2_4_15
    options.cgmes_boundary_set = boundary_zip_path

    return options


def run_import_export_test(import_path: str | list[str], export_fname: str, boundary_zip_path: str):
    """

    :param import_path:
    :param export_fname:
    :param boundary_zip_path:
    :return:
    """
    logger = Logger()
    # CGMES model import to MultiCircuit
    circuit_1 = gc.open_file(import_path)
    circuit_1.buses.sort(key=lambda obj: obj.name, reverse=False)      # SORTING
    # circuit_1.buses.sort(key=lambda obj: obj.idtag)     # SORTING by idtag
    nc_1 = gc.compile_numerical_circuit_at(circuit_1)
    # run power flow
    pf_options = PowerFlowOptions()
    pf_results = gc.power_flow(circuit_1, pf_options)

    pf_session_data = DriverToSave(name="powerflow results",
                                   tpe=SimulationTypes.PowerFlow_run,
                                   results=pf_results,
                                   logger=logger)
    # Export
    # export_dir = os.path.join(os.path.curdir, "/export_result")
    # export_name = os.path.join(export_dir, export_name)
    options = create_file_save_options(boundary_zip_path)
    options.sessions_data.append(pf_session_data)

    cgmes_export = FileSave(circuit=circuit_1,
                            file_name=export_fname,
                            options=options)
    cgmes_export.save_cgmes()

    circuit_2 = gc.open_file([export_fname, boundary_zip_path])
    circuit_2.buses.sort(key=lambda obj: obj.name, reverse=False)      # SORTING
    # Move the first element to the last position, if sorting doesn't work
    if not circuit_1.buses[0].name == circuit_2.buses[0].name:
        circuit_2.buses.append(circuit_2.buses.pop(0))
    nc_2 = gc.compile_numerical_circuit_at(circuit_2)

    # COMPARING Multi Circuits
    ok, logger = circuit_1.compare_circuits(circuit_2)
    if ok:
        print("\nOK! SUCCESS for Multi Circuit!\n")
    else:
        logger.print()

    # COMPARING Numerical Circuits
    ok, logger = nc_1.compare(nc_2=nc_2, tol=1e-4)      # 1e-6

    if ok:
        print("\nOK! SUCCESS for Numerical Circuit!\n")
    else:
        logger.print()

        # FOR DEBUG
        print('Buses')
        print(nc_1.bus_names)
        print(nc_2.bus_names)
        print('Loads')
        print(nc_1.load_names)
        print(nc_2.load_names)
        print('Gens')
        print(nc_1.generator_names)
        print(nc_2.generator_names)
        print('Sbus1')
        print(nc_1.Sbus)
        print('Sbus2')
        print(nc_2.Sbus)
        print('S_diff')
        print(nc_2.Sbus - nc_1.Sbus)
        print('Y1')
        print(nc_1.Ybus.A)
        print('Y2')
        print(nc_2.Ybus.A)
        print('Y_diff')
        print(nc_2.Ybus.A - nc_1.Ybus.A)

    assert ok


def test_cgmes_roundtrip():
    """

    :return:
    """
    test_grid_name = 'micro_grid_NL_T1.zip'
<<<<<<< HEAD
=======
    # test_grid_name = 'micro_grid_assmb_base.zip'
>>>>>>> 5c99e02a
    boundary_set_name = 'micro_grid_BD.zip'

    # test_grid_name = 'IEEE 14 bus.zip'
    # test_grid_name = 'IEEE14_from_PF.zip'
    # boundary_set_name = 'BD_IEEE_Grids.zip'

    script_path = os.path.abspath(__file__)

    cgmes_files_relative_path = os.path.join('data', 'grids', 'CGMES_2_4_15', test_grid_name)
    cgmes_path = os.path.abspath(os.path.join(os.path.dirname(script_path), cgmes_files_relative_path))

    boundary_relative_path = os.path.join('data', 'grids', 'CGMES_2_4_15', boundary_set_name)
    boundary_path = os.path.abspath(os.path.join(os.path.dirname(script_path), boundary_relative_path))

    export_relative_path = os.path.join('data/output/cgmes_export_result', f'{test_grid_name[:-4]}_GC.zip')
    export_name = os.path.abspath(os.path.join(os.path.dirname(script_path), export_relative_path))
    if not os.path.exists(os.path.dirname(export_name)):
        os.makedirs(os.path.dirname(export_name))

    run_import_export_test(cgmes_path, export_name, boundary_path)
    # nc_o = gc.compile_numerical_circuit_at(circuit_o)

    # export to CGMES
    # crate FileSave

    # boundary: micro grid Boundary
    # gc.save_file() from FileHandler

    # import the exported CGMES

    # Compare with the original<|MERGE_RESOLUTION|>--- conflicted
+++ resolved
@@ -120,10 +120,7 @@
     :return:
     """
     test_grid_name = 'micro_grid_NL_T1.zip'
-<<<<<<< HEAD
-=======
     # test_grid_name = 'micro_grid_assmb_base.zip'
->>>>>>> 5c99e02a
     boundary_set_name = 'micro_grid_BD.zip'
 
     # test_grid_name = 'IEEE 14 bus.zip'
