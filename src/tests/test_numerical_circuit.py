--- conflicted
+++ resolved
@@ -53,7 +53,6 @@
         assert p_prev * change == p_post
 
 
-<<<<<<< HEAD
 def test_numerical_cicuit_spv():
     """
     Check that the numerical circuit does apply a generator contingency correctly
@@ -73,31 +72,4 @@
     nc.set_contingency_status(contingencies_list=[cnt])
     p_despues = nc.generator_data.p[1]
 
-    assert p_antes * 1.20 == p_despues
-
-
-
-
-
-=======
-# def test_numerical_cicuit_spv():
-#     """
-#     Compare the PSSE PTDF and the GridCal PTDF for IEEE14, IEEE30, IEEE118 and REE networks
-#     """
-#     fname_cont = os.path.join('data', 'grids', 'IEEE14-gen120.gridcal')
-#
-#     main_circuit = FileOpen(fname_cont).open()
-#     nc = compile_numerical_circuit_at(main_circuit, t_idx=None)
-#
-#     # for cnt in main_circuit.contingencies:
-#     #
-#     #     nc.set_contingency_status(contingencies_list=[cnt])
-#
-#     cnt = main_circuit.contingencies[0]  # yo sé que la primera contingencia es cambiar el generador del bus 1 en 120%
-#
-#     p_antes = nc.generator_data.p[1]  # P del primer generador antes del cambio
-#     nc.set_contingency_status(contingencies_list=[cnt])
-#     p_despues = nc.generator_data.p[1]
-#
-#     assert p_antes * 1.20 == p_despues
->>>>>>> 2a6af9c3
+    assert p_antes * 1.20 == p_despues