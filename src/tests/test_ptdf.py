import os
from GridCalEngine.api import *
from GridCalEngine.Simulations.ContingencyAnalysis.contingency_plan import add_n1_contingencies
from GridCalEngine.Simulations.PowerFlow.power_flow_worker import multi_island_pf_nc


def test_ptdf():
    fname = os.path.join('data', 'grids', 'PGOC_6bus.gridcal')
    main_circuit = FileOpen(fname).open()

    options = LinearAnalysisOptions(distribute_slack=False, correct_values=False)
    simulation = LinearAnalysisDriver(grid=main_circuit, options=options)
    simulation.run()
    # ptdf_df = simulation.results.mdl(result_type=ResultTypes.PTDFBranchesSensitivity)

    test_PTDF = [[0, -0.470623900249771, -0.40256295349251, -0.314889382426403, -0.321730075985739, -0.406428143061441],
                 [0, -0.314889382426403, -0.294871456909562, -0.504379230125413, -0.271097081172276,
                  -0.296008277371012],
                 [0, -0.214486717323826, -0.302565589597928, -0.180731387448184, -0.407172842841985,
                  -0.297563579567547],
                 [0, 0.0544487574058086, -0.341553588728013, 0.0160143404134731, -0.105694646728923, -0.1906695048735],
                 [0, 0.311469035646735, 0.215382993165897, -0.378979695398019, 0.101265989626925, 0.220839731380858],
                 [0, 0.0992625495093548, -0.0341902872695879, 0.0291948675027514, -0.192686125518159,
                  -0.0266114841932529],
                 [0, 0.0641957571883298, -0.242202070660806, 0.0188811050553911, -0.124615293365582,
                  -0.409986885375546],
                 [0, 0.0621791365436704, 0.288966580773565, 0.0182879813363736, -0.120700676820066, 0.152630503693843],
                 [0, -0.00773037913786179, 0.369479830498422, -0.00227364092290061, 0.0150060300911433,
                  -0.343300008567343],
                 [0, -0.00342034677966774, -0.0794884637436652, 0.116641074476568, -0.169831091545351,
                  -0.0751685459901542],
                 [0, -0.0564653780504683, -0.127277759837616, -0.0166074641324907, 0.109609263274438,
                  -0.246713106057111]]

    test_PTDF = np.array(test_PTDF)

    test_LODF = [[-1, 0.635343394721096, 0.542704685676172, -0.112684124386252, -0.503097656000511, -0.210286767374975,
                  -0.122087558123504, -0.1369276540164, 0.0134572362760281, 0.00958714325297872, 0.131584605461191],
                 [0.59483112776526, -1, 0.457295314323829, -0.0331423895253682, 0.612143663111281, -0.0618490492279341,
                  -0.0359081053304421, -0.0402728394165882, 0.00395801066942025, -0.326941904498014,
                  0.0387013545474093],
                 [0.405168872234741, 0.364656605278905, -1, 0.14582651391162, -0.10904600711077, 0.27213581660291,
                  0.157995663453946, 0.177200493432987, -0.0174152469454484, 0.317354761245035, -0.1702859600086],
                 [-0.102854581896498, -0.0323116814041619, 0.178289144572286, -1, 0.124161716803985, 0.226174852707117,
                  0.466166167420758, -0.399535592482403, -0.525325532036942, 0.170573566084788, 0.132014620511718],
                 [-0.588370037471834, 0.764656605278904, -0.170818742704686, 0.159083469721767, -1, 0.296875436294083,
                  0.172358905586123, 0.193309629199623, -0.0189984512132158, -0.673058095501986, -0.185766501827564],
                 [-0.187508558766044, -0.0589056578684928, 0.325029181257295, 0.220949263502455, 0.226352430222903, -1,
                  0.239387368869615, 0.268485596110587, -0.0263867377961337, 0.310963332409716, -0.258009030316061],
                 [-0.121266821865624, -0.0380958712851538, 0.210205102551276, 0.507283142389525, 0.1463881969726,
                  0.266662943623824, -1, -0.199187286844206, 0.58416795732232, 0.20110834026046, 0.443345517093098],
                 [-0.117457392906495, -0.036899142344259, 0.20360180090045, -0.375477359519913, 0.141789614868749,
                  0.258286097227264, -0.17202050459348, -1, 0.474674467963059, 0.194790800775838, -0.424639862395184],
                 [0.0146028110099968, 0.00458746094009728, -0.025312656328164, -0.624522640480087, -0.0176278980647632,
                  -0.0321112445201464, 0.638186672014237, 0.600464407517597, -1, -0.0242172346910503,
                  0.556654482906902],
                 [0.00646109029342566, -0.235343394721096, 0.286476571619143, 0.125941080196399, -0.387856336888718,
                  0.235026387066149, 0.136450800255681, 0.153036789783034, -0.0150404405437964, -1, -0.147065147280155],
                 [0.106664010855628, 0.0335084103450569, -0.184892446223112, 0.117239498090562, -0.128760298907837,
                  -0.234551699103677, 0.361813327985762, -0.401277120673391, 0.41583204267768, -0.17689110556941, -1],
                 ]
    test_LODF = np.array(test_LODF)

    assert (np.max(np.abs(simulation.results.PTDF - test_PTDF)) < 1e-3)
    assert (np.max(np.abs(simulation.results.LODF - test_LODF)) < 1e-3)

    return True


def test_ptdf_ieee14_definition():
    """
    Compare the PSSE LODF and the GridCal LODF for the IEEE14
    """
    for fname in [
        os.path.join('data', 'grids', 'RAW', 'IEEE 14 bus.raw'),
        os.path.join('data', 'grids', 'RAW', 'IEEE 30 bus.raw'),
        os.path.join('data', 'grids', 'RAW', 'IEEE 118 Bus v2.raw')
    ]:
        main_circuit = FileOpen(fname).open()

        # add all branch contingencies
        add_n1_contingencies(branches=main_circuit.get_branches(),
                             vmax=1e20, vmin=0,
                             filter_branches_by_voltage=False,
                             branch_types=[DeviceType.LineDevice, DeviceType.Transformer2WDevice])

        # run the linear analysis
        options = LinearAnalysisOptions(distribute_slack=False, correct_values=False)
        simulation = LinearAnalysisDriver(grid=main_circuit, options=options)
        simulation.run()

        # compute the PTDF by the definition: PTDF(i, j) = (flow base(i) - modified flow(i)) / bus power increase(j)
        nc = compile_numerical_circuit_at(main_circuit, t_idx=None)
        options = PowerFlowOptions(solver_type=SolverType.DC)
        base_res = multi_island_pf_nc(nc=nc, options=options)
        S = nc.Sbus.copy()
        ptdf = np.zeros((nc.nbr, nc.nbus))

        for i in range(nc.nbus):
            dS = np.zeros(nc.nbus)
            dS[i] += 0.01  # 1 MW in p.u.
            res = multi_island_pf_nc(nc=nc, options=options, Sbus_input=S + dS)
            ptdf[:, i] = (res.Sf.real - base_res.Sf.real) / (dS[i] * nc.Sbase)

        # diff = simulation.results.PTDF - ptdf
        # print(diff)

        assert (np.isclose(simulation.results.PTDF, ptdf).all())


def test_lodf_ieee14_definition():
    """
    Compare the PSSE LODF and the GridCal LODF for the IEEE14
    """

    for fname, antenna_branch_idx in [
        (os.path.join('data', 'grids', 'RAW', 'IEEE 14 bus.raw'), [10]),
        (os.path.join('data', 'grids', 'RAW', 'IEEE 30 bus.raw'), [29]),
        (os.path.join('data', 'grids', 'RAW', 'IEEE 118 Bus v2.raw'), [11, 13, 18, 103, 111, 131, 134, 167, 168])
    ]:
        main_circuit = FileOpen(fname).open()

        # add all branch contingencies
        add_n1_contingencies(branches=main_circuit.get_branches(),
                             vmax=1e20, vmin=0,
                             filter_branches_by_voltage=False,
                             branch_types=[DeviceType.LineDevice, DeviceType.Transformer2WDevice])

        # run the linear analysis
        options = LinearAnalysisOptions(distribute_slack=False, correct_values=False)
        simulation = LinearAnalysisDriver(grid=main_circuit, options=options)
        simulation.run()

        # compute the LODF by the definition: PTDF(i, j) = (flow base(i) - modified flow(i)) / flow base(i)
        nc = compile_numerical_circuit_at(main_circuit, t_idx=None)
        options = PowerFlowOptions(solver_type=SolverType.DC)
        base_res = multi_island_pf_nc(nc=nc, options=options)

        lodf = np.zeros((nc.nbr, nc.nbr))

        for i in range(nc.nbr):
            nc.branch_data.active[i] = 0  # fail branch
            res = multi_island_pf_nc(nc=nc, options=options)
            if base_res.Sf.real[i] != 0.0:
                lodf[:, i] = (res.Sf.real - base_res.Sf.real) / base_res.Sf.real[i]
            else:
                lodf[i, i] = -1.0

            nc.branch_data.active[i] = 1  # revert back

        # force zeros in the identified antenna branches
        lodf[:, antenna_branch_idx] = 0
        simulation.results.LODF[:, antenna_branch_idx] = 0

        # diff = simulation.results.LODF - lodf
        # print(diff)

        assert (np.isclose(simulation.results.LODF, lodf).all())


def test_lodf_ieee14_psse():
    """
    Compare the PSSE LODF and the GridCal LODF for the IEEE14
    """
    fname = os.path.join('data', 'grids', 'RAW', 'IEEE 14 bus.raw')
    main_circuit = FileOpen(fname).open()

    # add all branch contingencies
    add_n1_contingencies(branches=main_circuit.get_branches(),
                         vmax=1e20, vmin=0,
                         filter_branches_by_voltage=False,
                         branch_types=[DeviceType.LineDevice, DeviceType.Transformer2WDevice])

    # run the linear analysis
    options = LinearAnalysisOptions(distribute_slack=False, correct_values=False)
    simulation = LinearAnalysisDriver(grid=main_circuit, options=options)
    simulation.run()

    # load the PSSE "OTDF" which is the same as the LODF concept
    lodf_df = pd.read_excel(os.path.join('data', 'results', 'IEEE14_lodf_psse.xlsx'),
                            sheet_name='lodf_psse', index_col=0)

    # re-order the PSSe LODF to be ordered as the GridCal LODF
    psse_names_dict = {name: i for i, name in enumerate(lodf_df.index.values)}
    gridcal_names = [br.code for br in main_circuit.get_branches()]
    lodf = np.zeros(lodf_df.shape)
    for i, name_i in enumerate(gridcal_names):
        i_psse = psse_names_dict[name_i]
        for j, name_j in enumerate(gridcal_names):
            j_psse = psse_names_dict[name_j]
            lodf[i, j] = lodf_df.values[i_psse, j_psse]

    # force zeros o the branch 10 because it is a feeder
    lodf[:, 10] = 0
    simulation.results.LODF[:, 10] = 0

    # print differences greater than 0.01
    # diff = lodf - simulation.results.LODF
    # print(diff)

    assert (np.isclose(lodf, simulation.results.LODF, atol=1e-5).all())


def test_ptdf_psse():
    """
    Compare the PSSE PTDF and the GridCal PTDF for IEEE14, IEEE30, IEEE118 and REE networks
    """
    for fname, pssename, name in [
        (os.path.join('data', 'grids', 'RAW', 'IEEE 14 bus.raw'),
         os.path.join('data', 'results', 'comparison', 'IEEE 14 bus PTDF PSSe.csv'), 'IEEE14'),
        (os.path.join('data', 'grids', 'RAW', 'IEEE 30 bus.raw'),
         os.path.join('data', 'results', 'comparison', 'IEEE 30 bus PTDF PSSe.csv'), 'IEEE30'),
        (os.path.join('data', 'grids', 'RAW', 'IEEE 118 Bus V2.raw'),
         os.path.join('data', 'results', 'comparison', 'IEEE 118 bus PTDF PSSe.csv'), 'IEEE118'),
        (os.path.join('data', 'grids', 'RAW', 'sensitive-raw', '15.Caso_2026.raw'),
         os.path.join('data', 'results', 'comparison', '15.Caso_2026 PTDF PSSe.csv'), 'REE'),
        (os.path.join('data', 'grids', 'RAW', 'ieee-14-bus_d_rename_ptdf.raw'),
         os.path.join('data', 'results', 'comparison', 'ieee-14-bus_d_ptdf.csv'), 'IEEE14_D')

    ]:

        if os.path.exists(fname):

            counter = 0  # Amount of failures
            main_circuit = FileOpen(fname).open()

            # Network ordering
            branches = main_circuit.get_branches()
            branches_id = [x.code for x in branches]
            nodes = main_circuit.get_buses()
            nodes_id = [x.code for x in nodes]

            # Calculate GridCal PTDF
            linear_analysis_opt = LinearAnalysisOptions(distribute_slack=False, correct_values=False)
            linear_analysis = LinearAnalysisDriver(grid=main_circuit, options=linear_analysis_opt)
            linear_analysis.run()

            ptdf_gridcal = pd.DataFrame(linear_analysis.results.PTDF, columns=nodes_id)
            ptdf_gridcal['branches'] = branches_id

            # Import PSSe PDTF
            ptdf_psse = pd.read_csv(pssename)

            ptdf_psse.drop(['vbase_nodefrom', 'vbase_nodeto'], axis=1, inplace=True)
            ptdf_psse['branches'] = (ptdf_psse['nodefrom'].astype(str) + '_' + ptdf_psse['nodeto'].astype(str) + '_'
                                     + ptdf_psse['ckt'].astype(str))

            # Test comparison
            ptdf = ptdf_gridcal.merge(ptdf_psse, on='branches', how='inner')
            print(' ')
            print('--Testing PTDF in {}'.format(name))
            for i in nodes_id:
                print('----Node ongoing: {}'.format(i))
                if name == "IEEE118":
                    if i == '69': continue  # Skipping slack (is zero)
                else:
                    if i == '1': continue  # Skipping slack (is zero)

                if 'NUDO{}'.format(i) not in ptdf.columns:
                    print('El nudo {} no se ha calculado por PSSe')
                    continue
                nodegridcal = np.array(ptdf[i])

                nodepsse = np.array(ptdf['NUDO{}'.format(str(i))])

                if not (np.isclose(nodegridcal, -nodepsse, atol=1e-3).all()):
                    print('------------ XXXX PTDFs not equal XXXX ------------ ')
                    print('------------------Difference: {}'.format(np.sum(nodegridcal - (-nodepsse))))
                    counter += 1
                # else:
                #    print('------------PTDFs CHECKED')
            print('-- TOTAL FAILURES: {}'.format(counter))
            print(' ')
        else:
            print(fname, "does not exists...")


def test_lodf_psse():
    """
    Compare the PSSE LODF and the GridCal LODF for IEEE14, IEEE30, IEEE118 and REE networks
    """
    for fname, pssename, name in [
        (os.path.join('data', 'grids', 'RAW', 'IEEE 14 bus.raw'),
         os.path.join('data', 'results', 'comparison', 'IEEE 14 bus LODF PSSe.csv'), 'IEEE14'),
        (os.path.join('data', 'grids', 'RAW', 'IEEE 30 bus.raw'),
         os.path.join('data', 'results', 'comparison', 'IEEE 30 bus LODF PSSe.csv'), 'IEEE30'),
        (os.path.join('data', 'grids', 'RAW', 'IEEE 118 Bus V2.raw'),
         os.path.join('data', 'results', 'comparison', 'IEEE 118 bus LODF PSSe.csv'), 'IEEE118'),
        (os.path.join('data', 'grids', 'RAW', 'sensitive-raw', '15.Caso_2026.raw'),
         os.path.join('data', 'results', 'comparison', '15.Caso_2026 LODF PSSe.csv'), 'REE'),
        (os.path.join('data', 'grids', 'RAW', 'ieee-14-bus_d_rename_lodf.raw'),
         os.path.join('data', 'results', 'comparison', 'ieee-14-bus_d_branches_lodf.csv'), 'IEEE14_D')

    ]:

        if os.path.exists(fname):
            counter = 0  # Amount of failures
            main_circuit = FileOpen(fname).open()

            # Network ordering
            branches = main_circuit.get_branches()
            branches_id = [x.code for x in branches]

            # Calculate GridCal LODF
            linear_analysis_opt = LinearAnalysisOptions(distribute_slack=False, correct_values=False)
            linear_analysis = LinearAnalysisDriver(grid=main_circuit, options=linear_analysis_opt)
            linear_analysis.run()

            lodf_gridcal = pd.DataFrame(linear_analysis.results.LODF, columns=branches_id)
            lodf_gridcal['branches'] = branches_id

            # Import PSSe LODF

            lodf_psse = pd.read_csv(pssename)
            lodf_psse.drop(['vbase_nodefrom', 'vbase_nodeto'], axis=1, inplace=True)
            lodf_psse['branches'] = (lodf_psse['nodefrom'].astype(str) + '_' + lodf_psse['nodeto'].astype(str) + '_'
                                     + lodf_psse['ckt'].astype(str))

            # Test comparison
            lodf = lodf_gridcal.merge(lodf_psse, on='branches', how='inner')
            print(' ')
            print('-Testing LODF in {}'.format(name))
            for i in branches_id:
                print('----Branch ongoing: {}'.format(i))

                branchgridcal = np.array(lodf[i])

                branchsearchdirect = i.split("_")[0] + "_" + i.split("_")[1] + "(" + i.split("_")[2] + ")"
                branchsearchundirect = i.split("_")[1] + "_" + i.split("_")[0] + "(" + i.split("_")[2] + ")"
                if branchsearchdirect in lodf.columns:
                    branchpsse = np.array(lodf[branchsearchdirect])
                    branchpsse[branchpsse == '---'] = 0.0
                    branchpsse = branchpsse.astype(float)
                elif branchsearchundirect in lodf.columns:
                    print("----------Nodes reordered")
                    branchpsse = np.array(lodf[branchsearchundirect])
                    branchpsse[branchpsse == '---'] = 0.0
                    branchpsse = branchpsse.astype(float)
                    branchpsse = -branchpsse
                else:
                    print('La línea {} no se ha calculado por PSSe'.format(i))

                if not (np.isclose(branchgridcal, branchpsse, atol=1e-3).all()):
                    print('------------ XXXX LODFs not equal XXXX ------------ ')
                    print('------------------Difference: {}'.format(np.sum(branchgridcal - branchpsse)))
                    counter += 1
                # else:
                #    print('------------LODFs CHECKED')
            print('-- TOTAL FAILURES: {}'.format(counter))
        else:
            print(fname, "does not exists...")


def test_mlodf():
    """
    Compare power flow per branches in N-2 contingencies using theoretical methodology and MLODF
    """
    # fname = os.path.join('data', 'grids', 'IEEE14-2_4_1-3_4_1.gridcal')
    fname = os.path.join('data', 'grids', 'IEEE14-2_5_1-1_5_1.gridcal')

    main_circuit = FileOpen(fname).open()

    # Branches ordering
    branchdict = {}
    for i, t in enumerate(main_circuit.get_branches()):
        branchdict[t.code] = i

    # Power flow initial using linear method
    linear_analysis = LinearAnalysisDriver(grid=main_circuit)
    linear_analysis.run()

    Sf0 = linear_analysis.results.Sf
    Sf0red = np.array([Sf0[branchdict[t.code]] for t in main_circuit.contingencies])

    linear_multi_contingency = LinearMultiContingencies(grid=main_circuit)
    linear_multi_contingency.compute(ptdf=linear_analysis.results.PTDF, lodf=linear_analysis.results.LODF)
    mlodf = linear_multi_contingency.multi_contingencies[0].mlodf_factors.A  # TODO: Suponemos que son los MLODF

    # Power flow per branches after multicontingency using MLODF method
    Sfmlodf = Sf0 + np.matmul(mlodf, Sf0red)

    # Theoretical method
    pf_options = PowerFlowOptions(SolverType.NR,
                                  verbose=False,
                                  initialize_with_existing_solution=False,
                                  dispatch_storage=True,
                                  control_q=ReactivePowerControlMode.NoControl,
                                  control_p=False)

    options = ContingencyAnalysisOptions(pf_options=pf_options, engine=ContingencyMethod.PTDF)
    cont_analysis_driver = ContingencyAnalysisDriver(grid=main_circuit, options=options,
                                                     linear_multiple_contingencies=linear_multi_contingency)
    cont_analysis_driver.run()
    Sfnr = cont_analysis_driver.results.Sf.real * 1e-2  # TODO: pensamos que las unidades son erróneas

    assert (np.isclose(Sfmlodf, Sfnr, atol=1e-2).all())


def test_mlodf_sanpen():
    """
    Compare power flow per branches in N-2 contingencies using theoretical methodology and MLODF
    """
<<<<<<< HEAD
    # fname = os.path.join('data', 'grids', 'IEEE14-2_4_1-3_4_1.gridcal')
    fname = os.path.join('data', 'grids', 'IEEE14-2_5_1-1_5_1.gridcal')

    main_circuit = FileOpen(fname).open()
=======
    for fname in [
        os.path.join('data', 'grids', 'IEEE14-2_4_1-3_4_1.gridcal'),
        os.path.join('data', 'grids', 'IEEE14-2_5_1-1_5_1.gridcal'),
        os.path.join('data', 'grids', 'IEEE14-bus_d-6_11-6_13.gridcal'),
        os.path.join('data', 'grids', 'IEEE14-bus_d-7_8-9_10.gridcal')
    ]:
        main_circuit = FileOpen(fname).open()
>>>>>>> 2b97e7ea

    # DC power flow method
    pf_options = PowerFlowOptions(SolverType.DC,
                                  verbose=False,
                                  initialize_with_existing_solution=False,
                                  dispatch_storage=True,
                                  control_q=ReactivePowerControlMode.NoControl,
                                  control_p=False)
    options1 = ContingencyAnalysisOptions(pf_options=pf_options, engine=ContingencyMethod.PowerFlow)
    cont_analysis_driver1 = ContingencyAnalysisDriver(grid=main_circuit, options=options1,
                                                      linear_multiple_contingencies=None)
    cont_analysis_driver1.run()

    # MLODF method
    linear_analysis = LinearAnalysisDriver(grid=main_circuit)
    linear_analysis.run()
    linear_multi_contingency = LinearMultiContingencies(grid=main_circuit)
    linear_multi_contingency.compute(ptdf=linear_analysis.results.PTDF, lodf=linear_analysis.results.LODF)
    options2 = ContingencyAnalysisOptions(pf_options=pf_options, engine=ContingencyMethod.PTDF)
    cont_analysis_driver2 = ContingencyAnalysisDriver(grid=main_circuit, options=options2,
                                                      linear_multiple_contingencies=linear_multi_contingency)
    cont_analysis_driver2.run()

    assert (np.isclose(cont_analysis_driver1.results.Sf, cont_analysis_driver2.results.Sf, atol=1e-2).all())


if __name__ == '__main__':
    test_ptdf()<|MERGE_RESOLUTION|>--- conflicted
+++ resolved
@@ -356,56 +356,57 @@
     Compare power flow per branches in N-2 contingencies using theoretical methodology and MLODF
     """
     # fname = os.path.join('data', 'grids', 'IEEE14-2_4_1-3_4_1.gridcal')
-    fname = os.path.join('data', 'grids', 'IEEE14-2_5_1-1_5_1.gridcal')
-
-    main_circuit = FileOpen(fname).open()
-
-    # Branches ordering
-    branchdict = {}
-    for i, t in enumerate(main_circuit.get_branches()):
-        branchdict[t.code] = i
-
-    # Power flow initial using linear method
-    linear_analysis = LinearAnalysisDriver(grid=main_circuit)
-    linear_analysis.run()
-
-    Sf0 = linear_analysis.results.Sf
-    Sf0red = np.array([Sf0[branchdict[t.code]] for t in main_circuit.contingencies])
-
-    linear_multi_contingency = LinearMultiContingencies(grid=main_circuit)
-    linear_multi_contingency.compute(ptdf=linear_analysis.results.PTDF, lodf=linear_analysis.results.LODF)
-    mlodf = linear_multi_contingency.multi_contingencies[0].mlodf_factors.A  # TODO: Suponemos que son los MLODF
-
-    # Power flow per branches after multicontingency using MLODF method
-    Sfmlodf = Sf0 + np.matmul(mlodf, Sf0red)
-
-    # Theoretical method
-    pf_options = PowerFlowOptions(SolverType.NR,
-                                  verbose=False,
-                                  initialize_with_existing_solution=False,
-                                  dispatch_storage=True,
-                                  control_q=ReactivePowerControlMode.NoControl,
-                                  control_p=False)
-
-    options = ContingencyAnalysisOptions(pf_options=pf_options, engine=ContingencyMethod.PTDF)
-    cont_analysis_driver = ContingencyAnalysisDriver(grid=main_circuit, options=options,
-                                                     linear_multiple_contingencies=linear_multi_contingency)
-    cont_analysis_driver.run()
-    Sfnr = cont_analysis_driver.results.Sf.real * 1e-2  # TODO: pensamos que las unidades son erróneas
-
-    assert (np.isclose(Sfmlodf, Sfnr, atol=1e-2).all())
+    # fname = os.path.join('data', 'grids', 'IEEE14-2_5_1-1_5_1.gridcal')
+
+    for fname in [
+        os.path.join('data', 'grids', 'IEEE14-2_4_1-3_4_1.gridcal'),
+        os.path.join('data', 'grids', 'IEEE14-2_5_1-1_5_1.gridcal'),
+        os.path.join('data', 'grids', 'IEEE14-bus_d-6_11-6_13.gridcal'),
+        os.path.join('data', 'grids', 'IEEE14-bus_d-7_8-9_10.gridcal'),
+    ]:
+
+        main_circuit = FileOpen(fname).open()
+
+        # Branches ordering
+        branchdict = {}
+        for i, t in enumerate(main_circuit.get_branches()):
+            branchdict[t.code] = i
+
+        # Power flow initial using linear method
+        linear_analysis = LinearAnalysisDriver(grid=main_circuit)
+        linear_analysis.run()
+
+        Sf0 = linear_analysis.results.Sf
+        Sf0red = np.array([Sf0[branchdict[t.code]] for t in main_circuit.contingencies])
+
+        linear_multi_contingency = LinearMultiContingencies(grid=main_circuit)
+        linear_multi_contingency.update(ptdf=linear_analysis.results.PTDF, lodf=linear_analysis.results.LODF)
+        mlodf = linear_multi_contingency.multi_contingencies[0].mlodf_factors.A  # TODO: Suponemos que son los MLODF
+
+        # Power flow per branches after multicontingency using MLODF method
+        Sfmlodf = Sf0 + np.matmul(mlodf, Sf0red)
+
+        # Theoretical method
+        pf_options = PowerFlowOptions(SolverType.NR,
+                                      verbose=False,
+                                      initialize_with_existing_solution=False,
+                                      dispatch_storage=True,
+                                      control_q=ReactivePowerControlMode.NoControl,
+                                      control_p=False)
+
+        options = ContingencyAnalysisOptions(pf_options=pf_options, engine=ContingencyMethod.PTDF)
+        cont_analysis_driver = ContingencyAnalysisDriver(grid=main_circuit, options=options,
+                                                         linear_multiple_contingencies=linear_multi_contingency)
+        cont_analysis_driver.run()
+        Sfnr = cont_analysis_driver.results.Sf.real * 1e-2  # TODO: pensamos que las unidades son erróneas
+
+        assert (np.isclose(Sfmlodf, Sfnr, atol=1e-2).all())
 
 
 def test_mlodf_sanpen():
     """
     Compare power flow per branches in N-2 contingencies using theoretical methodology and MLODF
     """
-<<<<<<< HEAD
-    # fname = os.path.join('data', 'grids', 'IEEE14-2_4_1-3_4_1.gridcal')
-    fname = os.path.join('data', 'grids', 'IEEE14-2_5_1-1_5_1.gridcal')
-
-    main_circuit = FileOpen(fname).open()
-=======
     for fname in [
         os.path.join('data', 'grids', 'IEEE14-2_4_1-3_4_1.gridcal'),
         os.path.join('data', 'grids', 'IEEE14-2_5_1-1_5_1.gridcal'),
@@ -413,7 +414,6 @@
         os.path.join('data', 'grids', 'IEEE14-bus_d-7_8-9_10.gridcal')
     ]:
         main_circuit = FileOpen(fname).open()
->>>>>>> 2b97e7ea
 
     # DC power flow method
     pf_options = PowerFlowOptions(SolverType.DC,
