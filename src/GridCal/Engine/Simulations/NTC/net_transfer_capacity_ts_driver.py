--- conflicted
+++ resolved
@@ -20,7 +20,7 @@
 from GridCal.Engine.Core.multi_circuit import MultiCircuit
 from GridCal.Engine.Core.time_series_pf_data import compile_time_circuit
 import GridCal.Engine.Simulations.LinearFactors.linear_analysis as la
-from GridCal.Engine.Simulations.NTC.net_transfer_capacity_driver import NetTransferCapacityOptions, compute_atc, compute_alpha
+from GridCal.Engine.Simulations.NTC.net_transfer_capacity_driver import NetTransferCapacityOptions, compute_ntc, compute_alpha
 from GridCal.Engine.Simulations.driver_types import SimulationTypes
 from GridCal.Engine.Simulations.result_types import ResultTypes
 from GridCal.Engine.Simulations.results_model import ResultsModel
@@ -49,17 +49,6 @@
                                                      ResultTypes.NetTransferCapacityReport
                                                     ],
                                  data_variables=['alpha',
-<<<<<<< HEAD
-                                                 'atc_max',
-                                                 'atc_min',
-                                                 'worst_max',
-                                                 'worst_min',
-                                                 'worst_contingency_max',
-                                                 'worst_contingency_min',
-                                                 'PS_down',
-                                                 'PS_up',
-                                                 'time_array',
-=======
                                                  'beta_mat',
                                                  'beta_used',
                                                  'atc',
@@ -72,7 +61,6 @@
                                                  'report',
                                                  'report_headers',
                                                  'report_indices',
->>>>>>> 37ad62a2
                                                  'branch_names',
                                                  'bus_names',
                                                  'bus_types',
@@ -91,26 +79,6 @@
         self.contingency_rates = np.zeros((self.nt, self.n_br))
 
         self.alpha = np.zeros((self.nt, self.n_br))
-<<<<<<< HEAD
-        self.worst_max = np.zeros(self.nt, dtype=int)
-        self.worst_min = np.zeros(self.nt, dtype=int)
-        self.worst_contingency_max = np.zeros(self.nt, dtype=int)
-        self.worst_contingency_min = np.zeros(self.nt, dtype=int)
-        self.atc_max = np.zeros((self.nt, self.n_br))
-        self.atc_min = np.zeros((self.nt, self.n_br))
-        self.PS_down = np.zeros(self.nt)
-        self.PS_up = np.zeros(self.nt)
-
-        self.report = np.empty((self.nt, 8), dtype=object)
-        self.report_headers = ['Branch min',
-                               'Branch max',
-                               'Worst Contingency min',
-                               'Worst Contingency max',
-                               'ATC max',
-                               'ATC min',
-                               'PS down',
-                               'PS up']
-=======
         self.atc = np.zeros((self.nt, self.n_br))
         self.atc_n = np.zeros((self.nt, self.n_br))
 
@@ -130,7 +98,6 @@
                                'Contingency rate',
                                'Beta',
                                'ATC']
->>>>>>> 37ad62a2
         self.report_indices = self.time_array
 
     def get_steps(self):
@@ -141,27 +108,6 @@
 
         :return:
         """
-<<<<<<< HEAD
-        self.report = np.empty((self.nt, 8), dtype=object)
-        self.report_headers = ['Branch min',
-                               'Branch max',
-                               'Worst Contingency min',
-                               'Worst Contingency max',
-                               'ATC max',
-                               'ATC min',
-                               'PS down',
-                               'PS up']
-        self.report_indices = self.time_array
-        for t in range(self.atc.shape[0]):
-            self.report[t, 0] = self.branch_names[self.worst_max[t]]
-            self.report[t, 1] = self.branch_names[self.worst_min[t]]
-            self.report[t, 2] = self.branch_names[self.worst_contingency_max[t]]
-            self.report[t, 3] = self.branch_names[self.worst_contingency_min[t]]
-            self.report[t, 4] = self.atc_max[t, self.worst_max[t]]
-            self.report[t, 5] = self.atc_min[t, self.worst_min[t]]
-            self.report[t, 6] = self.PS_down[t]
-            self.report[t, 7] = self.PS_up[t]
-=======
         dim = self.n_br
         self.report_headers = ['Branch',
                                'Base flow (avg)',
@@ -232,24 +178,16 @@
         # sort by ATC min
         idx = np.argsort(self.report[:, 22].astype(float))
         self.report = self.report[idx, :]
->>>>>>> 37ad62a2
 
     def get_results_dict(self):
         """
         Returns a dictionary with the results sorted in a dictionary
         :return: dictionary of 2D numpy arrays (probably of complex numbers)
         """
-<<<<<<< HEAD
-        data = {'PS_down': self.PS_down.tolist(),
-                'PS_up': self.PS_up.tolist(),
-                'atc_max': self.atc_max.tolist(),
-                'atc_min': self.atc_min.tolist()}
-=======
         data = {'atc': self.atc.tolist(),
                 'atc_limiting_contingency_flow': self.atc_limiting_contingency_flow.tolist(),
                 'base_flow': self.base_flow,
                 'atc_limiting_contingency_branch': self.atc_limiting_contingency_branch}
->>>>>>> 37ad62a2
         return data
 
     def mdl(self, result_type: ResultTypes):
@@ -273,19 +211,11 @@
             title, _ = result_type.value
             labels = self.branch_names
 
-<<<<<<< HEAD
-        elif result_type == ResultTypes.NetTransferCapacityPS:
-            data = np.c_[self.PS_up, self.PS_down]
-            y_label = '(MW)'
-            title, _ = result_type.value
-            labels = ['PS up', 'PS down']
-=======
         elif result_type == ResultTypes.NetTransferCapacityAlpha:
             data = self.alpha
             y_label = '(p.u.)'
             title, _ = result_type.value
             labels = self.branch_names
->>>>>>> 37ad62a2
 
         elif result_type == ResultTypes.NetTransferCapacityReport:
             data = np.array(self.report)
@@ -349,17 +279,10 @@
                                             correct_values=self.options.correct_values)
         linear_analysis.run()
 
-<<<<<<< HEAD
-        ts_numeric_circuit = compile_time_circuit(self.grid)
-        ne = ts_numeric_circuit.nbr
-        nc = ts_numeric_circuit.nbr
-        nt = len(ts_numeric_circuit.time_array)
-=======
         nc = compile_time_circuit(self.grid)
         # ne = nc.nbr
         # nc = nc.nbr
         nt = len(nc.time_array)
->>>>>>> 37ad62a2
 
         # declare the results
         self.results = NetTransferCapacityTimeSeriesResults(n_br=nc.nbr,
@@ -372,10 +295,6 @@
         # compute the base Sf
         P = nc.Sbus.real  # these are in p.u.
         flows = linear_analysis.get_flows_time_series(P)  # will be converted to MW internally
-<<<<<<< HEAD
-        rates = ts_numeric_circuit.Rates.T
-        contingency_rates = ts_numeric_circuit.ContingencyRates.T
-=======
         contingency_rates = nc.ContingencyRates.T
         rates = nc.Rates.T
 
@@ -384,7 +303,6 @@
         self.results.rates = rates
         self.results.contingency_rates = contingency_rates
 
->>>>>>> 37ad62a2
         for t in time_indices:
 
             if self.progress_text is not None:
@@ -392,32 +310,6 @@
 
             # compute the branch exchange sensitivity (alpha)
             alpha = compute_alpha(ptdf=linear_analysis.PTDF,
-<<<<<<< HEAD
-                                  P0=P[:, t],  # no problem that these are in p.u., only used for the sensitivity
-                                  idx1=self.options.bus_idx_from,
-                                  idx2=self.options.bus_idx_to)
-
-            # compute the ATC
-            atc_max, atc_min, worst_max, worst_min, \
-            worst_contingency_max, worst_contingency_min, PS_down, PS_up = compute_atc(ptdf=linear_analysis.PTDF,
-                                                                                       lodf=linear_analysis.LODF,
-                                                                                       alpha=alpha,
-                                                                                       flows=flows[t, :],
-                                                                                       rates=rates[t, :],
-                                                                                       contingency_rates=contingency_rates[t, :],
-                                                                                       threshold=self.options.threshold)
-
-            # assign the results
-            self.results.alpha[t, :] = alpha
-            self.results.atc_max[t, :] = atc_max
-            self.results.atc_min[t, :] = atc_min
-            self.results.worst_max[t] = worst_max
-            self.results.worst_max[t] = worst_max
-            self.results.worst_contingency_max[t] = worst_contingency_max
-            self.results.worst_contingency_min[t] = worst_contingency_min
-            self.results.PS_down[t] = PS_down
-            self.results.PS_up[t] = PS_up
-=======
                                   P0=P[:, t],  # no problem that there are in p.u., are only used for the sensitivity
                                   idx1=self.options.bus_idx_from,
                                   idx2=self.options.bus_idx_to,
@@ -443,7 +335,6 @@
             self.results.beta_used[t, :] = beta_used
             self.results.atc_limiting_contingency_branch[t, :] = atc_limiting_contingency_branch.astype(int)
             self.results.atc_limiting_contingency_flow[t, :] = atc_limiting_contingency_flow
->>>>>>> 37ad62a2
 
             if self.progress_signal is not None:
                 self.progress_signal.emit((t + 1) / nt * 100)
