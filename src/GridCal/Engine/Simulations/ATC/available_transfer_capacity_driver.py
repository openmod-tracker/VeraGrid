--- conflicted
+++ resolved
@@ -99,14 +99,8 @@
 
     return P + dP
 
-<<<<<<< HEAD
-# @nb.njit()
-def compute_alpha(ptdf, P0, Pgen, Pinstalled, Pload, idx1, idx2, dT=1.0, mode=0, lodf=None,
-                  with_n1=False):
-=======
 @nb.njit()
 def compute_alpha(ptdf, P0, Pgen, Pinstalled, Pload, idx1, idx2, dT=1.0, mode=0, lodf=None):
->>>>>>> 537fc06e
     """
     Compute line sensitivity to power transfer
     :param ptdf: Power transfer distribution factors (n-branch, n-bus)
