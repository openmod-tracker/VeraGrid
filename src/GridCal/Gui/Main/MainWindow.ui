<?xml version="1.0" encoding="UTF-8"?>
<ui version="4.0">
 <class>mainWindow</class>
 <widget class="QMainWindow" name="mainWindow">
  <property name="geometry">
   <rect>
    <x>0</x>
    <y>0</y>
    <width>1198</width>
    <height>742</height>
   </rect>
  </property>
  <property name="baseSize">
   <size>
    <width>0</width>
    <height>0</height>
   </size>
  </property>
  <property name="font">
   <font>
    <pointsize>10</pointsize>
   </font>
  </property>
  <property name="windowTitle">
   <string>GridCal</string>
  </property>
  <property name="windowIcon">
   <iconset resource="icons.qrc">
    <normaloff>:/Program icon/GridCal_icon.svg</normaloff>:/Program icon/GridCal_icon.svg</iconset>
  </property>
  <property name="autoFillBackground">
   <bool>false</bool>
  </property>
  <property name="iconSize">
   <size>
    <width>48</width>
    <height>48</height>
   </size>
  </property>
  <property name="toolButtonStyle">
   <enum>Qt::ToolButtonStyle::ToolButtonIconOnly</enum>
  </property>
  <property name="documentMode">
   <bool>false</bool>
  </property>
  <property name="tabShape">
   <enum>QTabWidget::TabShape::Rounded</enum>
  </property>
  <property name="dockNestingEnabled">
   <bool>false</bool>
  </property>
  <property name="unifiedTitleAndToolBarOnMac">
   <bool>false</bool>
  </property>
  <widget class="QWidget" name="centralwidget">
   <layout class="QGridLayout" name="gridLayout_3">
    <property name="leftMargin">
     <number>2</number>
    </property>
    <property name="topMargin">
     <number>2</number>
    </property>
    <property name="rightMargin">
     <number>2</number>
    </property>
    <property name="bottomMargin">
     <number>2</number>
    </property>
    <item row="0" column="0">
     <widget class="QTabWidget" name="tabWidget">
      <property name="font">
       <font>
        <pointsize>9</pointsize>
       </font>
      </property>
      <property name="currentIndex">
       <number>0</number>
      </property>
      <widget class="QWidget" name="GridTab">
       <attribute name="icon">
        <iconset resource="icons.qrc">
         <normaloff>:/Icons/icons/schematic.svg</normaloff>:/Icons/icons/schematic.svg</iconset>
       </attribute>
       <attribute name="title">
        <string>Model</string>
       </attribute>
       <layout class="QVBoxLayout" name="verticalLayout_9">
        <property name="spacing">
         <number>0</number>
        </property>
        <property name="leftMargin">
         <number>0</number>
        </property>
        <property name="topMargin">
         <number>0</number>
        </property>
        <property name="rightMargin">
         <number>0</number>
        </property>
        <property name="bottomMargin">
         <number>0</number>
        </property>
        <item>
         <widget class="QTabWidget" name="tabWidget_3">
          <property name="font">
           <font>
            <pointsize>9</pointsize>
           </font>
          </property>
          <property name="tabPosition">
           <enum>QTabWidget::TabPosition::South</enum>
          </property>
          <property name="tabShape">
           <enum>QTabWidget::TabShape::Rounded</enum>
          </property>
          <property name="currentIndex">
           <number>0</number>
          </property>
          <property name="elideMode">
           <enum>Qt::TextElideMode::ElideNone</enum>
          </property>
          <property name="documentMode">
           <bool>true</bool>
          </property>
          <widget class="QWidget" name="GridSectionTab">
           <attribute name="icon">
            <iconset resource="icons.qrc">
             <normaloff>:/Icons/icons/schematic.svg</normaloff>:/Icons/icons/schematic.svg</iconset>
           </attribute>
           <attribute name="title">
            <string>Diagrams</string>
           </attribute>
           <layout class="QVBoxLayout" name="verticalLayout_30">
            <property name="leftMargin">
             <number>0</number>
            </property>
            <property name="topMargin">
             <number>0</number>
            </property>
            <property name="rightMargin">
             <number>0</number>
            </property>
            <property name="bottomMargin">
             <number>0</number>
            </property>
            <item>
             <widget class="QFrame" name="frame_6">
              <property name="frameShape">
               <enum>QFrame::Shape::NoFrame</enum>
              </property>
              <property name="frameShadow">
               <enum>QFrame::Shadow::Raised</enum>
              </property>
              <layout class="QVBoxLayout" name="verticalLayout_5">
               <property name="leftMargin">
                <number>0</number>
               </property>
               <property name="topMargin">
                <number>0</number>
               </property>
               <property name="rightMargin">
                <number>0</number>
               </property>
               <property name="bottomMargin">
                <number>0</number>
               </property>
               <item>
                <widget class="QSplitter" name="diagram_selection_splitter">
                 <property name="orientation">
                  <enum>Qt::Orientation::Horizontal</enum>
                 </property>
                 <widget class="QFrame" name="schematic_frame">
                  <property name="sizePolicy">
                   <sizepolicy hsizetype="Expanding" vsizetype="Expanding">
                    <horstretch>0</horstretch>
                    <verstretch>0</verstretch>
                   </sizepolicy>
                  </property>
                  <property name="frameShape">
                   <enum>QFrame::Shape::NoFrame</enum>
                  </property>
                  <property name="frameShadow">
                   <enum>QFrame::Shadow::Raised</enum>
                  </property>
                  <layout class="QVBoxLayout" name="verticalLayout_3">
                   <property name="leftMargin">
                    <number>0</number>
                   </property>
                   <property name="topMargin">
                    <number>0</number>
                   </property>
                   <property name="rightMargin">
                    <number>0</number>
                   </property>
                   <property name="bottomMargin">
                    <number>0</number>
                   </property>
                   <item>
                    <layout class="QHBoxLayout" name="schematic_layout"/>
                   </item>
                  </layout>
                 </widget>
                 <widget class="QFrame" name="diagram_selection_frame">
                  <property name="maximumSize">
                   <size>
                    <width>600</width>
                    <height>16777215</height>
                   </size>
                  </property>
                  <property name="frameShape">
                   <enum>QFrame::Shape::NoFrame</enum>
                  </property>
                  <property name="frameShadow">
                   <enum>QFrame::Shadow::Raised</enum>
                  </property>
                  <layout class="QVBoxLayout" name="verticalLayout_2">
                   <property name="leftMargin">
                    <number>0</number>
                   </property>
                   <property name="topMargin">
                    <number>0</number>
                   </property>
                   <property name="rightMargin">
                    <number>0</number>
                   </property>
                   <property name="bottomMargin">
                    <number>0</number>
                   </property>
                   <item>
                    <widget class="QTabWidget" name="tabWidget_6">
                     <property name="font">
                      <font>
                       <pointsize>9</pointsize>
                      </font>
                     </property>
                     <property name="tabPosition">
                      <enum>QTabWidget::TabPosition::North</enum>
                     </property>
                     <property name="currentIndex">
                      <number>0</number>
                     </property>
                     <widget class="QWidget" name="tab_3">
                      <attribute name="icon">
                       <iconset resource="icons.qrc">
                        <normaloff>:/Icons/icons/show_color_controls.svg</normaloff>:/Icons/icons/show_color_controls.svg</iconset>
                      </attribute>
                      <attribute name="title">
                       <string>Diagrams</string>
                      </attribute>
                      <layout class="QVBoxLayout" name="verticalLayout_37">
                       <property name="leftMargin">
                        <number>0</number>
                       </property>
                       <property name="topMargin">
                        <number>0</number>
                       </property>
                       <property name="rightMargin">
                        <number>0</number>
                       </property>
                       <property name="bottomMargin">
                        <number>1</number>
                       </property>
                       <item>
                        <widget class="QListView" name="diagramsListView">
                         <property name="font">
                          <font>
                           <pointsize>9</pointsize>
                          </font>
                         </property>
                         <property name="toolTip">
                          <string>List of available diagrams</string>
                         </property>
                         <property name="frameShape">
                          <enum>QFrame::Shape::NoFrame</enum>
                         </property>
                        </widget>
                       </item>
                      </layout>
                     </widget>
                     <widget class="QWidget" name="tab">
                      <attribute name="icon">
                       <iconset resource="icons.qrc">
                        <normaloff>:/Icons/icons/data.svg</normaloff>:/Icons/icons/data.svg</iconset>
                      </attribute>
                      <attribute name="title">
                       <string>Combinations</string>
                      </attribute>
                      <layout class="QVBoxLayout" name="verticalLayout">
                       <property name="leftMargin">
                        <number>0</number>
                       </property>
                       <property name="topMargin">
                        <number>0</number>
                       </property>
                       <property name="rightMargin">
                        <number>0</number>
                       </property>
                       <property name="bottomMargin">
                        <number>1</number>
                       </property>
                       <item>
                        <widget class="QTreeView" name="combinationsTreeView">
                         <property name="frameShape">
                          <enum>QFrame::Shape::NoFrame</enum>
                         </property>
                        </widget>
                       </item>
                      </layout>
                     </widget>
                     <widget class="QWidget" name="tab_4">
                      <attribute name="icon">
                       <iconset resource="icons.qrc">
                        <normaloff>:/Icons/icons/gear.svg</normaloff>:/Icons/icons/gear.svg</iconset>
                      </attribute>
                      <attribute name="title">
                       <string>Settings</string>
                      </attribute>
                      <layout class="QVBoxLayout" name="verticalLayout_38">
                       <property name="leftMargin">
                        <number>0</number>
                       </property>
                       <property name="topMargin">
                        <number>0</number>
                       </property>
                       <property name="rightMargin">
                        <number>0</number>
                       </property>
                       <property name="bottomMargin">
                        <number>0</number>
                       </property>
                       <item>
                        <widget class="QFrame" name="frame_58">
                         <property name="frameShape">
                          <enum>QFrame::Shape::NoFrame</enum>
                         </property>
                         <property name="frameShadow">
                          <enum>QFrame::Shadow::Raised</enum>
                         </property>
                         <layout class="QGridLayout" name="gridLayout">
                          <property name="leftMargin">
                           <number>6</number>
                          </property>
                          <property name="topMargin">
                           <number>0</number>
                          </property>
                          <property name="rightMargin">
                           <number>6</number>
                          </property>
                          <property name="bottomMargin">
                           <number>4</number>
                          </property>
                          <property name="verticalSpacing">
                           <number>2</number>
                          </property>
                          <item row="12" column="0">
                           <widget class="QLabel" name="label_60">
                            <property name="font">
                             <font>
                              <pointsize>8</pointsize>
                             </font>
                            </property>
                            <property name="text">
                             <string>Node expansion factor</string>
                            </property>
                           </widget>
                          </item>
                          <item row="16" column="0" colspan="2">
                           <widget class="QFrame" name="frame_22">
                            <property name="frameShape">
                             <enum>QFrame::Shape::NoFrame</enum>
                            </property>
                            <property name="frameShadow">
                             <enum>QFrame::Shadow::Raised</enum>
                            </property>
                            <layout class="QHBoxLayout" name="horizontalLayout_15">
                             <property name="leftMargin">
                              <number>0</number>
                             </property>
                             <property name="topMargin">
                              <number>0</number>
                             </property>
                             <property name="rightMargin">
                              <number>0</number>
                             </property>
                             <property name="bottomMargin">
                              <number>0</number>
                             </property>
                            </layout>
                           </widget>
                          </item>
                          <item row="26" column="0">
                           <widget class="QLabel" name="label_32">
                            <property name="font">
                             <font>
                              <pointsize>8</pointsize>
                             </font>
                            </property>
                            <property name="text">
                             <string>Export resolution</string>
                            </property>
                           </widget>
                          </item>
                          <item row="27" column="1">
                           <widget class="QSpinBox" name="fps_spinBox">
                            <property name="font">
                             <font>
                              <pointsize>8</pointsize>
                             </font>
                            </property>
                            <property name="toolTip">
                             <string>Video frames per second</string>
                            </property>
                            <property name="suffix">
                             <string> FPS</string>
                            </property>
                            <property name="minimum">
                             <number>1</number>
                            </property>
                            <property name="maximum">
                             <number>9999</number>
                            </property>
                            <property name="value">
                             <number>30</number>
                            </property>
                           </widget>
                          </item>
                          <item row="3" column="0" colspan="2">
                           <widget class="QFrame" name="frame_24">
                            <property name="frameShape">
                             <enum>QFrame::Shape::NoFrame</enum>
                            </property>
                            <property name="frameShadow">
                             <enum>QFrame::Shadow::Raised</enum>
                            </property>
                            <layout class="QGridLayout" name="gridLayout_32">
                             <property name="leftMargin">
                              <number>0</number>
                             </property>
                             <property name="topMargin">
                              <number>0</number>
                             </property>
                             <property name="rightMargin">
                              <number>0</number>
                             </property>
                             <property name="bottomMargin">
                              <number>0</number>
                             </property>
                             <item row="2" column="0">
                              <widget class="QLabel" name="label_154">
                               <property name="sizePolicy">
                                <sizepolicy hsizetype="Minimum" vsizetype="Preferred">
                                 <horstretch>0</horstretch>
                                 <verstretch>0</verstretch>
                                </sizepolicy>
                               </property>
                               <property name="font">
                                <font>
                                 <pointsize>8</pointsize>
                                </font>
                               </property>
                               <property name="text">
                                <string>Preset</string>
                               </property>
                              </widget>
                             </item>
                             <item row="5" column="0">
                              <widget class="QLabel" name="label_113">
                               <property name="sizePolicy">
                                <sizepolicy hsizetype="Minimum" vsizetype="Preferred">
                                 <horstretch>0</horstretch>
                                 <verstretch>0</verstretch>
                                </sizepolicy>
                               </property>
                               <property name="font">
                                <font>
                                 <pointsize>8</pointsize>
                                </font>
                               </property>
                               <property name="text">
                                <string>Arrow size</string>
                               </property>
                              </widget>
                             </item>
                             <item row="3" column="1" colspan="2">
                              <widget class="QDoubleSpinBox" name="min_node_size_spinBox">
                               <property name="font">
                                <font>
                                 <pointsize>8</pointsize>
                                </font>
                               </property>
                               <property name="toolTip">
                                <string>Minimum node / substation sizes</string>
                               </property>
                               <property name="suffix">
                                <string> px</string>
                               </property>
                               <property name="decimals">
                                <number>5</number>
                               </property>
                               <property name="minimum">
                                <double>0.000100000000000</double>
                               </property>
                               <property name="maximum">
                                <double>9999.000000000000000</double>
                               </property>
                               <property name="singleStep">
                                <double>0.100000000000000</double>
                               </property>
                               <property name="value">
                                <double>1.000000000000000</double>
                               </property>
                              </widget>
                             </item>
                             <item row="4" column="0">
                              <widget class="QLabel" name="label_14">
                               <property name="sizePolicy">
                                <sizepolicy hsizetype="Minimum" vsizetype="Preferred">
                                 <horstretch>0</horstretch>
                                 <verstretch>0</verstretch>
                                </sizepolicy>
                               </property>
                               <property name="font">
                                <font>
                                 <pointsize>8</pointsize>
                                </font>
                               </property>
                               <property name="text">
                                <string>Branch size</string>
                               </property>
                              </widget>
                             </item>
                             <item row="0" column="1" colspan="4">
                              <widget class="QComboBox" name="palette_comboBox">
                               <property name="font">
                                <font>
                                 <pointsize>8</pointsize>
                                </font>
                               </property>
                               <property name="toolTip">
                                <string>Select the colour palette</string>
                               </property>
                              </widget>
                             </item>
                             <item row="2" column="4">
                              <widget class="QPushButton" name="preset4_pushButton">
                               <property name="font">
                                <font>
                                 <pointsize>8</pointsize>
                                </font>
                               </property>
                               <property name="toolTip">
                                <string>Apply street meaningful sizes</string>
                               </property>
                               <property name="text">
                                <string>Street</string>
                               </property>
                              </widget>
                             </item>
                             <item row="6" column="2" colspan="3">
                              <widget class="QPushButton" name="redraw_pushButton">
                               <property name="font">
                                <font>
                                 <pointsize>8</pointsize>
                                </font>
                               </property>
                               <property name="toolTip">
                                <string>Redraw the map or schematic with the new parameters</string>
                               </property>
                               <property name="text">
                                <string>redraw</string>
                               </property>
                              </widget>
                             </item>
                             <item row="4" column="3" colspan="2">
                              <widget class="QDoubleSpinBox" name="max_branch_size_spinBox">
                               <property name="font">
                                <font>
                                 <pointsize>8</pointsize>
                                </font>
                               </property>
                               <property name="toolTip">
                                <string>Maximum branch sizes</string>
                               </property>
                               <property name="suffix">
                                <string> px</string>
                               </property>
                               <property name="decimals">
                                <number>5</number>
                               </property>
                               <property name="minimum">
                                <double>0.000100000000000</double>
                               </property>
                               <property name="maximum">
                                <double>9999.000000000000000</double>
                               </property>
                               <property name="singleStep">
                                <double>0.100000000000000</double>
                               </property>
                               <property name="value">
                                <double>20.000000000000000</double>
                               </property>
                              </widget>
                             </item>
                             <item row="2" column="1">
                              <widget class="QPushButton" name="preset1_pushButton">
                               <property name="font">
                                <font>
                                 <pointsize>8</pointsize>
                                </font>
                               </property>
                               <property name="toolTip">
                                <string>Apply country meaningful sizes</string>
                               </property>
                               <property name="text">
                                <string>Country</string>
                               </property>
                              </widget>
                             </item>
                             <item row="3" column="0">
                              <widget class="QLabel" name="label">
                               <property name="sizePolicy">
                                <sizepolicy hsizetype="Minimum" vsizetype="Preferred">
                                 <horstretch>0</horstretch>
                                 <verstretch>0</verstretch>
                                </sizepolicy>
                               </property>
                               <property name="font">
                                <font>
                                 <pointsize>8</pointsize>
                                </font>
                               </property>
                               <property name="text">
                                <string>Node size</string>
                               </property>
                              </widget>
                             </item>
                             <item row="6" column="0" colspan="2">
                              <widget class="QCheckBox" name="branch_width_based_on_flow_checkBox">
                               <property name="font">
                                <font>
                                 <pointsize>8</pointsize>
                                </font>
                               </property>
                               <property name="text">
                                <string>Width based on flow</string>
                               </property>
                               <property name="checked">
                                <bool>false</bool>
                               </property>
                              </widget>
                             </item>
                             <item row="0" column="0">
                              <widget class="QLabel" name="label_43">
                               <property name="sizePolicy">
                                <sizepolicy hsizetype="Minimum" vsizetype="Preferred">
                                 <horstretch>0</horstretch>
                                 <verstretch>0</verstretch>
                                </sizepolicy>
                               </property>
                               <property name="font">
                                <font>
                                 <pointsize>8</pointsize>
                                </font>
                               </property>
                               <property name="text">
                                <string>Palette</string>
                               </property>
                              </widget>
                             </item>
                             <item row="2" column="3">
                              <widget class="QPushButton" name="preset3_pushButton">
                               <property name="font">
                                <font>
                                 <pointsize>8</pointsize>
                                </font>
                               </property>
                               <property name="toolTip">
                                <string>Apply municipality meaningful sizes</string>
                               </property>
                               <property name="text">
                                <string>Municipality</string>
                               </property>
                              </widget>
                             </item>
                             <item row="3" column="3" colspan="2">
                              <widget class="QDoubleSpinBox" name="max_node_size_spinBox">
                               <property name="font">
                                <font>
                                 <pointsize>8</pointsize>
                                </font>
                               </property>
                               <property name="toolTip">
                                <string>Maximum node / substation sizes</string>
                               </property>
                               <property name="suffix">
                                <string> px</string>
                               </property>
                               <property name="decimals">
                                <number>5</number>
                               </property>
                               <property name="minimum">
                                <double>0.000100000000000</double>
                               </property>
                               <property name="maximum">
                                <double>9999.000000000000000</double>
                               </property>
                               <property name="singleStep">
                                <double>0.100000000000000</double>
                               </property>
                               <property name="value">
                                <double>40.000000000000000</double>
                               </property>
                              </widget>
                             </item>
                             <item row="2" column="2">
                              <widget class="QPushButton" name="preset2_pushButton">
                               <property name="font">
                                <font>
                                 <pointsize>8</pointsize>
                                </font>
                               </property>
                               <property name="toolTip">
                                <string>Apply region meaningful sizes</string>
                               </property>
                               <property name="text">
                                <string>Region</string>
                               </property>
                              </widget>
                             </item>
                             <item row="5" column="1" colspan="2">
                              <widget class="QDoubleSpinBox" name="arrow_size_size_spinBox">
                               <property name="font">
                                <font>
                                 <pointsize>8</pointsize>
                                </font>
                               </property>
                               <property name="toolTip">
                                <string>Branch arrow sizes</string>
                               </property>
                               <property name="suffix">
                                <string> px</string>
                               </property>
                               <property name="decimals">
                                <number>5</number>
                               </property>
                               <property name="minimum">
                                <double>0.000100000000000</double>
                               </property>
                               <property name="maximum">
                                <double>9999.000000000000000</double>
                               </property>
                               <property name="singleStep">
                                <double>0.100000000000000</double>
                               </property>
                               <property name="value">
                                <double>1.000000000000000</double>
                               </property>
                              </widget>
                             </item>
                             <item row="4" column="1" colspan="2">
                              <widget class="QDoubleSpinBox" name="min_branch_size_spinBox">
                               <property name="font">
                                <font>
                                 <pointsize>8</pointsize>
                                </font>
                               </property>
                               <property name="toolTip">
                                <string>Minimum branch sizes</string>
                               </property>
                               <property name="suffix">
                                <string> px</string>
                               </property>
                               <property name="decimals">
                                <number>5</number>
                               </property>
                               <property name="minimum">
                                <double>0.000100000000000</double>
                               </property>
                               <property name="maximum">
                                <double>9999.000000000000000</double>
                               </property>
                               <property name="singleStep">
                                <double>0.100000000000000</double>
                               </property>
                               <property name="value">
                                <double>1.000000000000000</double>
                               </property>
                              </widget>
                             </item>
                             <item row="1" column="0">
                              <widget class="QLabel" name="label_118">
                               <property name="font">
                                <font>
                                 <pointsize>8</pointsize>
                                </font>
                               </property>
                               <property name="text">
                                <string>Map tile provider</string>
                               </property>
                              </widget>
                             </item>
                             <item row="1" column="1" colspan="4">
                              <widget class="QComboBox" name="tile_provider_comboBox">
                               <property name="font">
                                <font>
                                 <pointsize>8</pointsize>
                                </font>
                               </property>
                               <property name="toolTip">
                                <string>Map tile provides (map background)</string>
                               </property>
                              </widget>
                             </item>
                            </layout>
                           </widget>
                          </item>
                          <item row="26" column="1">
                           <widget class="QSpinBox" name="resolution_factor_spinBox">
                            <property name="font">
                             <font>
                              <pointsize>8</pointsize>
                             </font>
                            </property>
                            <property name="toolTip">
                             <string>&lt;html&gt;&lt;head/&gt;&lt;body&gt;&lt;p&gt;Resolution factor.&lt;/p&gt;&lt;p&gt;1K = 1920 x 1080 pixels&lt;/p&gt;&lt;/body&gt;&lt;/html&gt;</string>
                            </property>
                            <property name="suffix">
                             <string> K</string>
                            </property>
                            <property name="minimum">
                             <number>1</number>
                            </property>
                            <property name="maximum">
                             <number>100</number>
                            </property>
                            <property name="value">
                             <number>10</number>
                            </property>
                           </widget>
                          </item>
                          <item row="14" column="0">
                           <widget class="QCheckBox" name="ask_before_appliying_layout_checkBox">
                            <property name="font">
                             <font>
                              <pointsize>8</pointsize>
                             </font>
                            </property>
                            <property name="toolTip">
                             <string>Ask before running the automatic grid layout. This is because you might have a layout already and ruin it accidentally.</string>
                            </property>
                            <property name="text">
                             <string>Layout algorithm 
(mark to ask)</string>
                            </property>
                            <property name="checked">
                             <bool>true</bool>
                            </property>
                            <property name="tristate">
                             <bool>false</bool>
                            </property>
                           </widget>
                          </item>
                          <item row="11" column="0">
                           <widget class="QLabel" name="label_35">
                            <property name="font">
                             <font>
                              <pointsize>8</pointsize>
                             </font>
                            </property>
                            <property name="text">
                             <string>Default voltage</string>
                            </property>
                           </widget>
                          </item>
                          <item row="28" column="1">
                           <spacer name="verticalSpacer">
                            <property name="orientation">
                             <enum>Qt::Orientation::Vertical</enum>
                            </property>
                            <property name="sizeHint" stdset="0">
                             <size>
                              <width>20</width>
                              <height>40</height>
                             </size>
                            </property>
                           </spacer>
                          </item>
                          <item row="25" column="0" colspan="2">
                           <widget class="QFrame" name="frame_30">
                            <property name="frameShape">
                             <enum>QFrame::Shape::NoFrame</enum>
                            </property>
                            <property name="frameShadow">
                             <enum>QFrame::Shadow::Raised</enum>
                            </property>
                            <layout class="QHBoxLayout" name="horizontalLayout_18">
                             <property name="leftMargin">
                              <number>0</number>
                             </property>
                             <property name="topMargin">
                              <number>0</number>
                             </property>
                             <property name="rightMargin">
                              <number>0</number>
                             </property>
                             <property name="bottomMargin">
                              <number>0</number>
                             </property>
                             <item>
                              <widget class="QLabel" name="label_66">
                               <property name="minimumSize">
                                <size>
                                 <width>24</width>
                                 <height>24</height>
                                </size>
                               </property>
                               <property name="maximumSize">
                                <size>
                                 <width>24</width>
                                 <height>24</height>
                                </size>
                               </property>
                               <property name="text">
                                <string/>
                               </property>
                               <property name="pixmap">
                                <pixmap resource="icons.qrc">:/Icons/icons/picture.svg</pixmap>
                               </property>
                               <property name="scaledContents">
                                <bool>true</bool>
                               </property>
                              </widget>
                             </item>
                             <item>
                              <widget class="QLabel" name="label_45">
                               <property name="palette">
                                <palette>
                                 <active>
                                  <colorrole role="WindowText">
                                   <brush brushstyle="SolidPattern">
                                    <color alpha="255">
                                     <red>85</red>
                                     <green>87</green>
                                     <blue>83</blue>
                                    </color>
                                   </brush>
                                  </colorrole>
                                 </active>
                                 <inactive>
                                  <colorrole role="WindowText">
                                   <brush brushstyle="SolidPattern">
                                    <color alpha="255">
                                     <red>85</red>
                                     <green>87</green>
                                     <blue>83</blue>
                                    </color>
                                   </brush>
                                  </colorrole>
                                 </inactive>
                                 <disabled>
                                  <colorrole role="WindowText">
                                   <brush brushstyle="SolidPattern">
                                    <color alpha="255">
                                     <red>190</red>
                                     <green>190</green>
                                     <blue>190</blue>
                                    </color>
                                   </brush>
                                  </colorrole>
                                 </disabled>
                                </palette>
                               </property>
                               <property name="font">
                                <font>
                                 <pointsize>11</pointsize>
                                </font>
                               </property>
                               <property name="text">
                                <string>Export</string>
                               </property>
                               <property name="alignment">
                                <set>Qt::AlignmentFlag::AlignLeading|Qt::AlignmentFlag::AlignLeft|Qt::AlignmentFlag::AlignVCenter</set>
                               </property>
                              </widget>
                             </item>
                            </layout>
                           </widget>
                          </item>
                          <item row="0" column="0" colspan="2">
                           <widget class="QFrame" name="frame_3">
                            <property name="frameShape">
                             <enum>QFrame::Shape::NoFrame</enum>
                            </property>
                            <property name="frameShadow">
                             <enum>QFrame::Shadow::Raised</enum>
                            </property>
                            <layout class="QFormLayout" name="formLayout_2">
                             <property name="leftMargin">
                              <number>0</number>
                             </property>
                             <property name="rightMargin">
                              <number>0</number>
                             </property>
                             <property name="bottomMargin">
                              <number>0</number>
                             </property>
                             <item row="0" column="0">
                              <widget class="QLabel" name="label_110">
                               <property name="minimumSize">
                                <size>
                                 <width>24</width>
                                 <height>24</height>
                                </size>
                               </property>
                               <property name="maximumSize">
                                <size>
                                 <width>24</width>
                                 <height>24</height>
                                </size>
                               </property>
                               <property name="text">
                                <string/>
                               </property>
                               <property name="pixmap">
                                <pixmap resource="icons.qrc">:/Icons/icons/map.svg</pixmap>
                               </property>
                               <property name="scaledContents">
                                <bool>true</bool>
                               </property>
                              </widget>
                             </item>
                             <item row="0" column="1">
                              <widget class="QLabel" name="label_111">
                               <property name="palette">
                                <palette>
                                 <active>
                                  <colorrole role="WindowText">
                                   <brush brushstyle="SolidPattern">
                                    <color alpha="255">
                                     <red>85</red>
                                     <green>87</green>
                                     <blue>83</blue>
                                    </color>
                                   </brush>
                                  </colorrole>
                                 </active>
                                 <inactive>
                                  <colorrole role="WindowText">
                                   <brush brushstyle="SolidPattern">
                                    <color alpha="255">
                                     <red>85</red>
                                     <green>87</green>
                                     <blue>83</blue>
                                    </color>
                                   </brush>
                                  </colorrole>
                                 </inactive>
                                 <disabled>
                                  <colorrole role="WindowText">
                                   <brush brushstyle="SolidPattern">
                                    <color alpha="255">
                                     <red>190</red>
                                     <green>190</green>
                                     <blue>190</blue>
                                    </color>
                                   </brush>
                                  </colorrole>
                                 </disabled>
                                </palette>
                               </property>
                               <property name="font">
                                <font>
                                 <pointsize>11</pointsize>
                                </font>
                               </property>
                               <property name="text">
                                <string>Map</string>
                               </property>
                               <property name="alignment">
                                <set>Qt::AlignmentFlag::AlignLeading|Qt::AlignmentFlag::AlignLeft|Qt::AlignmentFlag::AlignVCenter</set>
                               </property>
                              </widget>
                             </item>
                            </layout>
                           </widget>
                          </item>
                          <item row="11" column="1">
                           <widget class="QDoubleSpinBox" name="defaultBusVoltageSpinBox">
                            <property name="font">
                             <font>
                              <pointsize>8</pointsize>
                             </font>
                            </property>
                            <property name="toolTip">
                             <string>&lt;html&gt;&lt;head/&gt;&lt;body&gt;&lt;p&gt;&lt;span style=&quot; font-weight:700;&quot;&gt;Bus default voltage&lt;/span&gt;&lt;/p&gt;&lt;p&gt;This is the voltage that drag&amp;amp;drop buses have when they are created from the schematic.&lt;/p&gt;&lt;/body&gt;&lt;/html&gt;</string>
                            </property>
                            <property name="suffix">
                             <string> kV</string>
                            </property>
                            <property name="decimals">
                             <number>1</number>
                            </property>
                            <property name="maximum">
                             <double>999999999.000000000000000</double>
                            </property>
                            <property name="value">
                             <double>10.000000000000000</double>
                            </property>
                           </widget>
                          </item>
                          <item row="27" column="0">
                           <widget class="QLabel" name="label_150">
                            <property name="font">
                             <font>
                              <pointsize>8</pointsize>
                             </font>
                            </property>
                            <property name="text">
                             <string>Video FPS</string>
                            </property>
                           </widget>
                          </item>
                          <item row="10" column="0" colspan="2">
                           <widget class="QFrame" name="frame_39">
                            <property name="frameShape">
                             <enum>QFrame::Shape::NoFrame</enum>
                            </property>
                            <property name="frameShadow">
                             <enum>QFrame::Shadow::Raised</enum>
                            </property>
                            <layout class="QFormLayout" name="formLayout_3">
                             <property name="leftMargin">
                              <number>0</number>
                             </property>
                             <property name="rightMargin">
                              <number>0</number>
                             </property>
                             <property name="bottomMargin">
                              <number>0</number>
                             </property>
                             <item row="0" column="0">
                              <widget class="QLabel" name="label_114">
                               <property name="minimumSize">
                                <size>
                                 <width>24</width>
                                 <height>24</height>
                                </size>
                               </property>
                               <property name="maximumSize">
                                <size>
                                 <width>24</width>
                                 <height>24</height>
                                </size>
                               </property>
                               <property name="text">
                                <string/>
                               </property>
                               <property name="pixmap">
                                <pixmap resource="icons.qrc">:/Icons/icons/schematic.svg</pixmap>
                               </property>
                               <property name="scaledContents">
                                <bool>true</bool>
                               </property>
                              </widget>
                             </item>
                             <item row="0" column="1">
                              <widget class="QLabel" name="label_149">
                               <property name="palette">
                                <palette>
                                 <active>
                                  <colorrole role="WindowText">
                                   <brush brushstyle="SolidPattern">
                                    <color alpha="255">
                                     <red>85</red>
                                     <green>87</green>
                                     <blue>83</blue>
                                    </color>
                                   </brush>
                                  </colorrole>
                                 </active>
                                 <inactive>
                                  <colorrole role="WindowText">
                                   <brush brushstyle="SolidPattern">
                                    <color alpha="255">
                                     <red>85</red>
                                     <green>87</green>
                                     <blue>83</blue>
                                    </color>
                                   </brush>
                                  </colorrole>
                                 </inactive>
                                 <disabled>
                                  <colorrole role="WindowText">
                                   <brush brushstyle="SolidPattern">
                                    <color alpha="255">
                                     <red>190</red>
                                     <green>190</green>
                                     <blue>190</blue>
                                    </color>
                                   </brush>
                                  </colorrole>
                                 </disabled>
                                </palette>
                               </property>
                               <property name="font">
                                <font>
                                 <pointsize>11</pointsize>
                                </font>
                               </property>
                               <property name="text">
                                <string>Schematic</string>
                               </property>
                               <property name="alignment">
                                <set>Qt::AlignmentFlag::AlignLeading|Qt::AlignmentFlag::AlignLeft|Qt::AlignmentFlag::AlignVCenter</set>
                               </property>
                              </widget>
                             </item>
                            </layout>
                           </widget>
                          </item>
                          <item row="14" column="1">
                           <widget class="QComboBox" name="automatic_layout_comboBox">
                            <property name="font">
                             <font>
                              <pointsize>8</pointsize>
                             </font>
                            </property>
                            <property name="toolTip">
                             <string>&lt;html&gt;&lt;head/&gt;&lt;body&gt;&lt;p&gt;Algorithm to use for the automatic &lt;/p&gt;&lt;p&gt;layout of the grid nodes&lt;/p&gt;&lt;/body&gt;&lt;/html&gt;</string>
                            </property>
                           </widget>
                          </item>
                          <item row="12" column="1">
                           <widget class="QDoubleSpinBox" name="explosion_factor_doubleSpinBox">
                            <property name="font">
                             <font>
                              <pointsize>8</pointsize>
                             </font>
                            </property>
                            <property name="toolTip">
                             <string>&lt;html&gt;&lt;head/&gt;&lt;body&gt;&lt;p&gt;When expanding or contracting the distances between nodes, this is the factor that applies.&lt;/p&gt;&lt;/body&gt;&lt;/html&gt;</string>
                            </property>
                            <property name="decimals">
                             <number>3</number>
                            </property>
                            <property name="minimum">
                             <double>1.000000000000000</double>
                            </property>
                            <property name="maximum">
                             <double>999999999.000000000000000</double>
                            </property>
                            <property name="singleStep">
                             <double>0.100000000000000</double>
                            </property>
                            <property name="value">
                             <double>1.500000000000000</double>
                            </property>
                           </widget>
                          </item>
                          <item row="15" column="0" colspan="2">
                           <widget class="QCheckBox" name="use_schematic_objects_color_checkBox">
                            <property name="font">
                             <font>
                              <pointsize>8</pointsize>
                             </font>
                            </property>
                            <property name="toolTip">
                             <string>Ask before running the automatic grid layout. This is because you might have a layout already and ruin it accidentally.</string>
                            </property>
                            <property name="text">
                             <string>Use the objects' color</string>
                            </property>
                            <property name="checked">
                             <bool>false</bool>
                            </property>
                            <property name="tristate">
                             <bool>false</bool>
                            </property>
                           </widget>
                          </item>
                         </layout>
                        </widget>
                       </item>
                      </layout>
                     </widget>
                    </widget>
                   </item>
                   <item>
                    <widget class="QFrame" name="grid_colouring_frame">
                     <property name="frameShape">
                      <enum>QFrame::Shape::NoFrame</enum>
                     </property>
                     <property name="frameShadow">
                      <enum>QFrame::Shadow::Raised</enum>
                     </property>
                     <layout class="QGridLayout" name="gridLayout_31">
                      <property name="leftMargin">
                       <number>0</number>
                      </property>
                      <property name="topMargin">
                       <number>0</number>
                      </property>
                      <property name="rightMargin">
                       <number>4</number>
                      </property>
                      <property name="bottomMargin">
                       <number>0</number>
                      </property>
                      <item row="2" column="0" colspan="3">
                       <widget class="QLabel" name="schematic_step_label">
                        <property name="font">
                         <font>
                          <pointsize>9</pointsize>
                         </font>
                        </property>
                        <property name="text">
                         <string>Snapshot</string>
                        </property>
                        <property name="alignment">
                         <set>Qt::AlignmentFlag::AlignCenter</set>
                        </property>
                       </widget>
                      </item>
                      <item row="0" column="0" rowspan="2" colspan="2">
                       <widget class="QComboBox" name="available_results_to_color_comboBox">
                        <property name="minimumSize">
                         <size>
                          <width>164</width>
                          <height>0</height>
                         </size>
                        </property>
                        <property name="font">
                         <font>
                          <pointsize>9</pointsize>
                         </font>
                        </property>
                        <property name="toolTip">
                         <string>Available results</string>
                        </property>
                       </widget>
                      </item>
                      <item row="0" column="2" rowspan="2">
                       <widget class="QPushButton" name="colour_results_pushButton">
                        <property name="maximumSize">
                         <size>
                          <width>32</width>
                          <height>16777215</height>
                         </size>
                        </property>
                        <property name="toolTip">
                         <string>Color the grid with the selected study</string>
                        </property>
                        <property name="text">
                         <string/>
                        </property>
                        <property name="icon">
                         <iconset resource="icons.qrc">
                          <normaloff>:/Icons/icons/color_grid.svg</normaloff>:/Icons/icons/color_grid.svg</iconset>
                        </property>
                       </widget>
                      </item>
                      <item row="3" column="0" colspan="3">
                       <widget class="QSlider" name="diagram_step_slider">
                        <property name="toolTip">
                         <string>&lt;html&gt;&lt;head/&gt;&lt;body&gt;&lt;p&gt;&lt;span style=&quot; font-weight:700;&quot;&gt;Time slider&lt;/span&gt;&lt;/p&gt;&lt;p&gt;Move this time slider to select the appropriate time slot to view.&lt;/p&gt;&lt;p&gt;The first position sets the snapshot values, the rest attend to the time series values.&lt;/p&gt;&lt;/body&gt;&lt;/html&gt;</string>
                        </property>
                        <property name="orientation">
                         <enum>Qt::Orientation::Horizontal</enum>
                        </property>
                       </widget>
                      </item>
                     </layout>
                    </widget>
                   </item>
                  </layout>
                 </widget>
                </widget>
               </item>
              </layout>
             </widget>
            </item>
           </layout>
          </widget>
          <widget class="QWidget" name="DataTab">
           <attribute name="icon">
            <iconset resource="icons.qrc">
             <normaloff>:/Icons/icons/data.svg</normaloff>:/Icons/icons/data.svg</iconset>
           </attribute>
           <attribute name="title">
            <string>Database</string>
           </attribute>
           <layout class="QVBoxLayout" name="verticalLayout_8">
            <property name="leftMargin">
             <number>0</number>
            </property>
            <property name="topMargin">
             <number>0</number>
            </property>
            <property name="rightMargin">
             <number>0</number>
            </property>
            <property name="bottomMargin">
             <number>0</number>
            </property>
            <item>
             <widget class="QSplitter" name="dataStructuresSplitter">
              <property name="orientation">
               <enum>Qt::Orientation::Horizontal</enum>
              </property>
              <widget class="QFrame" name="frame_26">
               <property name="frameShape">
                <enum>QFrame::Shape::NoFrame</enum>
               </property>
               <property name="frameShadow">
                <enum>QFrame::Shadow::Raised</enum>
               </property>
               <layout class="QVBoxLayout" name="verticalLayout_27">
                <property name="topMargin">
                 <number>6</number>
                </property>
                <property name="rightMargin">
                 <number>0</number>
                </property>
                <property name="bottomMargin">
                 <number>6</number>
                </property>
                <item>
                 <widget class="QTreeView" name="dataStructuresTreeView">
                  <property name="animated">
                   <bool>true</bool>
                  </property>
                 </widget>
                </item>
               </layout>
              </widget>
              <widget class="QFrame" name="frame_38">
               <property name="frameShape">
                <enum>QFrame::Shape::NoFrame</enum>
               </property>
               <property name="frameShadow">
                <enum>QFrame::Shadow::Raised</enum>
               </property>
               <layout class="QVBoxLayout" name="verticalLayout_26">
                <property name="leftMargin">
                 <number>0</number>
                </property>
                <property name="topMargin">
                 <number>0</number>
                </property>
                <property name="rightMargin">
                 <number>0</number>
                </property>
                <property name="bottomMargin">
                 <number>0</number>
                </property>
                <item>
                 <widget class="QTabWidget" name="tabWidget_5">
                  <property name="tabPosition">
                   <enum>QTabWidget::TabPosition::East</enum>
                  </property>
                  <property name="currentIndex">
                   <number>0</number>
                  </property>
                  <property name="documentMode">
                   <bool>true</bool>
                  </property>
                  <widget class="QWidget" name="tab_15">
                   <attribute name="icon">
                    <iconset resource="icons.qrc">
                     <normaloff>:/Icons/icons/data.svg</normaloff>:/Icons/icons/data.svg</iconset>
                   </attribute>
                   <attribute name="title">
                    <string>Objects</string>
                   </attribute>
                   <layout class="QVBoxLayout" name="verticalLayout_20">
                    <property name="leftMargin">
                     <number>0</number>
                    </property>
                    <property name="topMargin">
                     <number>6</number>
                    </property>
                    <property name="rightMargin">
                     <number>8</number>
                    </property>
                    <property name="bottomMargin">
                     <number>6</number>
                    </property>
                    <item>
                     <widget class="QFrame" name="frame_54">
                      <property name="minimumSize">
                       <size>
                        <width>0</width>
                        <height>25</height>
                       </size>
                      </property>
                      <property name="frameShape">
                       <enum>QFrame::Shape::NoFrame</enum>
                      </property>
                      <property name="frameShadow">
                       <enum>QFrame::Shadow::Raised</enum>
                      </property>
                      <layout class="QHBoxLayout" name="horizontalLayout_28">
                       <property name="leftMargin">
                        <number>0</number>
                       </property>
                       <property name="topMargin">
                        <number>0</number>
                       </property>
                       <property name="rightMargin">
                        <number>0</number>
                       </property>
                       <property name="bottomMargin">
                        <number>0</number>
                       </property>
                       <item>
                        <widget class="QLineEdit" name="smart_search_lineEdit">
                         <property name="minimumSize">
                          <size>
                           <width>120</width>
                           <height>0</height>
                          </size>
                         </property>
                         <property name="toolTip">
                          <string>&lt;html&gt;&lt;head/&gt;&lt;body&gt;&lt;p&gt;Type anything to search on the name property. &lt;/p&gt;&lt;p&gt;&lt;br/&gt;&lt;/p&gt;&lt;p&gt;For more advanced searches you can compose a filter expression:&lt;/p&gt;&lt;p&gt;&lt;span style=&quot; font-weight:700;&quot;&gt;Subjects:&lt;/span&gt;&lt;/p&gt;&lt;p&gt;col, idx, val, colobj, idxobj&lt;/p&gt;&lt;p&gt;colobj and idxobj allow accessing the objects that may be represented at the index or the columns. With these you can access their internal properties for filtering.&lt;/p&gt;&lt;p&gt;If none is specified idxobj is taken&lt;/p&gt;&lt;p&gt;&lt;span style=&quot; font-weight:700;&quot;&gt;Operators:&lt;/span&gt;&lt;/p&gt;&lt;p&gt;&amp;gt;, &amp;lt;, &amp;gt;=, &amp;lt;=, !=, =, like, notlike, starts, ends&lt;/p&gt;&lt;p&gt;&lt;span style=&quot; font-weight:700;&quot;&gt;Examples:&lt;/span&gt;&lt;/p&gt;&lt;p&gt;Filter all object names that are similar to 'alba' and their Vnom property &amp;gt; 200&lt;/p&gt;&lt;p&gt;-&amp;gt; idx&lt;span style=&quot; font-style:italic;&quot;&gt;obj.name like alba and idxobj.Vnom &amp;gt; 200&lt;/span&gt;&lt;/p&gt;&lt;p&gt;&lt;span style=&quot; font-style:italic;&quot;&gt;Equivalently:&lt;/span&gt;&lt;/p&gt;&lt;p&gt;&lt;span style=&quot; font-style:italic;&quot;&gt;-&amp;gt; name like alba and Vnom &amp;gt; 200&lt;/span&gt;&lt;/p&gt;&lt;p&gt;[Enter] to search &lt;/p&gt;&lt;/body&gt;&lt;/html&gt;</string>
                         </property>
                        </widget>
                       </item>
                       <item>
                        <widget class="QPushButton" name="filter_pushButton">
                         <property name="toolTip">
                          <string>Smart filter</string>
                         </property>
                         <property name="text">
                          <string/>
                         </property>
                         <property name="icon">
                          <iconset resource="icons.qrc">
                           <normaloff>:/Icons/icons/magnifying_glass.svg</normaloff>:/Icons/icons/magnifying_glass.svg</iconset>
                         </property>
                        </widget>
                       </item>
                       <item>
                        <spacer name="horizontalSpacer_2">
                         <property name="orientation">
                          <enum>Qt::Orientation::Horizontal</enum>
                         </property>
                         <property name="sizeHint" stdset="0">
                          <size>
                           <width>40</width>
                           <height>20</height>
                          </size>
                         </property>
                        </spacer>
                       </item>
                       <item>
                        <widget class="QPushButton" name="structure_analysis_pushButton">
                         <property name="toolTip">
                          <string>&lt;html&gt;&lt;head/&gt;&lt;body&gt;&lt;p&gt;&lt;span style=&quot; font-weight:700;&quot;&gt;Histogram&lt;/span&gt;&lt;/p&gt;&lt;p&gt;Run the histogram analysis of the selected data structure&lt;/p&gt;&lt;/body&gt;&lt;/html&gt;</string>
                         </property>
                         <property name="text">
                          <string/>
                         </property>
                         <property name="icon">
                          <iconset resource="icons.qrc">
                           <normaloff>:/Icons/icons/histogram.svg</normaloff>:/Icons/icons/histogram.svg</iconset>
                         </property>
                        </widget>
                       </item>
                      </layout>
                     </widget>
                    </item>
                    <item>
                     <widget class="QTableView" name="dataStructureTableView">
                      <property name="font">
                       <font>
                        <pointsize>9</pointsize>
                       </font>
                      </property>
                     </widget>
                    </item>
                    <item>
                     <widget class="QFrame" name="frame_9">
                      <property name="frameShape">
                       <enum>QFrame::Shape::NoFrame</enum>
                      </property>
                      <property name="frameShadow">
                       <enum>QFrame::Shadow::Raised</enum>
                      </property>
                      <layout class="QHBoxLayout" name="horizontalLayout_25">
                       <property name="leftMargin">
                        <number>0</number>
                       </property>
                       <property name="topMargin">
                        <number>0</number>
                       </property>
                       <property name="rightMargin">
                        <number>0</number>
                       </property>
                       <property name="bottomMargin">
                        <number>0</number>
                       </property>
                       <item>
                        <widget class="QPushButton" name="set_profile_state_button">
                         <property name="toolTip">
                          <string>&lt;html&gt;&lt;head/&gt;&lt;body&gt;&lt;p&gt;&lt;span style=&quot; font-weight:700;&quot;&gt;Snapshot&lt;/span&gt;&lt;/p&gt;&lt;p&gt;Assign the values of the selected time step into the snapshot&lt;/p&gt;&lt;/body&gt;&lt;/html&gt;</string>
                         </property>
                         <property name="text">
                          <string/>
                         </property>
                         <property name="icon">
                          <iconset resource="icons.qrc">
                           <normaloff>:/Icons/icons/copy2left.svg</normaloff>:/Icons/icons/copy2left.svg</iconset>
                         </property>
                        </widget>
                       </item>
                       <item>
                        <widget class="QSlider" name="db_step_slider">
                         <property name="toolTip">
                          <string>&lt;html&gt;&lt;head/&gt;&lt;body&gt;&lt;p&gt;&lt;span style=&quot; font-weight:700;&quot;&gt;Time slider&lt;/span&gt;&lt;/p&gt;&lt;p&gt;Move this time slider to select the appropriate time slot to view.&lt;/p&gt;&lt;p&gt;The first position sets the snapshot values, the rest attend to the time series values.&lt;/p&gt;&lt;/body&gt;&lt;/html&gt;</string>
                         </property>
                         <property name="orientation">
                          <enum>Qt::Orientation::Horizontal</enum>
                         </property>
                        </widget>
                       </item>
                       <item>
                        <widget class="QLabel" name="db_step_label">
                         <property name="minimumSize">
                          <size>
                           <width>200</width>
                           <height>0</height>
                          </size>
                         </property>
                         <property name="font">
                          <font>
                           <pointsize>9</pointsize>
                          </font>
                         </property>
                         <property name="text">
                          <string>Snapshot</string>
                         </property>
                         <property name="alignment">
                          <set>Qt::AlignmentFlag::AlignLeading|Qt::AlignmentFlag::AlignLeft|Qt::AlignmentFlag::AlignVCenter</set>
                         </property>
                        </widget>
                       </item>
                       <item>
                        <spacer name="horizontalSpacer_9">
                         <property name="orientation">
                          <enum>Qt::Orientation::Horizontal</enum>
                         </property>
                         <property name="sizeHint" stdset="0">
                          <size>
                           <width>40</width>
                           <height>20</height>
                          </size>
                         </property>
                        </spacer>
                       </item>
                       <item>
                        <widget class="QPushButton" name="add_object_pushButton">
                         <property name="toolTip">
                          <string>Add new object</string>
                         </property>
                         <property name="text">
                          <string/>
                         </property>
                         <property name="icon">
                          <iconset resource="icons.qrc">
                           <normaloff>:/Icons/icons/plus.svg</normaloff>:/Icons/icons/plus.svg</iconset>
                         </property>
                        </widget>
                       </item>
                       <item>
                        <widget class="QPushButton" name="delete_selected_objects_pushButton">
                         <property name="toolTip">
                          <string>Delete selection</string>
                         </property>
                         <property name="text">
                          <string/>
                         </property>
                         <property name="icon">
                          <iconset resource="icons.qrc">
                           <normaloff>:/Icons/icons/minus.svg</normaloff>:/Icons/icons/minus.svg</iconset>
                         </property>
                        </widget>
                       </item>
                      </layout>
                     </widget>
                    </item>
                   </layout>
                  </widget>
                  <widget class="QWidget" name="tab_2">
                   <attribute name="icon">
                    <iconset resource="icons.qrc">
                     <normaloff>:/Icons/icons/area_transfer.svg</normaloff>:/Icons/icons/area_transfer.svg</iconset>
                   </attribute>
                   <attribute name="title">
                    <string>Associations</string>
                   </attribute>
                   <layout class="QVBoxLayout" name="verticalLayout_11">
                    <property name="leftMargin">
                     <number>0</number>
                    </property>
                    <property name="topMargin">
                     <number>6</number>
                    </property>
                    <property name="rightMargin">
                     <number>8</number>
                    </property>
                    <property name="bottomMargin">
                     <number>6</number>
                    </property>
                    <item>
                     <widget class="QFrame" name="frame_17">
                      <property name="maximumSize">
                       <size>
                        <width>16777215</width>
                        <height>16777215</height>
                       </size>
                      </property>
                      <property name="frameShape">
                       <enum>QFrame::Shape::NoFrame</enum>
                      </property>
                      <property name="frameShadow">
                       <enum>QFrame::Shadow::Plain</enum>
                      </property>
                      <layout class="QHBoxLayout" name="horizontalLayout_9">
                       <property name="leftMargin">
                        <number>0</number>
                       </property>
                       <property name="topMargin">
                        <number>0</number>
                       </property>
                       <property name="rightMargin">
                        <number>0</number>
                       </property>
                       <property name="bottomMargin">
                        <number>0</number>
                       </property>
                       <item>
                        <widget class="QComboBox" name="associationsComboBox">
                         <property name="minimumSize">
                          <size>
                           <width>250</width>
                           <height>0</height>
                          </size>
                         </property>
                        </widget>
                       </item>
                       <item>
                        <widget class="QLabel" name="association_units_label">
                         <property name="text">
                          <string>...</string>
                         </property>
                        </widget>
                       </item>
                       <item>
                        <spacer name="horizontalSpacer_8">
                         <property name="orientation">
                          <enum>Qt::Orientation::Horizontal</enum>
                         </property>
                         <property name="sizeHint" stdset="0">
                          <size>
                           <width>794</width>
                           <height>20</height>
                          </size>
                         </property>
                        </spacer>
                       </item>
                      </layout>
                     </widget>
                    </item>
                    <item>
                     <widget class="QFrame" name="frame_20">
                      <property name="frameShape">
                       <enum>QFrame::Shape::NoFrame</enum>
                      </property>
                      <property name="frameShadow">
                       <enum>QFrame::Shadow::Raised</enum>
                      </property>
                      <layout class="QVBoxLayout" name="verticalLayout_14">
                       <property name="leftMargin">
                        <number>0</number>
                       </property>
                       <property name="topMargin">
                        <number>0</number>
                       </property>
                       <property name="rightMargin">
                        <number>0</number>
                       </property>
                       <property name="bottomMargin">
                        <number>0</number>
                       </property>
                       <item>
                        <widget class="QTableView" name="associationsTableView">
                         <property name="font">
                          <font>
                           <pointsize>9</pointsize>
                          </font>
                         </property>
                        </widget>
                       </item>
                      </layout>
                     </widget>
                    </item>
                   </layout>
                  </widget>
                  <widget class="QWidget" name="tab_16">
                   <attribute name="icon">
                    <iconset resource="icons.qrc">
                     <normaloff>:/Icons/icons/time_series.svg</normaloff>:/Icons/icons/time_series.svg</iconset>
                   </attribute>
                   <attribute name="title">
                    <string>Time series</string>
                   </attribute>
                   <layout class="QVBoxLayout" name="verticalLayout_42">
                    <property name="leftMargin">
                     <number>0</number>
                    </property>
                    <property name="topMargin">
                     <number>6</number>
                    </property>
                    <property name="rightMargin">
                     <number>8</number>
                    </property>
                    <property name="bottomMargin">
                     <number>6</number>
                    </property>
                    <item>
                     <widget class="QFrame" name="frame">
                      <property name="frameShape">
                       <enum>QFrame::Shape::NoFrame</enum>
                      </property>
                      <property name="frameShadow">
                       <enum>QFrame::Shadow::Raised</enum>
                      </property>
                      <layout class="QHBoxLayout" name="horizontalLayout">
                       <property name="leftMargin">
                        <number>0</number>
                       </property>
                       <property name="topMargin">
                        <number>0</number>
                       </property>
                       <property name="rightMargin">
                        <number>0</number>
                       </property>
                       <property name="bottomMargin">
                        <number>0</number>
                       </property>
                       <item>
                        <widget class="QComboBox" name="device_type_magnitude_comboBox">
                         <property name="minimumSize">
                          <size>
                           <width>250</width>
                           <height>0</height>
                          </size>
                         </property>
                         <property name="toolTip">
                          <string>Magnitude with profile</string>
                         </property>
                        </widget>
                       </item>
                       <item>
                        <widget class="QPushButton" name="new_profiles_structure_pushButton">
                         <property name="toolTip">
                          <string>&lt;html&gt;&lt;head/&gt;&lt;body&gt;&lt;p&gt;&lt;span style=&quot; font-weight:700;&quot;&gt;Create profiles&lt;/span&gt;&lt;/p&gt;&lt;p&gt;This will create all the object's profiles&lt;/p&gt;&lt;/body&gt;&lt;/html&gt;</string>
                         </property>
                         <property name="text">
                          <string/>
                         </property>
                         <property name="icon">
                          <iconset resource="icons.qrc">
                           <normaloff>:/Icons/icons/new.svg</normaloff>:/Icons/icons/new.svg</iconset>
                         </property>
                        </widget>
                       </item>
                       <item>
                        <widget class="QPushButton" name="delete_profiles_structure_pushButton">
                         <property name="toolTip">
                          <string>&lt;html&gt;&lt;head/&gt;&lt;body&gt;&lt;p&gt;&lt;span style=&quot; font-weight:700;&quot;&gt;Delete profiles&lt;/span&gt;&lt;/p&gt;&lt;p&gt;This will delete all the profiles and leave the snapshot.&lt;/p&gt;&lt;/body&gt;&lt;/html&gt;</string>
                         </property>
                         <property name="text">
                          <string/>
                         </property>
                         <property name="icon">
                          <iconset resource="icons.qrc">
                           <normaloff>:/Icons/icons/new (delete).svg</normaloff>:/Icons/icons/new (delete).svg</iconset>
                         </property>
                        </widget>
                       </item>
                       <item>
                        <widget class="QPushButton" name="edit_profiles_pushButton">
                         <property name="toolTip">
                          <string>&lt;html&gt;&lt;head/&gt;&lt;body&gt;&lt;p&gt;&lt;span style=&quot; font-weight:700;&quot;&gt;Import profiles&lt;/span&gt;&lt;/p&gt;&lt;p&gt;Import from data in CSV or Excel files&lt;/p&gt;&lt;/body&gt;&lt;/html&gt;</string>
                         </property>
                         <property name="text">
                          <string/>
                         </property>
                         <property name="icon">
                          <iconset resource="icons.qrc">
                           <normaloff>:/Icons/icons/import_profiles.svg</normaloff>:/Icons/icons/import_profiles.svg</iconset>
                         </property>
                         <property name="flat">
                          <bool>false</bool>
                         </property>
                        </widget>
                       </item>
                       <item>
                        <widget class="QPushButton" name="edit_profiles_from_models_pushButton">
                         <property name="toolTip">
                          <string>&lt;html&gt;&lt;head/&gt;&lt;body&gt;&lt;p&gt;&lt;span style=&quot; font-weight:700;&quot;&gt;Import profiles from grid models. &lt;/span&gt;&lt;/p&gt;&lt;p&gt;This is, load many individual grids in any of the supported GridCal formats and take the operational data from them, aplying them to all the profiles.&lt;/p&gt;&lt;/body&gt;&lt;/html&gt;</string>
                         </property>
                         <property name="text">
                          <string/>
                         </property>
                         <property name="icon">
                          <iconset resource="icons.qrc">
                           <normaloff>:/Icons/icons/import_models.svg</normaloff>:/Icons/icons/import_models.svg</iconset>
                         </property>
                         <property name="flat">
                          <bool>false</bool>
                         </property>
                        </widget>
                       </item>
                       <item>
                        <spacer name="horizontalSpacer">
                         <property name="orientation">
                          <enum>Qt::Orientation::Horizontal</enum>
                         </property>
                         <property name="sizeHint" stdset="0">
                          <size>
                           <width>183</width>
                           <height>20</height>
                          </size>
                         </property>
                        </spacer>
                       </item>
                       <item>
                        <widget class="QPushButton" name="plot_time_series_pushButton">
                         <property name="toolTip">
                          <string>Plot the selected object's profile</string>
                         </property>
                         <property name="text">
                          <string/>
                         </property>
                         <property name="icon">
                          <iconset resource="icons.qrc">
                           <normaloff>:/Icons/icons/plot.svg</normaloff>:/Icons/icons/plot.svg</iconset>
                         </property>
                        </widget>
                       </item>
                      </layout>
                     </widget>
                    </item>
                    <item>
                     <widget class="QTableView" name="profiles_tableView">
                      <property name="font">
                       <font>
                        <pointsize>9</pointsize>
                       </font>
                      </property>
                      <property name="layoutDirection">
                       <enum>Qt::LayoutDirection::LeftToRight</enum>
                      </property>
                      <property name="alternatingRowColors">
                       <bool>true</bool>
                      </property>
                      <property name="selectionMode">
                       <enum>QAbstractItemView::SelectionMode::ContiguousSelection</enum>
                      </property>
                     </widget>
                    </item>
                    <item>
                     <widget class="QFrame" name="frame_12">
                      <property name="frameShape">
                       <enum>QFrame::Shape::NoFrame</enum>
                      </property>
                      <property name="frameShadow">
                       <enum>QFrame::Shadow::Raised</enum>
                      </property>
                      <layout class="QHBoxLayout" name="horizontalLayout_4">
                       <property name="leftMargin">
                        <number>0</number>
                       </property>
                       <property name="topMargin">
                        <number>0</number>
                       </property>
                       <property name="rightMargin">
                        <number>0</number>
                       </property>
                       <property name="bottomMargin">
                        <number>0</number>
                       </property>
                       <item>
                        <widget class="QPushButton" name="copy_profile_pushButton">
                         <property name="toolTip">
                          <string>&lt;html&gt;&lt;head/&gt;&lt;body&gt;&lt;p&gt;&lt;span style=&quot; font-weight:700;&quot;&gt;Copy data&lt;/span&gt;&lt;/p&gt;&lt;p&gt;Copy displayed profile&lt;/p&gt;&lt;/body&gt;&lt;/html&gt;</string>
                         </property>
                         <property name="statusTip">
                          <string/>
                         </property>
                         <property name="text">
                          <string/>
                         </property>
                         <property name="icon">
                          <iconset resource="icons.qrc">
                           <normaloff>:/Icons/icons/copy.svg</normaloff>:/Icons/icons/copy.svg</iconset>
                         </property>
                        </widget>
                       </item>
                       <item>
                        <widget class="QPushButton" name="paste_profiles_pushButton">
                         <property name="toolTip">
                          <string>&lt;html&gt;&lt;head/&gt;&lt;body&gt;&lt;p&gt;&lt;span style=&quot; font-weight:700;&quot;&gt;Paste data&lt;/span&gt;&lt;/p&gt;&lt;p&gt;Paste clipboard into the displayed profile&lt;/p&gt;&lt;/body&gt;&lt;/html&gt;</string>
                         </property>
                         <property name="text">
                          <string/>
                         </property>
                         <property name="icon">
                          <iconset resource="icons.qrc">
                           <normaloff>:/Icons/icons/paste.svg</normaloff>:/Icons/icons/paste.svg</iconset>
                         </property>
                        </widget>
                       </item>
                       <item>
                        <widget class="QPushButton" name="set_linear_combination_profile_pushButton">
                         <property name="toolTip">
                          <string>&lt;html&gt;&lt;head/&gt;&lt;body&gt;&lt;p&gt;&lt;span style=&quot; font-weight:700;&quot;&gt;Copy profile&lt;/span&gt;&lt;/p&gt;&lt;p&gt;Copy the current profile into the profile selected by the drop-down selector&lt;/p&gt;&lt;/body&gt;&lt;/html&gt;</string>
                         </property>
                         <property name="text">
                          <string/>
                         </property>
                         <property name="icon">
                          <iconset resource="icons.qrc">
                           <normaloff>:/Icons/icons/copy2right.svg</normaloff>:/Icons/icons/copy2right.svg</iconset>
                         </property>
                        </widget>
                       </item>
                       <item>
                        <widget class="QComboBox" name="device_type_magnitude_comboBox_2">
                         <property name="minimumSize">
                          <size>
                           <width>200</width>
                           <height>0</height>
                          </size>
                         </property>
                         <property name="toolTip">
                          <string>Profile where to copy the current profile</string>
                         </property>
                        </widget>
                       </item>
                       <item>
                        <spacer name="horizontalSpacer_13">
                         <property name="orientation">
                          <enum>Qt::Orientation::Horizontal</enum>
                         </property>
                         <property name="sizeHint" stdset="0">
                          <size>
                           <width>267</width>
                           <height>20</height>
                          </size>
                         </property>
                        </spacer>
                       </item>
                       <item>
                        <widget class="QPushButton" name="profile_add_pushButton">
                         <property name="toolTip">
                          <string>Add value to the profile</string>
                         </property>
                         <property name="text">
                          <string/>
                         </property>
                         <property name="icon">
                          <iconset resource="icons.qrc">
                           <normaloff>:/Icons/icons/plus.svg</normaloff>:/Icons/icons/plus.svg</iconset>
                         </property>
                        </widget>
                       </item>
                       <item>
                        <widget class="QPushButton" name="profile_subtract_pushButton">
                         <property name="toolTip">
                          <string>Subtract value from the profile</string>
                         </property>
                         <property name="text">
                          <string/>
                         </property>
                         <property name="icon">
                          <iconset resource="icons.qrc">
                           <normaloff>:/Icons/icons/minus.svg</normaloff>:/Icons/icons/minus.svg</iconset>
                         </property>
                        </widget>
                       </item>
                       <item>
                        <widget class="QPushButton" name="profile_multiply_pushButton">
                         <property name="toolTip">
                          <string>Multiply the profile by a value</string>
                         </property>
                         <property name="text">
                          <string/>
                         </property>
                         <property name="icon">
                          <iconset resource="icons.qrc">
                           <normaloff>:/Icons/icons/multiply.svg</normaloff>:/Icons/icons/multiply.svg</iconset>
                         </property>
                        </widget>
                       </item>
                       <item>
                        <widget class="QPushButton" name="profile_divide_pushButton">
                         <property name="toolTip">
                          <string>Divide the profile by a value</string>
                         </property>
                         <property name="text">
                          <string/>
                         </property>
                         <property name="icon">
                          <iconset resource="icons.qrc">
                           <normaloff>:/Icons/icons/divide.svg</normaloff>:/Icons/icons/divide.svg</iconset>
                         </property>
                        </widget>
                       </item>
                       <item>
                        <widget class="QPushButton" name="set_profile_value_pushButton">
                         <property name="toolTip">
                          <string>Set the value to all or to the selection</string>
                         </property>
                         <property name="text">
                          <string/>
                         </property>
                         <property name="icon">
                          <iconset resource="icons.qrc">
                           <normaloff>:/Icons/icons/copy2up.svg</normaloff>:/Icons/icons/copy2up.svg</iconset>
                         </property>
                        </widget>
                       </item>
                       <item>
                        <widget class="QDoubleSpinBox" name="profile_factor_doubleSpinBox">
                         <property name="minimum">
                          <double>-999999.000000000000000</double>
                         </property>
                         <property name="maximum">
                          <double>9999999.000000000000000</double>
                         </property>
                         <property name="value">
                          <double>1.000000000000000</double>
                         </property>
                        </widget>
                       </item>
                      </layout>
                     </widget>
                    </item>
                   </layout>
                  </widget>
                 </widget>
                </item>
               </layout>
              </widget>
             </widget>
            </item>
           </layout>
          </widget>
          <widget class="QWidget" name="compiledArraysTab">
           <attribute name="icon">
            <iconset resource="icons.qrc">
             <normaloff>:/Icons/icons/spmat.svg</normaloff>:/Icons/icons/spmat.svg</iconset>
           </attribute>
           <attribute name="title">
            <string>Compiled arrays</string>
           </attribute>
           <layout class="QHBoxLayout" name="horizontalLayout_7">
            <property name="leftMargin">
             <number>0</number>
            </property>
            <property name="topMargin">
             <number>0</number>
            </property>
            <property name="rightMargin">
             <number>0</number>
            </property>
            <property name="bottomMargin">
             <number>0</number>
            </property>
            <item>
             <widget class="QSplitter" name="simulationDataSplitter">
              <property name="orientation">
               <enum>Qt::Orientation::Horizontal</enum>
              </property>
              <widget class="QFrame" name="frame_28">
               <property name="frameShape">
                <enum>QFrame::Shape::NoFrame</enum>
               </property>
               <property name="frameShadow">
                <enum>QFrame::Shadow::Raised</enum>
               </property>
               <layout class="QGridLayout" name="gridLayout_19">
                <property name="rightMargin">
                 <number>0</number>
                </property>
                <item row="0" column="2" colspan="2">
                 <widget class="QComboBox" name="simulation_data_island_comboBox"/>
                </item>
                <item row="0" column="1">
                 <widget class="QPushButton" name="exportSimulationDataButton">
                  <property name="maximumSize">
                   <size>
                    <width>32</width>
                    <height>16777215</height>
                   </size>
                  </property>
                  <property name="toolTip">
                   <string>Export simulation data</string>
                  </property>
                  <property name="text">
                   <string/>
                  </property>
                  <property name="icon">
                   <iconset resource="icons.qrc">
                    <normaloff>:/Icons/icons/save.svg</normaloff>:/Icons/icons/save.svg</iconset>
                  </property>
                 </widget>
                </item>
                <item row="0" column="0">
                 <widget class="QPushButton" name="compute_simulation_data_pushButton">
                  <property name="maximumSize">
                   <size>
                    <width>32</width>
                    <height>16777215</height>
                   </size>
                  </property>
                  <property name="toolTip">
                   <string>Update the islands dispayed</string>
                  </property>
                  <property name="text">
                   <string/>
                  </property>
                  <property name="icon">
                   <iconset resource="icons.qrc">
                    <normaloff>:/Icons/icons/calculator.svg</normaloff>:/Icons/icons/calculator.svg</iconset>
                  </property>
                 </widget>
                </item>
                <item row="1" column="0" colspan="4">
                 <widget class="QTreeView" name="simulationDataStructuresTreeView">
                  <property name="animated">
                   <bool>true</bool>
                  </property>
                 </widget>
                </item>
               </layout>
              </widget>
              <widget class="QFrame" name="frame_29">
               <property name="frameShape">
                <enum>QFrame::Shape::NoFrame</enum>
               </property>
               <property name="frameShadow">
                <enum>QFrame::Shadow::Raised</enum>
               </property>
               <layout class="QGridLayout" name="gridLayout_23">
                <property name="leftMargin">
                 <number>0</number>
                </property>
                <property name="topMargin">
                 <number>8</number>
                </property>
                <item row="0" column="3">
                 <widget class="QComboBox" name="arrayModeComboBox"/>
                </item>
                <item row="0" column="5">
                 <spacer name="horizontalSpacer_23">
                  <property name="orientation">
                   <enum>Qt::Orientation::Horizontal</enum>
                  </property>
                  <property name="sizeHint" stdset="0">
                   <size>
                    <width>510</width>
                    <height>20</height>
                   </size>
                  </property>
                 </spacer>
                </item>
                <item row="1" column="0" colspan="7">
                 <widget class="QTableView" name="simulationDataStructureTableView"/>
                </item>
                <item row="0" column="1">
                 <widget class="QPushButton" name="copyArraysToNumpyButton">
                  <property name="toolTip">
                   <string>Copy to data frame to clipboard in array format</string>
                  </property>
                  <property name="text">
                   <string/>
                  </property>
                  <property name="icon">
                   <iconset resource="icons.qrc">
                    <normaloff>:/Icons/icons/array.svg</normaloff>:/Icons/icons/array.svg</iconset>
                  </property>
                 </widget>
                </item>
                <item row="0" column="6">
                 <widget class="QPushButton" name="plotArraysButton">
                  <property name="minimumSize">
                   <size>
                    <width>32</width>
                    <height>0</height>
                   </size>
                  </property>
                  <property name="toolTip">
                   <string>Plot values</string>
                  </property>
                  <property name="text">
                   <string/>
                  </property>
                  <property name="icon">
                   <iconset resource="icons.qrc">
                    <normaloff>:/Icons/icons/plot.svg</normaloff>:/Icons/icons/plot.svg</iconset>
                  </property>
                 </widget>
                </item>
                <item row="0" column="2">
                 <widget class="QPushButton" name="copyArraysButton">
                  <property name="minimumSize">
                   <size>
                    <width>32</width>
                    <height>0</height>
                   </size>
                  </property>
                  <property name="toolTip">
                   <string>Copy array to clipboard</string>
                  </property>
                  <property name="text">
                   <string/>
                  </property>
                  <property name="icon">
                   <iconset resource="icons.qrc">
                    <normaloff>:/Icons/icons/copy.svg</normaloff>:/Icons/icons/copy.svg</iconset>
                  </property>
                 </widget>
                </item>
               </layout>
              </widget>
             </widget>
            </item>
           </layout>
          </widget>
          <widget class="QWidget" name="commentsTab">
           <attribute name="icon">
            <iconset resource="icons.qrc">
             <normaloff>:/Icons/icons/edit.svg</normaloff>:/Icons/icons/edit.svg</iconset>
           </attribute>
           <attribute name="title">
            <string>Comments</string>
           </attribute>
           <layout class="QVBoxLayout" name="verticalLayout_18">
            <item>
             <widget class="QTextEdit" name="comments_textEdit">
              <property name="toolTip">
               <string>Write here some comments about the grid</string>
              </property>
             </widget>
            </item>
           </layout>
          </widget>
         </widget>
        </item>
       </layout>
      </widget>
      <widget class="QWidget" name="ResultsTab">
       <attribute name="icon">
        <iconset resource="icons.qrc">
         <normaloff>:/Icons/icons/plot.svg</normaloff>:/Icons/icons/plot.svg</iconset>
       </attribute>
       <attribute name="title">
        <string>Results</string>
       </attribute>
       <layout class="QVBoxLayout" name="verticalLayout_13">
        <property name="leftMargin">
         <number>0</number>
        </property>
        <property name="topMargin">
         <number>0</number>
        </property>
        <property name="rightMargin">
         <number>0</number>
        </property>
        <property name="bottomMargin">
         <number>0</number>
        </property>
        <item>
         <widget class="QFrame" name="frame_33">
          <property name="frameShape">
           <enum>QFrame::Shape::NoFrame</enum>
          </property>
          <property name="frameShadow">
           <enum>QFrame::Shadow::Raised</enum>
          </property>
          <layout class="QVBoxLayout" name="verticalLayout_28">
           <property name="leftMargin">
            <number>0</number>
           </property>
           <property name="topMargin">
            <number>0</number>
           </property>
           <property name="rightMargin">
            <number>0</number>
           </property>
           <property name="bottomMargin">
            <number>0</number>
           </property>
           <item>
            <widget class="QSplitter" name="results_splitter">
             <property name="orientation">
              <enum>Qt::Orientation::Horizontal</enum>
             </property>
             <widget class="QSplitter" name="splitter">
              <property name="orientation">
               <enum>Qt::Orientation::Vertical</enum>
              </property>
              <widget class="QFrame" name="frame_61">
               <property name="frameShape">
                <enum>QFrame::Shape::NoFrame</enum>
               </property>
               <property name="frameShadow">
                <enum>QFrame::Shadow::Raised</enum>
               </property>
               <layout class="QVBoxLayout" name="verticalLayout_10">
                <property name="topMargin">
                 <number>6</number>
                </property>
                <property name="rightMargin">
                 <number>0</number>
                </property>
                <item>
                 <widget class="QTreeView" name="results_treeView">
                  <property name="animated">
                   <bool>true</bool>
                  </property>
                 </widget>
                </item>
                <item>
                 <widget class="QFrame" name="frame_62">
                  <property name="frameShape">
                   <enum>QFrame::Shape::NoFrame</enum>
                  </property>
                  <property name="frameShadow">
                   <enum>QFrame::Shadow::Raised</enum>
                  </property>
                  <layout class="QHBoxLayout" name="horizontalLayout_34">
                   <property name="leftMargin">
                    <number>0</number>
                   </property>
                   <property name="topMargin">
                    <number>0</number>
                   </property>
                   <property name="rightMargin">
                    <number>0</number>
                   </property>
                   <property name="bottomMargin">
                    <number>1</number>
                   </property>
                   <item>
                    <widget class="QLabel" name="label_16">
                     <property name="minimumSize">
                      <size>
                       <width>0</width>
                       <height>24</height>
                      </size>
                     </property>
                     <property name="palette">
                      <palette>
                       <active>
                        <colorrole role="WindowText">
                         <brush brushstyle="SolidPattern">
                          <color alpha="255">
                           <red>119</red>
                           <green>118</green>
                           <blue>123</blue>
                          </color>
                         </brush>
                        </colorrole>
                       </active>
                       <inactive>
                        <colorrole role="WindowText">
                         <brush brushstyle="SolidPattern">
                          <color alpha="255">
                           <red>119</red>
                           <green>118</green>
                           <blue>123</blue>
                          </color>
                         </brush>
                        </colorrole>
                       </inactive>
                       <disabled>
                        <colorrole role="WindowText">
                         <brush brushstyle="SolidPattern">
                          <color alpha="255">
                           <red>190</red>
                           <green>190</green>
                           <blue>190</blue>
                          </color>
                         </brush>
                        </colorrole>
                       </disabled>
                      </palette>
                     </property>
                     <property name="text">
                      <string>Session results</string>
                     </property>
                    </widget>
                   </item>
                   <item>
                    <spacer name="horizontalSpacer_22">
                     <property name="orientation">
                      <enum>Qt::Orientation::Horizontal</enum>
                     </property>
                     <property name="sizeHint" stdset="0">
                      <size>
                       <width>40</width>
                       <height>20</height>
                      </size>
                     </property>
                    </spacer>
                   </item>
                   <item>
                    <widget class="QPushButton" name="deleteDriverButton">
                     <property name="toolTip">
                      <string>Delete selected driver</string>
                     </property>
                     <property name="text">
                      <string/>
                     </property>
                     <property name="icon">
                      <iconset resource="icons.qrc">
                       <normaloff>:/Icons/icons/minus.svg</normaloff>:/Icons/icons/minus.svg</iconset>
                     </property>
                    </widget>
                   </item>
                  </layout>
                 </widget>
                </item>
               </layout>
              </widget>
              <widget class="QFrame" name="frame_14">
               <property name="frameShape">
                <enum>QFrame::Shape::NoFrame</enum>
               </property>
               <property name="frameShadow">
                <enum>QFrame::Shadow::Raised</enum>
               </property>
               <layout class="QVBoxLayout" name="verticalLayout_6">
                <property name="rightMargin">
                 <number>0</number>
                </property>
                <item>
                 <widget class="QTreeView" name="diskSessionsTreeView">
                  <property name="animated">
                   <bool>true</bool>
                  </property>
                 </widget>
                </item>
                <item>
                 <widget class="QFrame" name="frame_60">
                  <property name="frameShape">
                   <enum>QFrame::Shape::NoFrame</enum>
                  </property>
                  <property name="frameShadow">
                   <enum>QFrame::Shadow::Raised</enum>
                  </property>
                  <layout class="QHBoxLayout" name="horizontalLayout_33">
                   <property name="leftMargin">
                    <number>0</number>
                   </property>
                   <property name="topMargin">
                    <number>0</number>
                   </property>
                   <property name="rightMargin">
                    <number>0</number>
                   </property>
                   <property name="bottomMargin">
                    <number>0</number>
                   </property>
                   <item>
                    <widget class="QLabel" name="label_37">
                     <property name="palette">
                      <palette>
                       <active>
                        <colorrole role="WindowText">
                         <brush brushstyle="SolidPattern">
                          <color alpha="255">
                           <red>119</red>
                           <green>118</green>
                           <blue>123</blue>
                          </color>
                         </brush>
                        </colorrole>
                       </active>
                       <inactive>
                        <colorrole role="WindowText">
                         <brush brushstyle="SolidPattern">
                          <color alpha="255">
                           <red>119</red>
                           <green>118</green>
                           <blue>123</blue>
                          </color>
                         </brush>
                        </colorrole>
                       </inactive>
                       <disabled>
                        <colorrole role="WindowText">
                         <brush brushstyle="SolidPattern">
                          <color alpha="255">
                           <red>190</red>
                           <green>190</green>
                           <blue>190</blue>
                          </color>
                         </brush>
                        </colorrole>
                       </disabled>
                      </palette>
                     </property>
                     <property name="text">
                      <string>Disk persistance</string>
                     </property>
                    </widget>
                   </item>
                   <item>
                    <spacer name="horizontalSpacer_21">
                     <property name="orientation">
                      <enum>Qt::Orientation::Horizontal</enum>
                     </property>
                     <property name="sizeHint" stdset="0">
                      <size>
                       <width>40</width>
                       <height>20</height>
                      </size>
                     </property>
                    </spacer>
                   </item>
                   <item>
                    <widget class="QPushButton" name="loadResultFromDiskButton">
                     <property name="toolTip">
                      <string>Load result from the gridcal file</string>
                     </property>
                     <property name="text">
                      <string/>
                     </property>
                     <property name="icon">
                      <iconset resource="icons.qrc">
                       <normaloff>:/Icons/icons/loadc.svg</normaloff>:/Icons/icons/loadc.svg</iconset>
                     </property>
                    </widget>
                   </item>
                  </layout>
                 </widget>
                </item>
               </layout>
              </widget>
             </widget>
             <widget class="QTabWidget" name="tabWidget_4">
              <property name="tabPosition">
               <enum>QTabWidget::TabPosition::East</enum>
              </property>
              <property name="currentIndex">
               <number>0</number>
              </property>
              <property name="documentMode">
               <bool>true</bool>
              </property>
              <widget class="QWidget" name="tab_7">
               <attribute name="icon">
                <iconset resource="icons.qrc">
                 <normaloff>:/Icons/icons/array.svg</normaloff>:/Icons/icons/array.svg</iconset>
               </attribute>
               <attribute name="title">
                <string>Tables</string>
               </attribute>
               <layout class="QVBoxLayout" name="verticalLayout_40">
                <property name="leftMargin">
                 <number>0</number>
                </property>
                <property name="topMargin">
                 <number>0</number>
                </property>
                <property name="rightMargin">
                 <number>0</number>
                </property>
                <property name="bottomMargin">
                 <number>0</number>
                </property>
                <item>
                 <widget class="QFrame" name="frame_16">
                  <property name="frameShape">
                   <enum>QFrame::Shape::NoFrame</enum>
                  </property>
                  <property name="frameShadow">
                   <enum>QFrame::Shadow::Raised</enum>
                  </property>
                  <layout class="QVBoxLayout" name="verticalLayout_23">
                   <property name="leftMargin">
                    <number>0</number>
                   </property>
                   <property name="topMargin">
                    <number>0</number>
                   </property>
                   <property name="rightMargin">
                    <number>0</number>
                   </property>
                   <property name="bottomMargin">
                    <number>0</number>
                   </property>
                  </layout>
                 </widget>
                </item>
                <item>
                 <widget class="QFrame" name="frame_5">
                  <property name="frameShape">
                   <enum>QFrame::Shape::NoFrame</enum>
                  </property>
                  <property name="frameShadow">
                   <enum>QFrame::Shadow::Raised</enum>
                  </property>
                  <layout class="QVBoxLayout" name="verticalLayout_24">
                   <property name="leftMargin">
                    <number>0</number>
                   </property>
                   <property name="topMargin">
                    <number>0</number>
                   </property>
                   <property name="rightMargin">
                    <number>8</number>
                   </property>
                   <property name="bottomMargin">
                    <number>8</number>
                   </property>
                   <item>
                    <widget class="QTableView" name="resultsTableView">
                     <property name="font">
                      <font>
                       <pointsize>9</pointsize>
                      </font>
                     </property>
                     <property name="alternatingRowColors">
                      <bool>true</bool>
                     </property>
                     <property name="selectionMode">
                      <enum>QAbstractItemView::SelectionMode::ExtendedSelection</enum>
                     </property>
                     <property name="selectionBehavior">
                      <enum>QAbstractItemView::SelectionBehavior::SelectItems</enum>
                     </property>
                    </widget>
                   </item>
                   <item>
                    <widget class="QFrame" name="frame_8">
                     <property name="frameShape">
                      <enum>QFrame::Shape::NoFrame</enum>
                     </property>
                     <property name="frameShadow">
                      <enum>QFrame::Shadow::Raised</enum>
                     </property>
                     <layout class="QHBoxLayout" name="horizontalLayout_2">
                      <property name="leftMargin">
                       <number>0</number>
                      </property>
                      <property name="topMargin">
                       <number>0</number>
                      </property>
                      <property name="rightMargin">
                       <number>0</number>
                      </property>
                      <property name="bottomMargin">
                       <number>0</number>
                      </property>
                      <item>
                       <widget class="QLineEdit" name="search_results_lineEdit">
                        <property name="toolTip">
                         <string>&lt;html&gt;&lt;head/&gt;&lt;body&gt;&lt;p&gt;&lt;span style=&quot; font-weight:700;&quot;&gt;Subjects:&lt;/span&gt;&lt;/p&gt;&lt;p&gt;col, idx, val, colobj, idxobj&lt;/p&gt;&lt;p&gt;colobj and idxobj allow accessing the objects that may be represented at the index or the columns. With these you can access their internal properties for filtering.&lt;/p&gt;&lt;p&gt;&lt;span style=&quot; font-weight:700;&quot;&gt;Operators:&lt;/span&gt;&lt;/p&gt;&lt;p&gt;&amp;gt;, &amp;lt;, &amp;gt;=, &amp;lt;=, !=, =, like, notlike, starts, ends&lt;/p&gt;&lt;p&gt;&lt;span style=&quot; font-weight:700;&quot;&gt;Examples:&lt;/span&gt;&lt;/p&gt;&lt;p&gt;&lt;span style=&quot; font-style:italic;&quot;&gt;The columns should not be column1 or column2, the values should be &amp;gt; 5 and the index be like ab of mn&lt;/span&gt;&lt;/p&gt;&lt;p&gt;-&amp;gt; &lt;span style=&quot; font-style:italic;&quot;&gt;col != [column1, column2] and val &amp;gt; 5 or idx like [ab, mn]&lt;/span&gt;&lt;/p&gt;&lt;p&gt;&lt;br/&gt;&lt;/p&gt;&lt;p&gt;&lt;span style=&quot; font-style:italic;&quot;&gt;Filter the table values that are between 0.5 and 20&lt;/span&gt;&lt;/p&gt;&lt;p&gt;-&amp;gt; &lt;span style=&quot; font-style:italic;&quot;&gt;val &amp;gt; 0.5 and val &amp;lt; 20.0&lt;/span&gt;&lt;/p&gt;&lt;/body&gt;&lt;/html&gt;</string>
                        </property>
                       </widget>
                      </item>
                      <item>
                       <widget class="QPushButton" name="search_results_Button">
                        <property name="toolTip">
                         <string>Smart search</string>
                        </property>
                        <property name="text">
                         <string/>
                        </property>
                        <property name="icon">
                         <iconset resource="icons.qrc">
                          <normaloff>:/Icons/icons/magnifying_glass.svg</normaloff>:/Icons/icons/magnifying_glass.svg</iconset>
                        </property>
                       </widget>
                      </item>
                      <item>
                       <spacer name="horizontalSpacer_20">
                        <property name="orientation">
                         <enum>Qt::Orientation::Horizontal</enum>
                        </property>
                        <property name="sizeHint" stdset="0">
                         <size>
                          <width>40</width>
                          <height>20</height>
                         </size>
                        </property>
                       </spacer>
                      </item>
                      <item>
                       <widget class="QLabel" name="units_label">
                        <property name="text">
                         <string>...</string>
                        </property>
                       </widget>
                      </item>
                      <item>
                       <widget class="QCheckBox" name="results_traspose_checkBox">
                        <property name="toolTip">
                         <string>Transpose the results</string>
                        </property>
                        <property name="text">
                         <string/>
                        </property>
                        <property name="icon">
                         <iconset resource="icons.qrc">
                          <normaloff>:/Icons/icons/transpose.svg</normaloff>:/Icons/icons/transpose.svg</iconset>
                        </property>
                       </widget>
                      </item>
                      <item>
                       <widget class="QCheckBox" name="results_as_cdf_checkBox">
                        <property name="toolTip">
                         <string>Results as cummulative density functions</string>
                        </property>
                        <property name="statusTip">
                         <string/>
                        </property>
                        <property name="text">
                         <string/>
                        </property>
                        <property name="icon">
                         <iconset resource="icons.qrc">
                          <normaloff>:/Icons/icons/cdf.svg</normaloff>:/Icons/icons/cdf.svg</iconset>
                        </property>
                       </widget>
                      </item>
                      <item>
                       <widget class="QCheckBox" name="results_as_abs_checkBox">
                        <property name="toolTip">
                         <string>Results as absolute values</string>
                        </property>
                        <property name="statusTip">
                         <string/>
                        </property>
                        <property name="text">
                         <string/>
                        </property>
                        <property name="icon">
                         <iconset resource="icons.qrc">
                          <normaloff>:/Icons/icons/abs.svg</normaloff>:/Icons/icons/abs.svg</iconset>
                        </property>
                       </widget>
                      </item>
                      <item>
                       <widget class="QCheckBox" name="stacked_plot_checkBox">
                        <property name="toolTip">
                         <string>Stacked plot</string>
                        </property>
                        <property name="statusTip">
                         <string/>
                        </property>
                        <property name="text">
                         <string/>
                        </property>
                        <property name="icon">
                         <iconset resource="icons.qrc">
                          <normaloff>:/Icons/icons/stacked_plot.svg</normaloff>:/Icons/icons/stacked_plot.svg</iconset>
                        </property>
                       </widget>
                      </item>
                      <item>
                       <widget class="QPushButton" name="copy_results_pushButton">
                        <property name="toolTip">
                         <string>Copy to data frame to clipboard</string>
                        </property>
                        <property name="text">
                         <string/>
                        </property>
                        <property name="icon">
                         <iconset resource="icons.qrc">
                          <normaloff>:/Icons/icons/copy.svg</normaloff>:/Icons/icons/copy.svg</iconset>
                        </property>
                       </widget>
                      </item>
                      <item>
                       <widget class="QPushButton" name="copy_numpy_button">
                        <property name="toolTip">
                         <string>Copy data in numpy format to clipboard</string>
                        </property>
                        <property name="text">
                         <string/>
                        </property>
                        <property name="icon">
                         <iconset resource="icons.qrc">
                          <normaloff>:/Icons/icons/array.svg</normaloff>:/Icons/icons/array.svg</iconset>
                        </property>
                       </widget>
                      </item>
                      <item>
                       <widget class="QPushButton" name="saveResultsButton">
                        <property name="toolTip">
                         <string>Export data</string>
                        </property>
                        <property name="text">
                         <string/>
                        </property>
                        <property name="icon">
                         <iconset resource="icons.qrc">
                          <normaloff>:/Icons/icons/save.svg</normaloff>:/Icons/icons/save.svg</iconset>
                        </property>
                       </widget>
                      </item>
                      <item>
                       <widget class="QPushButton" name="plot_data_pushButton">
                        <property name="toolTip">
                         <string>Plot the data in a separated window</string>
                        </property>
                        <property name="text">
                         <string/>
                        </property>
                        <property name="icon">
                         <iconset resource="icons.qrc">
                          <normaloff>:/Icons/icons/plot.svg</normaloff>:/Icons/icons/plot.svg</iconset>
                        </property>
                       </widget>
                      </item>
                     </layout>
                    </widget>
                   </item>
                  </layout>
                 </widget>
                </item>
               </layout>
              </widget>
              <widget class="QWidget" name="tab_14">
               <attribute name="icon">
                <iconset resource="icons.qrc">
                 <normaloff>:/Icons/icons/data.svg</normaloff>:/Icons/icons/data.svg</iconset>
               </attribute>
               <attribute name="title">
                <string>Logs</string>
               </attribute>
               <layout class="QVBoxLayout" name="verticalLayout_41">
                <property name="topMargin">
                 <number>6</number>
                </property>
                <item>
                 <widget class="QTreeView" name="resultsLogsTreeView">
                  <property name="font">
                   <font>
                    <pointsize>9</pointsize>
                   </font>
                  </property>
                  <property name="frameShape">
                   <enum>QFrame::Shape::StyledPanel</enum>
                  </property>
                 </widget>
                </item>
                <item>
                 <widget class="QFrame" name="frame_56">
                  <property name="frameShape">
                   <enum>QFrame::Shape::NoFrame</enum>
                  </property>
                  <property name="frameShadow">
                   <enum>QFrame::Shadow::Raised</enum>
                  </property>
                  <layout class="QHBoxLayout" name="horizontalLayout_5">
                   <property name="leftMargin">
                    <number>0</number>
                   </property>
                   <property name="topMargin">
                    <number>0</number>
                   </property>
                   <property name="rightMargin">
                    <number>0</number>
                   </property>
                   <property name="bottomMargin">
                    <number>0</number>
                   </property>
                   <item>
                    <spacer name="horizontalSpacer_16">
                     <property name="orientation">
                      <enum>Qt::Orientation::Horizontal</enum>
                     </property>
                     <property name="sizeHint" stdset="0">
                      <size>
                       <width>866</width>
                       <height>20</height>
                      </size>
                     </property>
                    </spacer>
                   </item>
                   <item>
                    <widget class="QPushButton" name="saveResultsLogsButton">
                     <property name="toolTip">
                      <string>Save the logs to a file</string>
                     </property>
                     <property name="text">
                      <string/>
                     </property>
                     <property name="icon">
                      <iconset resource="icons.qrc">
                       <normaloff>:/Icons/icons/save.svg</normaloff>:/Icons/icons/save.svg</iconset>
                     </property>
                    </widget>
                   </item>
                  </layout>
                 </widget>
                </item>
               </layout>
              </widget>
             </widget>
            </widget>
           </item>
          </layout>
         </widget>
        </item>
       </layout>
      </widget>
      <widget class="QWidget" name="main_console_tab">
       <attribute name="icon">
        <iconset resource="icons.qrc">
         <normaloff>:/Icons/icons/console.svg</normaloff>:/Icons/icons/console.svg</iconset>
       </attribute>
       <attribute name="title">
        <string>Scripting</string>
       </attribute>
       <layout class="QVBoxLayout" name="verticalLayout_22">
        <property name="leftMargin">
         <number>0</number>
        </property>
        <property name="topMargin">
         <number>0</number>
        </property>
        <property name="rightMargin">
         <number>0</number>
        </property>
        <property name="bottomMargin">
         <number>0</number>
        </property>
        <item>
         <widget class="QFrame" name="frame_10">
          <property name="frameShape">
           <enum>QFrame::Shape::NoFrame</enum>
          </property>
          <property name="frameShadow">
           <enum>QFrame::Shadow::Raised</enum>
          </property>
          <layout class="QVBoxLayout" name="verticalLayout_34">
           <property name="leftMargin">
            <number>0</number>
           </property>
           <property name="topMargin">
            <number>0</number>
           </property>
           <property name="rightMargin">
            <number>0</number>
           </property>
           <property name="bottomMargin">
            <number>0</number>
           </property>
           <item>
            <widget class="QSplitter" name="splitter_4">
             <property name="orientation">
              <enum>Qt::Orientation::Horizontal</enum>
             </property>
             <widget class="QFrame" name="frame_11">
              <property name="frameShape">
               <enum>QFrame::Shape::NoFrame</enum>
              </property>
              <property name="frameShadow">
               <enum>QFrame::Shadow::Raised</enum>
              </property>
              <layout class="QVBoxLayout" name="verticalLayout_35">
               <property name="leftMargin">
                <number>6</number>
               </property>
               <property name="topMargin">
                <number>6</number>
               </property>
               <property name="rightMargin">
                <number>6</number>
               </property>
               <property name="bottomMargin">
                <number>6</number>
               </property>
               <item>
                <widget class="QFrame" name="frame_55">
                 <property name="frameShape">
                  <enum>QFrame::Shape::NoFrame</enum>
                 </property>
                 <property name="frameShadow">
                  <enum>QFrame::Shadow::Raised</enum>
                 </property>
                 <layout class="QHBoxLayout" name="horizontalLayout_3">
                  <property name="leftMargin">
                   <number>0</number>
                  </property>
                  <property name="topMargin">
                   <number>0</number>
                  </property>
                  <property name="rightMargin">
                   <number>0</number>
                  </property>
                  <property name="bottomMargin">
                   <number>0</number>
                  </property>
                  <item>
                   <widget class="QPushButton" name="clearSourceCodeButton">
                    <property name="toolTip">
                     <string>New script, will delete the existing code.</string>
                    </property>
                    <property name="text">
                     <string/>
                    </property>
                    <property name="icon">
                     <iconset resource="icons.qrc">
                      <normaloff>:/Icons/icons/new2c.svg</normaloff>:/Icons/icons/new2c.svg</iconset>
                    </property>
                   </widget>
                  </item>
                  <item>
                   <widget class="QPushButton" name="saveSourceCodeButton">
                    <property name="toolTip">
                     <string>Save the current source code</string>
                    </property>
                    <property name="text">
                     <string/>
                    </property>
                    <property name="icon">
                     <iconset resource="icons.qrc">
                      <normaloff>:/Icons/icons/save.svg</normaloff>:/Icons/icons/save.svg</iconset>
                    </property>
                   </widget>
                  </item>
                  <item>
                   <widget class="QLabel" name="label_91">
                    <property name="text">
                     <string/>
                    </property>
                   </widget>
                  </item>
                  <item>
                   <widget class="QLineEdit" name="sourceCodeNameLineEdit">
                    <property name="toolTip">
                     <string>Name of the source code file</string>
                    </property>
                   </widget>
                  </item>
                  <item>
                   <widget class="QLabel" name="label_98">
                    <property name="text">
                     <string/>
                    </property>
                   </widget>
                  </item>
                  <item>
                   <widget class="QPushButton" name="runSourceCodeButton">
                    <property name="toolTip">
                     <string>Run the source code in the console</string>
                    </property>
                    <property name="text">
                     <string/>
                    </property>
                    <property name="icon">
                     <iconset resource="icons.qrc">
                      <normaloff>:/Icons/icons/next.svg</normaloff>:/Icons/icons/next.svg</iconset>
                    </property>
                   </widget>
                  </item>
                 </layout>
                </widget>
               </item>
               <item>
                <widget class="QPlainTextEdit" name="sourceCodeTextEdit">
                 <property name="frameShape">
                  <enum>QFrame::Shape::StyledPanel</enum>
                 </property>
                </widget>
               </item>
              </layout>
             </widget>
             <widget class="QSplitter" name="console_splitter">
              <property name="orientation">
               <enum>Qt::Orientation::Vertical</enum>
              </property>
              <widget class="QFrame" name="frame_53">
               <property name="frameShape">
                <enum>QFrame::Shape::NoFrame</enum>
               </property>
               <property name="frameShadow">
                <enum>QFrame::Shadow::Raised</enum>
               </property>
               <layout class="QVBoxLayout" name="verticalLayout_32">
                <property name="leftMargin">
                 <number>6</number>
                </property>
                <property name="topMargin">
                 <number>6</number>
                </property>
                <property name="rightMargin">
                 <number>6</number>
                </property>
                <property name="bottomMargin">
                 <number>6</number>
                </property>
                <item>
                 <widget class="QTabWidget" name="tabWidget_2">
                  <property name="tabPosition">
                   <enum>QTabWidget::TabPosition::East</enum>
                  </property>
                  <property name="currentIndex">
                   <number>0</number>
                  </property>
                  <property name="documentMode">
                   <bool>true</bool>
                  </property>
                  <property name="tabsClosable">
                   <bool>false</bool>
                  </property>
                  <property name="movable">
                   <bool>true</bool>
                  </property>
                  <widget class="QWidget" name="pythonConsoleTab">
                   <attribute name="icon">
                    <iconset resource="icons.qrc">
                     <normaloff>:/Icons/icons/console.svg</normaloff>:/Icons/icons/console.svg</iconset>
                   </attribute>
                   <attribute name="title">
                    <string>Python console</string>
                   </attribute>
                   <layout class="QVBoxLayout" name="verticalLayout_33">
                    <property name="leftMargin">
                     <number>0</number>
                    </property>
                    <property name="topMargin">
                     <number>0</number>
                    </property>
                    <property name="rightMargin">
                     <number>0</number>
                    </property>
                    <property name="bottomMargin">
                     <number>0</number>
                    </property>
                    <item>
                     <widget class="QFrame" name="consoleFrame">
                      <property name="frameShape">
                       <enum>QFrame::Shape::NoFrame</enum>
                      </property>
                      <property name="frameShadow">
                       <enum>QFrame::Shadow::Plain</enum>
                      </property>
                      <layout class="QVBoxLayout" name="verticalLayout_16">
                       <property name="leftMargin">
                        <number>0</number>
                       </property>
                       <property name="topMargin">
                        <number>0</number>
                       </property>
                       <property name="rightMargin">
                        <number>0</number>
                       </property>
                       <property name="bottomMargin">
                        <number>0</number>
                       </property>
                       <item>
                        <widget class="QFrame" name="frame_57">
                         <property name="frameShape">
                          <enum>QFrame::Shape::NoFrame</enum>
                         </property>
                         <property name="frameShadow">
                          <enum>QFrame::Shadow::Raised</enum>
                         </property>
                         <layout class="QHBoxLayout" name="horizontalLayout_11">
                          <property name="leftMargin">
                           <number>0</number>
                          </property>
                          <property name="topMargin">
                           <number>0</number>
                          </property>
                          <property name="rightMargin">
                           <number>0</number>
                          </property>
                          <property name="bottomMargin">
                           <number>0</number>
                          </property>
                          <item>
                           <spacer name="horizontalSpacer_11">
                            <property name="orientation">
                             <enum>Qt::Orientation::Horizontal</enum>
                            </property>
                            <property name="sizeHint" stdset="0">
                             <size>
                              <width>40</width>
                              <height>20</height>
                             </size>
                            </property>
                           </spacer>
                          </item>
                          <item>
                           <widget class="QPushButton" name="clearConsoleButton">
                            <property name="toolTip">
                             <string>Clear the console</string>
                            </property>
                            <property name="text">
                             <string/>
                            </property>
                            <property name="icon">
                             <iconset resource="icons.qrc">
                              <normaloff>:/Icons/icons/clear_runs.svg</normaloff>:/Icons/icons/clear_runs.svg</iconset>
                            </property>
                           </widget>
                          </item>
                         </layout>
                        </widget>
                       </item>
                       <item>
                        <layout class="QVBoxLayout" name="consoleLayout"/>
                       </item>
                      </layout>
                     </widget>
                    </item>
                   </layout>
                  </widget>
                  <widget class="QWidget" name="sourceCodeTab">
                   <attribute name="icon">
                    <iconset resource="icons.qrc">
                     <normaloff>:/Icons/icons/data.svg</normaloff>:/Icons/icons/data.svg</iconset>
                   </attribute>
                   <attribute name="title">
                    <string>Source code</string>
                   </attribute>
                   <layout class="QVBoxLayout" name="verticalLayout_39">
                    <property name="leftMargin">
                     <number>6</number>
                    </property>
                    <property name="topMargin">
                     <number>0</number>
                    </property>
                    <property name="rightMargin">
                     <number>6</number>
                    </property>
                    <property name="bottomMargin">
                     <number>0</number>
                    </property>
                    <item>
                     <widget class="QTreeView" name="sourceCodeTreeView">
                      <property name="frameShape">
                       <enum>QFrame::Shape::StyledPanel</enum>
                      </property>
                     </widget>
                    </item>
                   </layout>
                  </widget>
                 </widget>
                </item>
               </layout>
              </widget>
             </widget>
            </widget>
           </item>
          </layout>
         </widget>
        </item>
       </layout>
      </widget>
      <widget class="QWidget" name="SettingsTab">
       <attribute name="icon">
        <iconset resource="icons.qrc">
         <normaloff>:/Icons/icons/gear.svg</normaloff>:/Icons/icons/gear.svg</iconset>
       </attribute>
       <attribute name="title">
        <string>Settings</string>
       </attribute>
       <layout class="QGridLayout" name="gridLayout_8">
        <item row="0" column="0">
         <widget class="QFrame" name="frame_7">
          <property name="minimumSize">
           <size>
            <width>0</width>
            <height>0</height>
           </size>
          </property>
          <property name="maximumSize">
           <size>
            <width>250</width>
            <height>16777215</height>
           </size>
          </property>
          <property name="frameShape">
           <enum>QFrame::Shape::NoFrame</enum>
          </property>
          <property name="frameShadow">
           <enum>QFrame::Shadow::Raised</enum>
          </property>
          <layout class="QVBoxLayout" name="verticalLayout_12">
           <item>
            <widget class="QFrame" name="frame_41">
             <property name="frameShape">
              <enum>QFrame::Shape::NoFrame</enum>
             </property>
             <property name="frameShadow">
              <enum>QFrame::Shadow::Raised</enum>
             </property>
             <layout class="QHBoxLayout" name="horizontalLayout_13">
              <property name="leftMargin">
               <number>0</number>
              </property>
              <property name="topMargin">
               <number>0</number>
              </property>
              <property name="rightMargin">
               <number>0</number>
              </property>
              <property name="bottomMargin">
               <number>0</number>
              </property>
              <item>
               <widget class="QLabel" name="label_68">
                <property name="minimumSize">
                 <size>
                  <width>24</width>
                  <height>24</height>
                 </size>
                </property>
                <property name="maximumSize">
                 <size>
                  <width>24</width>
                  <height>24</height>
                 </size>
                </property>
                <property name="text">
                 <string/>
                </property>
                <property name="pixmap">
                 <pixmap resource="icons.qrc">:/Icons/icons/gear.svg</pixmap>
                </property>
                <property name="scaledContents">
                 <bool>true</bool>
                </property>
               </widget>
              </item>
              <item>
               <widget class="QLabel" name="label_69">
                <property name="palette">
                 <palette>
                  <active>
                   <colorrole role="WindowText">
                    <brush brushstyle="SolidPattern">
                     <color alpha="255">
                      <red>85</red>
                      <green>87</green>
                      <blue>83</blue>
                     </color>
                    </brush>
                   </colorrole>
                  </active>
                  <inactive>
                   <colorrole role="WindowText">
                    <brush brushstyle="SolidPattern">
                     <color alpha="255">
                      <red>85</red>
                      <green>87</green>
                      <blue>83</blue>
                     </color>
                    </brush>
                   </colorrole>
                  </inactive>
                  <disabled>
                   <colorrole role="WindowText">
                    <brush brushstyle="SolidPattern">
                     <color alpha="255">
                      <red>190</red>
                      <green>190</green>
                      <blue>190</blue>
                     </color>
                    </brush>
                   </colorrole>
                  </disabled>
                 </palette>
                </property>
                <property name="font">
                 <font>
                  <pointsize>16</pointsize>
                 </font>
                </property>
                <property name="text">
                 <string>General settings</string>
                </property>
                <property name="alignment">
                 <set>Qt::AlignmentFlag::AlignBottom|Qt::AlignmentFlag::AlignLeading|Qt::AlignmentFlag::AlignLeft</set>
                </property>
               </widget>
              </item>
             </layout>
            </widget>
           </item>
           <item>
            <widget class="Line" name="line_5">
             <property name="palette">
              <palette>
               <active>
                <colorrole role="WindowText">
                 <brush brushstyle="SolidPattern">
                  <color alpha="255">
                   <red>186</red>
                   <green>189</green>
                   <blue>182</blue>
                  </color>
                 </brush>
                </colorrole>
               </active>
               <inactive>
                <colorrole role="WindowText">
                 <brush brushstyle="SolidPattern">
                  <color alpha="255">
                   <red>186</red>
                   <green>189</green>
                   <blue>182</blue>
                  </color>
                 </brush>
                </colorrole>
               </inactive>
               <disabled>
                <colorrole role="WindowText">
                 <brush brushstyle="SolidPattern">
                  <color alpha="255">
                   <red>190</red>
                   <green>190</green>
                   <blue>190</blue>
                  </color>
                 </brush>
                </colorrole>
               </disabled>
              </palette>
             </property>
             <property name="frameShadow">
              <enum>QFrame::Shadow::Plain</enum>
             </property>
             <property name="lineWidth">
              <number>4</number>
             </property>
             <property name="orientation">
              <enum>Qt::Orientation::Horizontal</enum>
             </property>
            </widget>
           </item>
           <item>
            <widget class="QFrame" name="frame_25">
             <property name="frameShape">
              <enum>QFrame::Shape::NoFrame</enum>
             </property>
             <property name="frameShadow">
              <enum>QFrame::Shadow::Raised</enum>
             </property>
             <layout class="QVBoxLayout" name="verticalLayout_17">
              <property name="spacing">
               <number>2</number>
              </property>
              <item>
               <widget class="QLabel" name="label_82">
                <property name="font">
                 <font>
                  <pointsize>9</pointsize>
                 </font>
                </property>
                <property name="text">
                 <string>Grid name</string>
                </property>
               </widget>
              </item>
              <item>
               <widget class="QLineEdit" name="grid_name_line_edit">
                <property name="toolTip">
                 <string>Name of the grid model</string>
                </property>
               </widget>
              </item>
              <item>
               <widget class="QLabel" name="label_57">
                <property name="font">
                 <font>
                  <pointsize>9</pointsize>
                 </font>
                </property>
                <property name="text">
                 <string>Base power</string>
                </property>
               </widget>
              </item>
              <item>
               <widget class="QDoubleSpinBox" name="sbase_doubleSpinBox">
                <property name="font">
                 <font>
                  <pointsize>9</pointsize>
                 </font>
                </property>
                <property name="toolTip">
                 <string>&lt;html&gt;&lt;head/&gt;&lt;body&gt;&lt;p&gt;&lt;span style=&quot; font-weight:700;&quot;&gt;Base power&lt;/span&gt;&lt;/p&gt;&lt;p&gt;Despite all the bibliography, changing this number to anything other than 100 MVA, might change the meaning of what sensible per-unit voltage are.&lt;/p&gt;&lt;p&gt;This is, 1.0 is no longer the nominal voltage and so on.&lt;/p&gt;&lt;/body&gt;&lt;/html&gt;</string>
                </property>
                <property name="suffix">
                 <string> MVA</string>
                </property>
                <property name="decimals">
                 <number>0</number>
                </property>
                <property name="minimum">
                 <double>1.000000000000000</double>
                </property>
                <property name="maximum">
                 <double>10000000000000000000.000000000000000</double>
                </property>
                <property name="value">
                 <double>100.000000000000000</double>
                </property>
               </widget>
              </item>
              <item>
               <widget class="QLabel" name="label_58">
                <property name="font">
                 <font>
                  <pointsize>9</pointsize>
                 </font>
                </property>
                <property name="text">
                 <string>Frequency</string>
                </property>
               </widget>
              </item>
              <item>
               <widget class="QDoubleSpinBox" name="fbase_doubleSpinBox">
                <property name="font">
                 <font>
                  <pointsize>9</pointsize>
                 </font>
                </property>
                <property name="toolTip">
                 <string>&lt;html&gt;&lt;head/&gt;&lt;body&gt;&lt;p&gt;&lt;span style=&quot; font-weight:700;&quot;&gt;System frequency&lt;/span&gt;&lt;/p&gt;&lt;p&gt;This only has an effect in the program when computing lines' per-unit impedance from ohm values.&lt;/p&gt;&lt;/body&gt;&lt;/html&gt;</string>
                </property>
                <property name="suffix">
                 <string> Hz</string>
                </property>
                <property name="decimals">
                 <number>0</number>
                </property>
                <property name="minimum">
                 <double>50.000000000000000</double>
                </property>
                <property name="maximum">
                 <double>60.000000000000000</double>
                </property>
                <property name="singleStep">
                 <double>10.000000000000000</double>
                </property>
               </widget>
              </item>
              <item>
               <widget class="QLabel" name="label_101">
                <property name="font">
                 <font>
                  <pointsize>9</pointsize>
                 </font>
                </property>
                <property name="text">
                 <string>Snapshot time</string>
                </property>
               </widget>
              </item>
              <item>
               <widget class="QDateTimeEdit" name="snapshot_dateTimeEdit">
                <property name="font">
                 <font>
                  <pointsize>9</pointsize>
                 </font>
                </property>
                <property name="calendarPopup">
                 <bool>true</bool>
                </property>
               </widget>
              </item>
              <item>
               <widget class="QLabel" name="label_40">
                <property name="text">
                 <string/>
                </property>
               </widget>
              </item>
              <item>
               <widget class="QFrame" name="frame_43">
                <property name="frameShape">
                 <enum>QFrame::Shape::NoFrame</enum>
                </property>
                <property name="frameShadow">
                 <enum>QFrame::Shadow::Raised</enum>
                </property>
                <layout class="QHBoxLayout" name="horizontalLayout_23">
                 <property name="leftMargin">
                  <number>0</number>
                 </property>
                 <property name="topMargin">
                  <number>0</number>
                 </property>
                 <property name="rightMargin">
                  <number>0</number>
                 </property>
                 <property name="bottomMargin">
                  <number>0</number>
                 </property>
                 <item>
                  <widget class="QLabel" name="label_86">
                   <property name="minimumSize">
                    <size>
                     <width>24</width>
                     <height>24</height>
                    </size>
                   </property>
                   <property name="maximumSize">
                    <size>
                     <width>24</width>
                     <height>24</height>
                    </size>
                   </property>
                   <property name="text">
                    <string/>
                   </property>
                   <property name="pixmap">
                    <pixmap resource="icons.qrc">:/Icons/icons/piece.svg</pixmap>
                   </property>
                   <property name="scaledContents">
                    <bool>true</bool>
                   </property>
                  </widget>
                 </item>
                 <item>
                  <widget class="QLabel" name="label_65">
                   <property name="palette">
                    <palette>
                     <active>
                      <colorrole role="WindowText">
                       <brush brushstyle="SolidPattern">
                        <color alpha="255">
                         <red>85</red>
                         <green>87</green>
                         <blue>83</blue>
                        </color>
                       </brush>
                      </colorrole>
                     </active>
                     <inactive>
                      <colorrole role="WindowText">
                       <brush brushstyle="SolidPattern">
                        <color alpha="255">
                         <red>85</red>
                         <green>87</green>
                         <blue>83</blue>
                        </color>
                       </brush>
                      </colorrole>
                     </inactive>
                     <disabled>
                      <colorrole role="WindowText">
                       <brush brushstyle="SolidPattern">
                        <color alpha="255">
                         <red>190</red>
                         <green>190</green>
                         <blue>190</blue>
                        </color>
                       </brush>
                      </colorrole>
                     </disabled>
                    </palette>
                   </property>
                   <property name="font">
                    <font>
                     <pointsize>12</pointsize>
                    </font>
                   </property>
                   <property name="text">
                    <string>Engine</string>
                   </property>
                   <property name="alignment">
                    <set>Qt::AlignmentFlag::AlignBottom|Qt::AlignmentFlag::AlignLeading|Qt::AlignmentFlag::AlignLeft</set>
                   </property>
                  </widget>
                 </item>
                </layout>
               </widget>
              </item>
              <item>
               <widget class="QComboBox" name="engineComboBox">
                <property name="font">
                 <font>
                  <pointsize>9</pointsize>
                 </font>
                </property>
                <property name="toolTip">
                 <string>Engine to be used when available</string>
                </property>
               </widget>
              </item>
              <item>
               <widget class="QLabel" name="label_48">
                <property name="text">
                 <string/>
                </property>
               </widget>
              </item>
              <item>
               <widget class="QFrame" name="frame_37">
                <property name="frameShape">
                 <enum>QFrame::Shape::NoFrame</enum>
                </property>
                <property name="frameShadow">
                 <enum>QFrame::Shadow::Raised</enum>
                </property>
                <layout class="QHBoxLayout" name="horizontalLayout_19">
                 <property name="leftMargin">
                  <number>0</number>
                 </property>
                 <property name="topMargin">
                  <number>0</number>
                 </property>
                 <property name="rightMargin">
                  <number>0</number>
                 </property>
                 <property name="bottomMargin">
                  <number>0</number>
                 </property>
                 <item>
                  <widget class="QLabel" name="label_76">
                   <property name="minimumSize">
                    <size>
                     <width>24</width>
                     <height>24</height>
                    </size>
                   </property>
                   <property name="maximumSize">
                    <size>
                     <width>24</width>
                     <height>24</height>
                    </size>
                   </property>
                   <property name="text">
                    <string/>
                   </property>
                   <property name="pixmap">
                    <pixmap resource="icons.qrc">:/Icons/icons/plot.svg</pixmap>
                   </property>
                   <property name="scaledContents">
                    <bool>true</bool>
                   </property>
                  </widget>
                 </item>
                 <item>
                  <widget class="QLabel" name="label_49">
                   <property name="palette">
                    <palette>
                     <active>
                      <colorrole role="WindowText">
                       <brush brushstyle="SolidPattern">
                        <color alpha="255">
                         <red>85</red>
                         <green>87</green>
                         <blue>83</blue>
                        </color>
                       </brush>
                      </colorrole>
                     </active>
                     <inactive>
                      <colorrole role="WindowText">
                       <brush brushstyle="SolidPattern">
                        <color alpha="255">
                         <red>85</red>
                         <green>87</green>
                         <blue>83</blue>
                        </color>
                       </brush>
                      </colorrole>
                     </inactive>
                     <disabled>
                      <colorrole role="WindowText">
                       <brush brushstyle="SolidPattern">
                        <color alpha="255">
                         <red>190</red>
                         <green>190</green>
                         <blue>190</blue>
                        </color>
                       </brush>
                      </colorrole>
                     </disabled>
                    </palette>
                   </property>
                   <property name="font">
                    <font>
                     <pointsize>12</pointsize>
                    </font>
                   </property>
                   <property name="text">
                    <string>Plotting</string>
                   </property>
                   <property name="alignment">
                    <set>Qt::AlignmentFlag::AlignBottom|Qt::AlignmentFlag::AlignLeading|Qt::AlignmentFlag::AlignLeft</set>
                   </property>
                  </widget>
                 </item>
                </layout>
               </widget>
              </item>
              <item>
               <widget class="QComboBox" name="plt_style_comboBox">
                <property name="font">
                 <font>
                  <pointsize>9</pointsize>
                 </font>
                </property>
                <property name="toolTip">
                 <string>MatPlotlib plot styles to choose from</string>
                </property>
               </widget>
              </item>
             </layout>
            </widget>
           </item>
           <item>
            <spacer name="verticalSpacer_3">
             <property name="orientation">
              <enum>Qt::Orientation::Vertical</enum>
             </property>
             <property name="sizeHint" stdset="0">
              <size>
               <width>20</width>
               <height>363</height>
              </size>
             </property>
            </spacer>
           </item>
           <item>
            <widget class="QCheckBox" name="dark_mode_checkBox">
             <property name="font">
              <font>
               <pointsize>9</pointsize>
              </font>
             </property>
             <property name="text">
              <string>Dark mode</string>
             </property>
            </widget>
           </item>
          </layout>
         </widget>
        </item>
        <item row="0" column="2">
         <widget class="QTabWidget" name="settings_tabWidget">
          <property name="enabled">
           <bool>true</bool>
          </property>
          <property name="font">
           <font>
            <pointsize>9</pointsize>
           </font>
          </property>
          <property name="toolTip">
           <string/>
          </property>
          <property name="autoFillBackground">
           <bool>false</bool>
          </property>
          <property name="tabPosition">
           <enum>QTabWidget::TabPosition::South</enum>
          </property>
          <property name="currentIndex">
           <number>0</number>
          </property>
          <property name="iconSize">
           <size>
            <width>16</width>
            <height>16</height>
           </size>
          </property>
          <property name="elideMode">
           <enum>Qt::TextElideMode::ElideNone</enum>
          </property>
          <property name="usesScrollButtons">
           <bool>false</bool>
          </property>
          <property name="documentMode">
           <bool>false</bool>
          </property>
          <property name="movable">
           <bool>false</bool>
          </property>
          <property name="tabBarAutoHide">
           <bool>false</bool>
          </property>
          <widget class="QWidget" name="pf_tab">
           <property name="toolTip">
            <string>Power flow settings</string>
           </property>
           <attribute name="icon">
            <iconset resource="icons.qrc">
             <normaloff>:/Icons/icons/pf.svg</normaloff>:/Icons/icons/pf.svg</iconset>
           </attribute>
           <attribute name="title">
            <string>Pf</string>
           </attribute>
           <attribute name="toolTip">
            <string>Power flow settings</string>
           </attribute>
           <layout class="QGridLayout" name="gridLayout_24">
            <item row="0" column="0">
             <widget class="QLabel" name="label_63">
              <property name="minimumSize">
               <size>
                <width>24</width>
                <height>24</height>
               </size>
              </property>
              <property name="maximumSize">
               <size>
                <width>24</width>
                <height>24</height>
               </size>
              </property>
              <property name="text">
               <string/>
              </property>
              <property name="pixmap">
               <pixmap resource="icons.qrc">:/Icons/icons/pf.svg</pixmap>
              </property>
              <property name="scaledContents">
               <bool>true</bool>
              </property>
             </widget>
            </item>
            <item row="0" column="1">
             <widget class="QLabel" name="label_17">
              <property name="palette">
               <palette>
                <active>
                 <colorrole role="WindowText">
                  <brush brushstyle="SolidPattern">
                   <color alpha="255">
                    <red>85</red>
                    <green>87</green>
                    <blue>83</blue>
                   </color>
                  </brush>
                 </colorrole>
                </active>
                <inactive>
                 <colorrole role="WindowText">
                  <brush brushstyle="SolidPattern">
                   <color alpha="255">
                    <red>85</red>
                    <green>87</green>
                    <blue>83</blue>
                   </color>
                  </brush>
                 </colorrole>
                </inactive>
                <disabled>
                 <colorrole role="WindowText">
                  <brush brushstyle="SolidPattern">
                   <color alpha="255">
                    <red>190</red>
                    <green>190</green>
                    <blue>190</blue>
                   </color>
                  </brush>
                 </colorrole>
                </disabled>
               </palette>
              </property>
              <property name="font">
               <font>
                <pointsize>16</pointsize>
               </font>
              </property>
              <property name="text">
               <string>Power flow</string>
              </property>
              <property name="alignment">
               <set>Qt::AlignmentFlag::AlignBottom|Qt::AlignmentFlag::AlignLeading|Qt::AlignmentFlag::AlignLeft</set>
              </property>
             </widget>
            </item>
            <item row="1" column="0" colspan="4">
             <widget class="Line" name="line_14">
              <property name="palette">
               <palette>
                <active>
                 <colorrole role="WindowText">
                  <brush brushstyle="SolidPattern">
                   <color alpha="255">
                    <red>186</red>
                    <green>189</green>
                    <blue>182</blue>
                   </color>
                  </brush>
                 </colorrole>
                </active>
                <inactive>
                 <colorrole role="WindowText">
                  <brush brushstyle="SolidPattern">
                   <color alpha="255">
                    <red>186</red>
                    <green>189</green>
                    <blue>182</blue>
                   </color>
                  </brush>
                 </colorrole>
                </inactive>
                <disabled>
                 <colorrole role="WindowText">
                  <brush brushstyle="SolidPattern">
                   <color alpha="255">
                    <red>190</red>
                    <green>190</green>
                    <blue>190</blue>
                   </color>
                  </brush>
                 </colorrole>
                </disabled>
               </palette>
              </property>
              <property name="frameShadow">
               <enum>QFrame::Shadow::Plain</enum>
              </property>
              <property name="lineWidth">
               <number>4</number>
              </property>
              <property name="orientation">
               <enum>Qt::Orientation::Horizontal</enum>
              </property>
             </widget>
            </item>
            <item row="2" column="0" colspan="3">
             <widget class="QFrame" name="frame_19">
              <property name="frameShape">
               <enum>QFrame::Shape::NoFrame</enum>
              </property>
              <property name="frameShadow">
               <enum>QFrame::Shadow::Raised</enum>
              </property>
              <layout class="QGridLayout" name="gridLayout_22">
               <item row="11" column="0">
                <widget class="QLabel" name="label_23">
                 <property name="font">
                  <font>
                   <pointsize>9</pointsize>
                  </font>
                 </property>
                 <property name="text">
                  <string>Verbosity</string>
                 </property>
                </widget>
               </item>
               <item row="14" column="0">
                <spacer name="verticalSpacer_10">
                 <property name="orientation">
                  <enum>Qt::Orientation::Vertical</enum>
                 </property>
                 <property name="sizeHint" stdset="0">
                  <size>
                   <width>20</width>
                   <height>40</height>
                  </size>
                 </property>
                </spacer>
               </item>
               <item row="10" column="0">
                <widget class="QLabel" name="label_6">
                 <property name="font">
                  <font>
                   <pointsize>9</pointsize>
                  </font>
                 </property>
                 <property name="text">
                  <string>Max. iterations</string>
                 </property>
                </widget>
               </item>
               <item row="9" column="1" colspan="2">
                <widget class="QDoubleSpinBox" name="muSpinBox">
                 <property name="font">
                  <font>
                   <pointsize>9</pointsize>
                  </font>
                 </property>
                 <property name="toolTip">
                  <string>&lt;html&gt;&lt;head/&gt;&lt;body&gt;&lt;p&gt;Factor that multiplies each increment solution. &lt;/p&gt;&lt;p&gt;In practice this is used to slow down troublesome solutions.&lt;/p&gt;&lt;/body&gt;&lt;/html&gt;</string>
                 </property>
                 <property name="decimals">
                  <number>4</number>
                 </property>
                 <property name="minimum">
                  <double>0.000100000000000</double>
                 </property>
                 <property name="maximum">
                  <double>1.000000000000000</double>
                 </property>
                 <property name="singleStep">
                  <double>0.100000000000000</double>
                 </property>
                 <property name="value">
                  <double>1.000000000000000</double>
                 </property>
                </widget>
               </item>
               <item row="11" column="1" colspan="2">
                <widget class="QSpinBox" name="verbositySpinBox">
                 <property name="font">
                  <font>
                   <pointsize>9</pointsize>
                  </font>
                 </property>
                 <property name="toolTip">
                  <string>Level of console information. 0: None, 1: some information, 2: all the information</string>
                 </property>
                 <property name="maximum">
                  <number>2</number>
                 </property>
                </widget>
               </item>
               <item row="13" column="0" colspan="2">
                <widget class="QLabel" name="label_22">
                 <property name="text">
                  <string/>
                 </property>
                </widget>
               </item>
               <item row="8" column="0">
                <widget class="QLabel" name="label_5">
                 <property name="font">
                  <font>
                   <pointsize>9</pointsize>
                  </font>
                 </property>
                 <property name="text">
                  <string>Tolerance</string>
                 </property>
                </widget>
               </item>
               <item row="8" column="2">
                <widget class="QPushButton" name="find_automatic_precission_Button">
                 <property name="maximumSize">
                  <size>
                   <width>50</width>
                   <height>16777215</height>
                  </size>
                 </property>
                 <property name="font">
                  <font>
                   <pointsize>9</pointsize>
                  </font>
                 </property>
                 <property name="toolTip">
                  <string>Find the tolerance that best represents the load values for power flow</string>
                 </property>
                 <property name="text">
                  <string>Find</string>
                 </property>
                </widget>
               </item>
               <item row="10" column="1" colspan="2">
                <widget class="QSpinBox" name="max_iterations_spinBox">
                 <property name="font">
                  <font>
                   <pointsize>9</pointsize>
                  </font>
                 </property>
                 <property name="toolTip">
                  <string>&lt;html&gt;&lt;head/&gt;&lt;body&gt;&lt;p&gt;Maximum numberof iterations to use.&lt;/p&gt;&lt;p&gt;&lt;br/&gt;&lt;/p&gt;&lt;p&gt;Tipical values: &lt;/p&gt;&lt;p&gt;Newton Raphson: 5&lt;/p&gt;&lt;p&gt;Levenberg-Marquards: 20&lt;/p&gt;&lt;p&gt;Fast decoupled: 10&lt;/p&gt;&lt;p&gt;Others: 20&lt;/p&gt;&lt;/body&gt;&lt;/html&gt;</string>
                 </property>
                 <property name="minimum">
                  <number>1</number>
                 </property>
                 <property name="maximum">
                  <number>1000</number>
                 </property>
                 <property name="value">
                  <number>40</number>
                 </property>
                </widget>
               </item>
               <item row="0" column="0">
                <widget class="QLabel" name="label_2">
                 <property name="font">
                  <font>
                   <pointsize>9</pointsize>
                  </font>
                 </property>
                 <property name="text">
                  <string>Solver</string>
                 </property>
                </widget>
               </item>
               <item row="8" column="1">
                <widget class="QSpinBox" name="tolerance_spinBox">
                 <property name="font">
                  <font>
                   <pointsize>9</pointsize>
                  </font>
                 </property>
                 <property name="toolTip">
                  <string>&lt;html&gt;&lt;head/&gt;&lt;body&gt;&lt;p&gt;Error tolerance of the method&lt;/p&gt;&lt;/body&gt;&lt;/html&gt;</string>
                 </property>
                 <property name="prefix">
                  <string>1e-</string>
                 </property>
                 <property name="minimum">
                  <number>1</number>
                 </property>
                 <property name="maximum">
                  <number>15</number>
                 </property>
                 <property name="value">
                  <number>4</number>
                 </property>
                </widget>
               </item>
               <item row="0" column="1" colspan="2">
                <widget class="QComboBox" name="solver_comboBox">
                 <property name="minimumSize">
                  <size>
                   <width>200</width>
                   <height>0</height>
                  </size>
                 </property>
                 <property name="font">
                  <font>
                   <pointsize>9</pointsize>
                  </font>
                 </property>
                </widget>
               </item>
               <item row="9" column="0">
                <widget class="QLabel" name="label_11">
                 <property name="font">
                  <font>
                   <pointsize>9</pointsize>
                  </font>
                 </property>
                 <property name="text">
                  <string>Trust radius</string>
                 </property>
                </widget>
               </item>
              </layout>
             </widget>
            </item>
            <item row="2" column="6">
             <spacer name="horizontalSpacer_5">
              <property name="orientation">
               <enum>Qt::Orientation::Horizontal</enum>
              </property>
              <property name="sizeHint" stdset="0">
               <size>
                <width>40</width>
                <height>20</height>
               </size>
              </property>
             </spacer>
            </item>
            <item row="0" column="4">
             <widget class="QLabel" name="label_70">
              <property name="minimumSize">
               <size>
                <width>24</width>
                <height>24</height>
               </size>
              </property>
              <property name="maximumSize">
               <size>
                <width>24</width>
                <height>24</height>
               </size>
              </property>
              <property name="text">
               <string/>
              </property>
              <property name="pixmap">
               <pixmap resource="icons.qrc">:/Icons/icons/ptdf.svg</pixmap>
              </property>
              <property name="scaledContents">
               <bool>true</bool>
              </property>
             </widget>
            </item>
            <item row="0" column="5">
             <widget class="QLabel" name="label_71">
              <property name="palette">
               <palette>
                <active>
                 <colorrole role="WindowText">
                  <brush brushstyle="SolidPattern">
                   <color alpha="255">
                    <red>85</red>
                    <green>87</green>
                    <blue>83</blue>
                   </color>
                  </brush>
                 </colorrole>
                </active>
                <inactive>
                 <colorrole role="WindowText">
                  <brush brushstyle="SolidPattern">
                   <color alpha="255">
                    <red>85</red>
                    <green>87</green>
                    <blue>83</blue>
                   </color>
                  </brush>
                 </colorrole>
                </inactive>
                <disabled>
                 <colorrole role="WindowText">
                  <brush brushstyle="SolidPattern">
                   <color alpha="255">
                    <red>190</red>
                    <green>190</green>
                    <blue>190</blue>
                   </color>
                  </brush>
                 </colorrole>
                </disabled>
               </palette>
              </property>
              <property name="font">
               <font>
                <pointsize>16</pointsize>
               </font>
              </property>
              <property name="text">
               <string>PTDF / LODF</string>
              </property>
              <property name="alignment">
               <set>Qt::AlignmentFlag::AlignBottom|Qt::AlignmentFlag::AlignLeading|Qt::AlignmentFlag::AlignLeft</set>
              </property>
             </widget>
            </item>
            <item row="1" column="4" colspan="2">
             <widget class="Line" name="line_22">
              <property name="palette">
               <palette>
                <active>
                 <colorrole role="WindowText">
                  <brush brushstyle="SolidPattern">
                   <color alpha="255">
                    <red>186</red>
                    <green>189</green>
                    <blue>182</blue>
                   </color>
                  </brush>
                 </colorrole>
                </active>
                <inactive>
                 <colorrole role="WindowText">
                  <brush brushstyle="SolidPattern">
                   <color alpha="255">
                    <red>186</red>
                    <green>189</green>
                    <blue>182</blue>
                   </color>
                  </brush>
                 </colorrole>
                </inactive>
                <disabled>
                 <colorrole role="WindowText">
                  <brush brushstyle="SolidPattern">
                   <color alpha="255">
                    <red>190</red>
                    <green>190</green>
                    <blue>190</blue>
                   </color>
                  </brush>
                 </colorrole>
                </disabled>
               </palette>
              </property>
              <property name="frameShadow">
               <enum>QFrame::Shadow::Plain</enum>
              </property>
              <property name="lineWidth">
               <number>4</number>
              </property>
              <property name="orientation">
               <enum>Qt::Orientation::Horizontal</enum>
              </property>
             </widget>
            </item>
            <item row="2" column="4" colspan="2">
             <widget class="QFrame" name="frame_32">
              <property name="frameShape">
               <enum>QFrame::Shape::NoFrame</enum>
              </property>
              <property name="frameShadow">
               <enum>QFrame::Shadow::Raised</enum>
              </property>
              <layout class="QGridLayout" name="gridLayout_14">
               <property name="topMargin">
                <number>0</number>
               </property>
               <item row="3" column="0" colspan="2">
                <widget class="QCheckBox" name="ptdf_correct_nonsense_values_checkBox">
                 <property name="font">
                  <font>
                   <pointsize>9</pointsize>
                  </font>
                 </property>
                 <property name="text">
                  <string>Correct nonsense values</string>
                 </property>
                 <property name="checked">
                  <bool>false</bool>
                 </property>
                </widget>
               </item>
               <item row="4" column="0" colspan="2">
                <widget class="QCheckBox" name="usePfValuesForAtcCheckBox">
                 <property name="font">
                  <font>
                   <pointsize>9</pointsize>
                  </font>
                 </property>
                 <property name="toolTip">
                  <string>Use existing power flow values for the contingency initialization in the net transfer capacity and contingency simulations</string>
                 </property>
                 <property name="text">
                  <string>Use power flow values for initialization</string>
                 </property>
                 <property name="checked">
                  <bool>true</bool>
                 </property>
                </widget>
               </item>
               <item row="2" column="0" colspan="2">
                <widget class="QCheckBox" name="ptdf_distributed_slack_checkBox">
                 <property name="font">
                  <font>
                   <pointsize>9</pointsize>
                  </font>
                 </property>
                 <property name="text">
                  <string>Distributed slack</string>
                 </property>
                 <property name="checked">
                  <bool>false</bool>
                 </property>
                </widget>
               </item>
               <item row="6" column="1">
                <widget class="QDoubleSpinBox" name="ptdf_threshold_doubleSpinBox">
                 <property name="font">
                  <font>
                   <pointsize>9</pointsize>
                  </font>
                 </property>
                 <property name="toolTip">
                  <string>Threshold under which sensitivities are ignored when the PTDF is converted to sparse</string>
                 </property>
                 <property name="decimals">
                  <number>6</number>
                 </property>
                 <property name="maximum">
                  <double>1.000000000000000</double>
                 </property>
                 <property name="singleStep">
                  <double>0.001000000000000</double>
                 </property>
                 <property name="value">
                  <double>0.010000000000000</double>
                 </property>
                </widget>
               </item>
               <item row="7" column="0">
                <widget class="QLabel" name="label_122">
                 <property name="font">
                  <font>
                   <pointsize>9</pointsize>
                  </font>
                 </property>
                 <property name="text">
                  <string>LODF threshold</string>
                 </property>
                </widget>
               </item>
               <item row="8" column="0">
                <spacer name="verticalSpacer_12">
                 <property name="orientation">
                  <enum>Qt::Orientation::Vertical</enum>
                 </property>
                 <property name="sizeHint" stdset="0">
                  <size>
                   <width>20</width>
                   <height>40</height>
                  </size>
                 </property>
                </spacer>
               </item>
               <item row="0" column="0" colspan="2">
                <widget class="QFrame" name="frame_42">
                 <property name="frameShape">
                  <enum>QFrame::Shape::NoFrame</enum>
                 </property>
                 <property name="frameShadow">
                  <enum>QFrame::Shadow::Raised</enum>
                 </property>
                 <layout class="QHBoxLayout" name="horizontalLayout_14">
                  <property name="leftMargin">
                   <number>0</number>
                  </property>
                  <property name="topMargin">
                   <number>0</number>
                  </property>
                  <property name="rightMargin">
                   <number>0</number>
                  </property>
                  <property name="bottomMargin">
                   <number>0</number>
                  </property>
                 </layout>
                </widget>
               </item>
               <item row="7" column="1">
                <widget class="QDoubleSpinBox" name="lodf_threshold_doubleSpinBox">
                 <property name="font">
                  <font>
                   <pointsize>9</pointsize>
                  </font>
                 </property>
                 <property name="toolTip">
                  <string>Threshold under which sensitivities are ignored when the LODF is converted to sparse</string>
                 </property>
                 <property name="decimals">
                  <number>6</number>
                 </property>
                 <property name="maximum">
                  <double>1.000000000000000</double>
                 </property>
                 <property name="singleStep">
                  <double>0.001000000000000</double>
                 </property>
                 <property name="value">
                  <double>0.050000000000000</double>
                 </property>
                </widget>
               </item>
               <item row="6" column="0">
                <widget class="QLabel" name="label_116">
                 <property name="font">
                  <font>
                   <pointsize>9</pointsize>
                  </font>
                 </property>
                 <property name="text">
                  <string>PTDF threshold</string>
                 </property>
                </widget>
               </item>
               <item row="5" column="0">
                <widget class="QLabel" name="label_124">
                 <property name="text">
                  <string/>
                 </property>
                </widget>
               </item>
              </layout>
             </widget>
            </item>
            <item row="2" column="3">
             <widget class="QFrame" name="frame_36">
              <property name="frameShape">
               <enum>QFrame::Shape::NoFrame</enum>
              </property>
              <property name="frameShadow">
               <enum>QFrame::Shadow::Plain</enum>
              </property>
              <layout class="QVBoxLayout" name="verticalLayout_4">
               <item>
                <widget class="QCheckBox" name="helm_retry_checkBox">
                 <property name="font">
                  <font>
                   <pointsize>9</pointsize>
                  </font>
                 </property>
                 <property name="toolTip">
                  <string>&lt;html&gt;&lt;head/&gt;&lt;body&gt;&lt;p&gt;If the selected method does not converge, try a list of methods that may help&lt;/p&gt;&lt;/body&gt;&lt;/html&gt;</string>
                 </property>
                 <property name="text">
                  <string>Retry with other methods if failed</string>
                 </property>
                 <property name="checked">
                  <bool>true</bool>
                 </property>
                </widget>
               </item>
               <item>
                <widget class="QCheckBox" name="use_voltage_guess_checkBox">
                 <property name="font">
                  <font>
                   <pointsize>9</pointsize>
                  </font>
                 </property>
                 <property name="text">
                  <string>Use voltage guess</string>
                 </property>
                </widget>
               </item>
               <item>
                <widget class="QCheckBox" name="ignore_single_node_islands_checkBox">
                 <property name="font">
                  <font>
                   <pointsize>9</pointsize>
                  </font>
                 </property>
                 <property name="toolTip">
                  <string>If active, the islands of a single node are ignored.</string>
                 </property>
                 <property name="text">
                  <string>Ignore single node islands</string>
                 </property>
                 <property name="checked">
                  <bool>true</bool>
                 </property>
                </widget>
               </item>
               <item>
                <widget class="QLabel" name="label_50">
                 <property name="text">
                  <string/>
                 </property>
                </widget>
               </item>
               <item>
                <widget class="QCheckBox" name="pf_three_phase_checkBox">
                 <property name="font">
                  <font>
                   <pointsize>9</pointsize>
                  </font>
                 </property>
                 <property name="toolTip">
                  <string>&lt;html&gt;&lt;head/&gt;&lt;body&gt;&lt;p&gt;If active, the power flow is run using the three-pahse unbalanced formulation composing 3x3 impedance matrices form the available database data.&lt;/p&gt;&lt;/body&gt;&lt;/html&gt;</string>
                 </property>
                 <property name="text">
                  <string>3-phase</string>
                 </property>
                </widget>
               </item>
               <item>
                <widget class="QCheckBox" name="distributed_slack_checkBox">
                 <property name="font">
                  <font>
                   <pointsize>9</pointsize>
                  </font>
                 </property>
                 <property name="toolTip">
                  <string>&lt;html&gt;&lt;head/&gt;&lt;body&gt;&lt;p&gt;If active, the slack power is distributed among the generators according to their installed power &amp;quot;Snom&amp;quot;&lt;/p&gt;&lt;/body&gt;&lt;/html&gt;</string>
                 </property>
                 <property name="text">
                  <string>Distributed slack</string>
                 </property>
                </widget>
               </item>
               <item>
                <widget class="QCheckBox" name="control_q_checkBox">
                 <property name="font">
                  <font>
                   <pointsize>9</pointsize>
                  </font>
                 </property>
                 <property name="toolTip">
                  <string>General switch for reactive power limits control</string>
                 </property>
                 <property name="text">
                  <string>Control Q limits</string>
                 </property>
                </widget>
               </item>
               <item>
                <widget class="QCheckBox" name="control_tap_modules_checkBox">
                 <property name="font">
                  <font>
                   <pointsize>9</pointsize>
                  </font>
                 </property>
                 <property name="toolTip">
                  <string>General switch for branches tap module control</string>
                 </property>
                 <property name="text">
                  <string>Control tap module</string>
                 </property>
                </widget>
               </item>
               <item>
                <widget class="QCheckBox" name="control_tap_phase_checkBox">
                 <property name="font">
                  <font>
                   <pointsize>9</pointsize>
                  </font>
                 </property>
                 <property name="toolTip">
                  <string>General switch for branches tap phase control</string>
                 </property>
                 <property name="text">
                  <string>Control tap phase</string>
                 </property>
                </widget>
               </item>
               <item>
                <widget class="QCheckBox" name="control_remote_voltage_checkBox">
                 <property name="font">
                  <font>
                   <pointsize>9</pointsize>
                  </font>
                 </property>
                 <property name="toolTip">
                  <string>General switch for generators remote voltage control</string>
                 </property>
                 <property name="text">
                  <string>Control remote voltage</string>
                 </property>
                </widget>
               </item>
               <item>
                <widget class="QCheckBox" name="orthogonalize_pf_controls_checkBox">
                 <property name="font">
                  <font>
                   <pointsize>9</pointsize>
                  </font>
                 </property>
                 <property name="toolTip">
                  <string>If checked, the controls are adjusted to their closest tap</string>
                 </property>
                 <property name="text">
                  <string>Orthogonalize controls</string>
                 </property>
                </widget>
               </item>
               <item>
                <widget class="QCheckBox" name="initialize_pf_angles_checkBox">
                 <property name="font">
                  <font>
                   <pointsize>9</pointsize>
                  </font>
                 </property>
                 <property name="toolTip">
                  <string>If checked, the power flow solution is initialized with a linear (so called DC) power flow first</string>
                 </property>
                 <property name="text">
                  <string>Initialize angles</string>
                 </property>
                </widget>
               </item>
               <item>
                <widget class="QLabel" name="label_54">
                 <property name="text">
                  <string/>
                 </property>
                </widget>
               </item>
               <item>
                <widget class="QCheckBox" name="temperature_correction_checkBox">
                 <property name="font">
                  <font>
                   <pointsize>9</pointsize>
                  </font>
                 </property>
                 <property name="toolTip">
                  <string>Correct the branches resistance using the temperature</string>
                 </property>
                 <property name="text">
                  <string>Apply temperature correction</string>
                 </property>
                </widget>
               </item>
               <item>
                <widget class="QCheckBox" name="apply_impedance_tolerances_checkBox">
                 <property name="font">
                  <font>
                   <pointsize>9</pointsize>
                  </font>
                 </property>
                 <property name="text">
                  <string>Apply impedance tolerances</string>
                 </property>
                </widget>
               </item>
               <item>
                <widget class="QLabel" name="label_56">
                 <property name="text">
                  <string/>
                 </property>
                </widget>
               </item>
               <item>
                <widget class="QCheckBox" name="addPowerFlowReportCheckBox">
                 <property name="font">
                  <font>
                   <pointsize>9</pointsize>
                  </font>
                 </property>
                 <property name="toolTip">
                  <string>Add a results report in the logs</string>
                 </property>
                 <property name="text">
                  <string>Add report</string>
                 </property>
                </widget>
               </item>
               <item>
                <spacer name="verticalSpacer_14">
                 <property name="orientation">
                  <enum>Qt::Orientation::Vertical</enum>
                 </property>
                 <property name="sizeHint" stdset="0">
                  <size>
                   <width>20</width>
                   <height>40</height>
                  </size>
                 </property>
                </spacer>
               </item>
              </layout>
             </widget>
            </item>
           </layout>
          </widget>
          <widget class="QWidget" name="cpf_tab">
           <property name="toolTip">
            <string>Continuation power flow settings</string>
           </property>
           <attribute name="icon">
            <iconset resource="icons.qrc">
             <normaloff>:/Icons/icons/continuation_power_flow.svg</normaloff>:/Icons/icons/continuation_power_flow.svg</iconset>
           </attribute>
           <attribute name="title">
            <string>Cpf</string>
           </attribute>
           <attribute name="toolTip">
            <string>Continuation power flow related settings</string>
           </attribute>
           <layout class="QHBoxLayout" name="horizontalLayout_10">
            <item>
             <widget class="QFrame" name="frame_21">
              <property name="frameShape">
               <enum>QFrame::Shape::NoFrame</enum>
              </property>
              <property name="frameShadow">
               <enum>QFrame::Shadow::Raised</enum>
              </property>
              <layout class="QGridLayout" name="gridLayout_2">
               <property name="topMargin">
                <number>0</number>
               </property>
               <item row="2" column="1" colspan="2">
                <widget class="QSpinBox" name="vs_max_iterations_spinBox">
                 <property name="font">
                  <font>
                   <pointsize>9</pointsize>
                  </font>
                 </property>
                 <property name="minimum">
                  <number>1</number>
                 </property>
                 <property name="maximum">
                  <number>300</number>
                 </property>
                 <property name="value">
                  <number>20</number>
                 </property>
                </widget>
               </item>
               <item row="3" column="0">
                <widget class="QLabel" name="label_8">
                 <property name="font">
                  <font>
                   <pointsize>9</pointsize>
                  </font>
                 </property>
                 <property name="text">
                  <string>Stop at</string>
                 </property>
                </widget>
               </item>
               <item row="15" column="0" colspan="3">
                <widget class="QLabel" name="label_25">
                 <property name="font">
                  <font>
                   <pointsize>9</pointsize>
                  </font>
                 </property>
                 <property name="text">
                  <string>Refer to the NTC areas (Linear tab)</string>
                 </property>
                </widget>
               </item>
               <item row="3" column="1" colspan="2">
                <widget class="QComboBox" name="vc_stop_at_comboBox">
                 <property name="font">
                  <font>
                   <pointsize>9</pointsize>
                  </font>
                 </property>
                </widget>
               </item>
               <item row="8" column="1" colspan="2">
                <widget class="QDoubleSpinBox" name="alpha_doubleSpinBox">
                 <property name="font">
                  <font>
                   <pointsize>9</pointsize>
                  </font>
                 </property>
                 <property name="minimum">
                  <double>-99.000000000000000</double>
                 </property>
                 <property name="value">
                  <double>2.000000000000000</double>
                 </property>
                </widget>
               </item>
               <item row="1" column="0" colspan="3">
                <widget class="Line" name="line_17">
                 <property name="palette">
                  <palette>
                   <active>
                    <colorrole role="WindowText">
                     <brush brushstyle="SolidPattern">
                      <color alpha="255">
                       <red>186</red>
                       <green>189</green>
                       <blue>182</blue>
                      </color>
                     </brush>
                    </colorrole>
                   </active>
                   <inactive>
                    <colorrole role="WindowText">
                     <brush brushstyle="SolidPattern">
                      <color alpha="255">
                       <red>186</red>
                       <green>189</green>
                       <blue>182</blue>
                      </color>
                     </brush>
                    </colorrole>
                   </inactive>
                   <disabled>
                    <colorrole role="WindowText">
                     <brush brushstyle="SolidPattern">
                      <color alpha="255">
                       <red>190</red>
                       <green>190</green>
                       <blue>190</blue>
                      </color>
                     </brush>
                    </colorrole>
                   </disabled>
                  </palette>
                 </property>
                 <property name="frameShadow">
                  <enum>QFrame::Shadow::Plain</enum>
                 </property>
                 <property name="lineWidth">
                  <number>4</number>
                 </property>
                 <property name="orientation">
                  <enum>Qt::Orientation::Horizontal</enum>
                 </property>
                </widget>
               </item>
               <item row="11" column="1" colspan="2">
                <widget class="QComboBox" name="vs_departure_comboBox">
                 <property name="font">
                  <font>
                   <pointsize>9</pointsize>
                  </font>
                 </property>
                </widget>
               </item>
               <item row="9" column="0">
                <widget class="QLabel" name="label_107">
                 <property name="text">
                  <string/>
                 </property>
                </widget>
               </item>
               <item row="11" column="0">
                <widget class="QLabel" name="label_19">
                 <property name="font">
                  <font>
                   <pointsize>9</pointsize>
                  </font>
                 </property>
                 <property name="text">
                  <string>Now</string>
                 </property>
                </widget>
               </item>
               <item row="10" column="0" colspan="3">
                <widget class="QRadioButton" name="start_vs_from_selected_radioButton">
                 <property name="font">
                  <font>
                   <pointsize>9</pointsize>
                  </font>
                 </property>
                 <property name="text">
                  <string>Use departure and target points from time series</string>
                 </property>
                </widget>
               </item>
               <item row="12" column="1" colspan="2">
                <widget class="QComboBox" name="vs_target_comboBox">
                 <property name="font">
                  <font>
                   <pointsize>9</pointsize>
                  </font>
                 </property>
                </widget>
               </item>
               <item row="14" column="0" colspan="3">
                <widget class="QRadioButton" name="atcRadioButton">
                 <property name="font">
                  <font>
                   <pointsize>9</pointsize>
                  </font>
                 </property>
                 <property name="text">
                  <string>Available transfer capacity</string>
                 </property>
                </widget>
               </item>
               <item row="4" column="0">
                <widget class="QLabel" name="label_106">
                 <property name="text">
                  <string/>
                 </property>
                </widget>
               </item>
               <item row="8" column="0">
                <widget class="QLabel" name="label_18">
                 <property name="font">
                  <font>
                   <pointsize>9</pointsize>
                  </font>
                 </property>
                 <property name="text">
                  <string>&lt;html&gt;&lt;head/&gt;&lt;body&gt;&lt;p&gt;Lambda factor&lt;/p&gt;&lt;/body&gt;&lt;/html&gt;</string>
                 </property>
                </widget>
               </item>
               <item row="2" column="0">
                <widget class="QLabel" name="label_29">
                 <property name="font">
                  <font>
                   <pointsize>9</pointsize>
                  </font>
                 </property>
                 <property name="text">
                  <string>Max. Iterations</string>
                 </property>
                </widget>
               </item>
               <item row="12" column="0">
                <widget class="QLabel" name="label_20">
                 <property name="font">
                  <font>
                   <pointsize>9</pointsize>
                  </font>
                 </property>
                 <property name="text">
                  <string>Target</string>
                 </property>
                </widget>
               </item>
               <item row="13" column="0">
                <widget class="QLabel" name="label_108">
                 <property name="text">
                  <string/>
                 </property>
                </widget>
               </item>
               <item row="0" column="0" colspan="3">
                <widget class="QFrame" name="frame_44">
                 <property name="frameShape">
                  <enum>QFrame::Shape::NoFrame</enum>
                 </property>
                 <property name="frameShadow">
                  <enum>QFrame::Shadow::Raised</enum>
                 </property>
                 <layout class="QHBoxLayout" name="horizontalLayout_16">
                  <property name="leftMargin">
                   <number>0</number>
                  </property>
                  <property name="topMargin">
                   <number>0</number>
                  </property>
                  <property name="rightMargin">
                   <number>0</number>
                  </property>
                  <property name="bottomMargin">
                   <number>0</number>
                  </property>
                  <item>
                   <widget class="QLabel" name="label_74">
                    <property name="minimumSize">
                     <size>
                      <width>24</width>
                      <height>24</height>
                     </size>
                    </property>
                    <property name="maximumSize">
                     <size>
                      <width>24</width>
                      <height>24</height>
                     </size>
                    </property>
                    <property name="text">
                     <string/>
                    </property>
                    <property name="pixmap">
                     <pixmap resource="icons.qrc">:/Icons/icons/continuation_power_flow.svg</pixmap>
                    </property>
                    <property name="scaledContents">
                     <bool>true</bool>
                    </property>
                   </widget>
                  </item>
                  <item>
                   <widget class="QLabel" name="label_46">
                    <property name="palette">
                     <palette>
                      <active>
                       <colorrole role="WindowText">
                        <brush brushstyle="SolidPattern">
                         <color alpha="255">
                          <red>85</red>
                          <green>87</green>
                          <blue>83</blue>
                         </color>
                        </brush>
                       </colorrole>
                      </active>
                      <inactive>
                       <colorrole role="WindowText">
                        <brush brushstyle="SolidPattern">
                         <color alpha="255">
                          <red>85</red>
                          <green>87</green>
                          <blue>83</blue>
                         </color>
                        </brush>
                       </colorrole>
                      </inactive>
                      <disabled>
                       <colorrole role="WindowText">
                        <brush brushstyle="SolidPattern">
                         <color alpha="255">
                          <red>190</red>
                          <green>190</green>
                          <blue>190</blue>
                         </color>
                        </brush>
                       </colorrole>
                      </disabled>
                     </palette>
                    </property>
                    <property name="font">
                     <font>
                      <pointsize>16</pointsize>
                     </font>
                    </property>
                    <property name="text">
                     <string>Continuation power flow</string>
                    </property>
                    <property name="alignment">
                     <set>Qt::AlignmentFlag::AlignBottom|Qt::AlignmentFlag::AlignLeading|Qt::AlignmentFlag::AlignLeft</set>
                    </property>
                   </widget>
                  </item>
                 </layout>
                </widget>
               </item>
               <item row="5" column="0" colspan="3">
                <widget class="QLabel" name="label_67">
                 <property name="font">
                  <font>
                   <pointsize>12</pointsize>
                  </font>
                 </property>
                 <property name="text">
                  <string>Simulation mode</string>
                 </property>
                </widget>
               </item>
               <item row="7" column="0" colspan="3">
                <widget class="QRadioButton" name="start_vs_from_default_radioButton">
                 <property name="font">
                  <font>
                   <pointsize>9</pointsize>
                  </font>
                 </property>
                 <property name="text">
                  <string>Increase system loading</string>
                 </property>
                 <property name="checked">
                  <bool>true</bool>
                 </property>
                </widget>
               </item>
               <item row="16" column="0" colspan="3">
                <spacer name="verticalSpacer_7">
                 <property name="orientation">
                  <enum>Qt::Orientation::Vertical</enum>
                 </property>
                 <property name="sizeHint" stdset="0">
                  <size>
                   <width>20</width>
                   <height>40</height>
                  </size>
                 </property>
                </spacer>
               </item>
              </layout>
             </widget>
            </item>
            <item>
             <spacer name="horizontalSpacer_24">
              <property name="orientation">
               <enum>Qt::Orientation::Horizontal</enum>
              </property>
              <property name="sizeHint" stdset="0">
               <size>
                <width>589</width>
                <height>20</height>
               </size>
              </property>
             </spacer>
            </item>
           </layout>
          </widget>
          <widget class="QWidget" name="opf_tab">
           <property name="toolTip">
            <string>Optimal power flow settings</string>
           </property>
           <attribute name="icon">
            <iconset resource="icons.qrc">
             <normaloff>:/Icons/icons/dcopf.svg</normaloff>:/Icons/icons/dcopf.svg</iconset>
           </attribute>
           <attribute name="title">
            <string>Opf</string>
           </attribute>
           <attribute name="toolTip">
            <string>Optimal power flow settings</string>
           </attribute>
           <layout class="QGridLayout" name="gridLayout_10">
            <item row="3" column="4">
             <widget class="QGroupBox" name="groupBox_3">
              <property name="font">
               <font>
                <pointsize>12</pointsize>
                <bold>false</bold>
               </font>
              </property>
              <property name="title">
               <string>Nonlinear settings</string>
              </property>
              <layout class="QGridLayout" name="gridLayout_27">
               <item row="8" column="0">
                <spacer name="verticalSpacer_21">
                 <property name="orientation">
                  <enum>Qt::Orientation::Vertical</enum>
                 </property>
                 <property name="sizeHint" stdset="0">
                  <size>
                   <width>20</width>
                   <height>40</height>
                  </size>
                 </property>
                </spacer>
               </item>
               <item row="2" column="0">
                <widget class="QLabel" name="label_129">
                 <property name="font">
                  <font>
                   <pointsize>9</pointsize>
                   <bold>false</bold>
                  </font>
                 </property>
                 <property name="toolTip">
                  <string>Interior point solver maximum number of iterations</string>
                 </property>
                 <property name="text">
                  <string>Iterations</string>
                 </property>
                </widget>
               </item>
               <item row="6" column="0" colspan="2">
                <widget class="QCheckBox" name="ips_initialize_with_pf_checkBox">
                 <property name="font">
                  <font>
                   <pointsize>9</pointsize>
                   <bold>false</bold>
                  </font>
                 </property>
                 <property name="toolTip">
                  <string>Initialize the interior point OPF with the power flow solution</string>
                 </property>
                 <property name="text">
                  <string>Initialize with power flow</string>
                 </property>
                </widget>
               </item>
               <item row="0" column="1">
                <widget class="QComboBox" name="ips_method_comboBox">
                 <property name="font">
                  <font>
                   <pointsize>9</pointsize>
                   <bold>false</bold>
                  </font>
                 </property>
                </widget>
               </item>
               <item row="2" column="1">
                <widget class="QSpinBox" name="ips_iterations_spinBox">
                 <property name="font">
                  <font>
                   <pointsize>9</pointsize>
                   <bold>false</bold>
                  </font>
                 </property>
                 <property name="toolTip">
                  <string>Number of iterations of the method</string>
                 </property>
                 <property name="minimum">
                  <number>1</number>
                 </property>
                 <property name="maximum">
                  <number>9999999</number>
                 </property>
                 <property name="value">
                  <number>100</number>
                 </property>
                </widget>
               </item>
               <item row="5" column="0">
                <widget class="QLabel" name="label_130">
                 <property name="text">
                  <string/>
                 </property>
                </widget>
               </item>
               <item row="1" column="0">
                <widget class="QLabel" name="label_126">
                 <property name="font">
                  <font>
                   <pointsize>9</pointsize>
                   <bold>false</bold>
                  </font>
                 </property>
                 <property name="toolTip">
                  <string>Interior point solver tolerance</string>
                 </property>
                 <property name="text">
                  <string>Tolerance</string>
                 </property>
                </widget>
               </item>
               <item row="1" column="1">
                <widget class="QSpinBox" name="ips_tolerance_spinBox">
                 <property name="font">
                  <font>
                   <pointsize>9</pointsize>
                   <bold>false</bold>
                  </font>
                 </property>
                 <property name="toolTip">
                  <string>&lt;html&gt;&lt;head/&gt;&lt;body&gt;&lt;p&gt;Error tolerance of the method&lt;/p&gt;&lt;/body&gt;&lt;/html&gt;</string>
                 </property>
                 <property name="prefix">
                  <string>1e-</string>
                 </property>
                 <property name="minimum">
                  <number>1</number>
                 </property>
                 <property name="maximum">
                  <number>15</number>
                 </property>
                 <property name="value">
                  <number>4</number>
                 </property>
                </widget>
               </item>
               <item row="0" column="0">
                <widget class="QLabel" name="label_125">
                 <property name="font">
                  <font>
                   <pointsize>9</pointsize>
                   <bold>false</bold>
                  </font>
                 </property>
                 <property name="toolTip">
                  <string>Interior point solver method</string>
                 </property>
                 <property name="text">
                  <string>IPS method</string>
                 </property>
                </widget>
               </item>
               <item row="3" column="1">
                <widget class="QDoubleSpinBox" name="ips_trust_radius_doubleSpinBox">
                 <property name="font">
                  <font>
                   <pointsize>9</pointsize>
                   <bold>false</bold>
                  </font>
                 </property>
                 <property name="toolTip">
                  <string>&lt;html&gt;&lt;head/&gt;&lt;body&gt;&lt;p&gt;Factor that multiplies each increment solution. &lt;/p&gt;&lt;p&gt;In practice this is used to slow down troublesome solutions.&lt;/p&gt;&lt;/body&gt;&lt;/html&gt;</string>
                 </property>
                 <property name="decimals">
                  <number>4</number>
                 </property>
                 <property name="singleStep">
                  <double>0.100000000000000</double>
                 </property>
                 <property name="value">
                  <double>1.000000000000000</double>
                 </property>
                </widget>
               </item>
               <item row="3" column="0">
                <widget class="QLabel" name="label_127">
                 <property name="font">
                  <font>
                   <pointsize>9</pointsize>
                   <bold>false</bold>
                  </font>
                 </property>
                 <property name="toolTip">
                  <string>Interior point trust radius</string>
                 </property>
                 <property name="text">
                  <string>Trust radius</string>
                 </property>
                </widget>
               </item>
               <item row="7" column="0" colspan="2">
                <widget class="QCheckBox" name="ips_control_Qlimits_checkBox">
                 <property name="font">
                  <font>
                   <pointsize>9</pointsize>
                   <bold>false</bold>
                  </font>
                 </property>
                 <property name="toolTip">
                  <string>General switch for reactive power limits control in the nonlinear optimal power flow</string>
                 </property>
                 <property name="text">
                  <string>Control Q limits</string>
                 </property>
                </widget>
               </item>
              </layout>
             </widget>
            </item>
            <item row="3" column="5">
             <spacer name="horizontalSpacer_10">
              <property name="orientation">
               <enum>Qt::Orientation::Horizontal</enum>
              </property>
              <property name="sizeHint" stdset="0">
               <size>
                <width>40</width>
                <height>20</height>
               </size>
              </property>
             </spacer>
            </item>
            <item row="3" column="3">
             <widget class="QGroupBox" name="groupBox">
              <property name="font">
               <font>
                <pointsize>12</pointsize>
                <bold>false</bold>
               </font>
              </property>
              <property name="title">
               <string>Linear settings</string>
              </property>
              <layout class="QGridLayout" name="gridLayout_18">
               <item row="0" column="0">
                <widget class="QLabel" name="label_10">
                 <property name="font">
                  <font>
                   <pointsize>9</pointsize>
                   <bold>false</bold>
                  </font>
                 </property>
                 <property name="text">
                  <string>MIP solver</string>
                 </property>
                </widget>
               </item>
               <item row="2" column="1">
                <widget class="QComboBox" name="opfZonalGroupByComboBox">
                 <property name="font">
                  <font>
                   <pointsize>9</pointsize>
                   <bold>false</bold>
                  </font>
                 </property>
                </widget>
               </item>
               <item row="5" column="0">
                <widget class="QCheckBox" name="opfUnitCommitmentCheckBox">
                 <property name="font">
                  <font>
                   <pointsize>9</pointsize>
                   <bold>false</bold>
                  </font>
                 </property>
                 <property name="toolTip">
                  <string>Apply unit commitment technique</string>
                 </property>
                 <property name="text">
                  <string>Unit commitment</string>
                 </property>
                </widget>
               </item>
               <item row="4" column="0" colspan="2">
                <widget class="QLabel" name="label_132">
                 <property name="text">
                  <string/>
                 </property>
                </widget>
               </item>
               <item row="1" column="1">
                <widget class="QComboBox" name="opf_time_grouping_comboBox">
                 <property name="font">
                  <font>
                   <pointsize>9</pointsize>
                   <bold>false</bold>
                  </font>
                 </property>
                 <property name="toolTip">
                  <string>&lt;html&gt;&lt;head/&gt;&lt;body&gt;&lt;p&gt;Choose the time grouping to possibly shorten the solution time.&lt;/p&gt;&lt;p&gt;This splits the time series by week, month, etc. and the subproblems are solved sequentially.&lt;/p&gt;&lt;/body&gt;&lt;/html&gt;</string>
                 </property>
                </widget>
               </item>
               <item row="0" column="1">
                <widget class="QComboBox" name="mip_solver_comboBox">
                 <property name="font">
                  <font>
                   <pointsize>9</pointsize>
                   <bold>false</bold>
                  </font>
                 </property>
                 <property name="toolTip">
                  <string>Choose the external mixed integer programming solver</string>
                 </property>
                </widget>
               </item>
               <item row="8" column="0" colspan="2">
                <widget class="QCheckBox" name="fixOpfCheckBox">
                 <property name="font">
                  <font>
                   <pointsize>9</pointsize>
                   <bold>false</bold>
                  </font>
                 </property>
                 <property name="toolTip">
                  <string>Fix infeasible problems and rey with the relaxed problem. Applies to OPF and NTC</string>
                 </property>
                 <property name="text">
                  <string>Fix infeasibilities and retry</string>
                 </property>
                </widget>
               </item>
               <item row="6" column="0" colspan="2">
                <widget class="QCheckBox" name="considerContingenciesOpfCheckBox">
                 <property name="font">
                  <font>
                   <pointsize>9</pointsize>
                   <bold>false</bold>
                  </font>
                 </property>
                 <property name="toolTip">
                  <string>Consider the contingencies when dispatching</string>
                 </property>
                 <property name="text">
                  <string>Compute contingencies</string>
                 </property>
                </widget>
               </item>
               <item row="1" column="0">
                <widget class="QLabel" name="label_4">
                 <property name="font">
                  <font>
                   <pointsize>9</pointsize>
                   <bold>false</bold>
                  </font>
                 </property>
                 <property name="text">
                  <string>Time grouping</string>
                 </property>
                </widget>
               </item>
               <item row="11" column="0" colspan="2">
                <widget class="QCheckBox" name="save_mip_checkBox">
                 <property name="font">
                  <font>
                   <pointsize>9</pointsize>
                   <bold>false</bold>
                  </font>
                 </property>
                 <property name="toolTip">
                  <string>&lt;html&gt;&lt;head/&gt;&lt;body&gt;&lt;p&gt;The program will save the MIP file in .lp format in the user GridCal folder before running a linear optimization study.&lt;/p&gt;&lt;/body&gt;&lt;/html&gt;</string>
                 </property>
                 <property name="text">
                  <string>Save MIP file</string>
                 </property>
                </widget>
               </item>
               <item row="12" column="0">
                <spacer name="verticalSpacer_18">
                 <property name="orientation">
                  <enum>Qt::Orientation::Vertical</enum>
                 </property>
                 <property name="sizeHint" stdset="0">
                  <size>
                   <width>20</width>
                   <height>40</height>
                  </size>
                 </property>
                </spacer>
               </item>
               <item row="3" column="0">
                <widget class="QLabel" name="label_104">
                 <property name="font">
                  <font>
                   <pointsize>9</pointsize>
                   <bold>false</bold>
                  </font>
                 </property>
                 <property name="text">
                  <string>Contingency tolerance</string>
                 </property>
                </widget>
               </item>
               <item row="2" column="0">
                <widget class="QLabel" name="label_103">
                 <property name="font">
                  <font>
                   <pointsize>9</pointsize>
                   <bold>false</bold>
                  </font>
                 </property>
                 <property name="text">
                  <string>Zone grouping</string>
                 </property>
                </widget>
               </item>
               <item row="3" column="1">
                <widget class="QDoubleSpinBox" name="opfContingencyToleranceSpinBox">
                 <property name="font">
                  <font>
                   <pointsize>9</pointsize>
                   <bold>false</bold>
                  </font>
                 </property>
                 <property name="toolTip">
                  <string>LODF matrix tolerance choosing contingencies</string>
                 </property>
                 <property name="decimals">
                  <number>4</number>
                 </property>
                 <property name="singleStep">
                  <double>0.010000000000000</double>
                 </property>
                 <property name="value">
                  <double>0.050000000000000</double>
                 </property>
                </widget>
               </item>
               <item row="7" column="0" colspan="2">
                <widget class="QCheckBox" name="opfGEPCheckBox">
                 <property name="font">
                  <font>
                   <pointsize>9</pointsize>
                   <bold>false</bold>
                  </font>
                 </property>
                 <property name="toolTip">
                  <string>Apply generation expansion planning</string>
                 </property>
                 <property name="text">
                  <string>Generation expansion planning</string>
                 </property>
                </widget>
               </item>
              </layout>
             </widget>
            </item>
            <item row="0" column="1">
             <widget class="QLabel" name="label_73">
              <property name="palette">
               <palette>
                <active>
                 <colorrole role="WindowText">
                  <brush brushstyle="SolidPattern">
                   <color alpha="255">
                    <red>85</red>
                    <green>87</green>
                    <blue>83</blue>
                   </color>
                  </brush>
                 </colorrole>
                </active>
                <inactive>
                 <colorrole role="WindowText">
                  <brush brushstyle="SolidPattern">
                   <color alpha="255">
                    <red>85</red>
                    <green>87</green>
                    <blue>83</blue>
                   </color>
                  </brush>
                 </colorrole>
                </inactive>
                <disabled>
                 <colorrole role="WindowText">
                  <brush brushstyle="SolidPattern">
                   <color alpha="255">
                    <red>190</red>
                    <green>190</green>
                    <blue>190</blue>
                   </color>
                  </brush>
                 </colorrole>
                </disabled>
               </palette>
              </property>
              <property name="font">
               <font>
                <pointsize>16</pointsize>
               </font>
              </property>
              <property name="text">
               <string>Optimal Power Flow</string>
              </property>
              <property name="alignment">
               <set>Qt::AlignmentFlag::AlignBottom|Qt::AlignmentFlag::AlignLeading|Qt::AlignmentFlag::AlignLeft</set>
              </property>
             </widget>
            </item>
            <item row="2" column="0" colspan="5">
             <widget class="Line" name="line_16">
              <property name="palette">
               <palette>
                <active>
                 <colorrole role="WindowText">
                  <brush brushstyle="SolidPattern">
                   <color alpha="255">
                    <red>186</red>
                    <green>189</green>
                    <blue>182</blue>
                   </color>
                  </brush>
                 </colorrole>
                </active>
                <inactive>
                 <colorrole role="WindowText">
                  <brush brushstyle="SolidPattern">
                   <color alpha="255">
                    <red>186</red>
                    <green>189</green>
                    <blue>182</blue>
                   </color>
                  </brush>
                 </colorrole>
                </inactive>
                <disabled>
                 <colorrole role="WindowText">
                  <brush brushstyle="SolidPattern">
                   <color alpha="255">
                    <red>190</red>
                    <green>190</green>
                    <blue>190</blue>
                   </color>
                  </brush>
                 </colorrole>
                </disabled>
               </palette>
              </property>
              <property name="frameShadow">
               <enum>QFrame::Shadow::Plain</enum>
              </property>
              <property name="lineWidth">
               <number>4</number>
              </property>
              <property name="orientation">
               <enum>Qt::Orientation::Horizontal</enum>
              </property>
             </widget>
            </item>
            <item row="3" column="0" colspan="3">
             <widget class="QGroupBox" name="groupBox_2">
              <property name="font">
               <font>
                <pointsize>12</pointsize>
                <bold>false</bold>
               </font>
              </property>
              <property name="title">
               <string>General settings</string>
              </property>
              <layout class="QGridLayout" name="gridLayout_26">
               <item row="1" column="0">
                <widget class="QLabel" name="label_128">
                 <property name="font">
                  <font>
                   <pointsize>9</pointsize>
                   <bold>false</bold>
                  </font>
                 </property>
                 <property name="text">
                  <string>Verbose</string>
                 </property>
                </widget>
               </item>
               <item row="0" column="0">
                <widget class="QLabel" name="label_42">
                 <property name="font">
                  <font>
                   <pointsize>9</pointsize>
                   <bold>false</bold>
                  </font>
                 </property>
                 <property name="text">
                  <string>Method</string>
                 </property>
                </widget>
               </item>
               <item row="7" column="0">
                <spacer name="verticalSpacer_5">
                 <property name="orientation">
                  <enum>Qt::Orientation::Vertical</enum>
                 </property>
                 <property name="sizeHint" stdset="0">
                  <size>
                   <width>20</width>
                   <height>40</height>
                  </size>
                 </property>
                </spacer>
               </item>
               <item row="0" column="1">
                <widget class="QComboBox" name="lpf_solver_comboBox">
                 <property name="font">
                  <font>
                   <pointsize>9</pointsize>
                   <bold>false</bold>
                  </font>
                 </property>
                 <property name="toolTip">
                  <string>Choose the optimal power flow method</string>
                 </property>
                </widget>
               </item>
               <item row="1" column="1">
                <widget class="QSpinBox" name="ips_verbose_spinBox">
                 <property name="font">
                  <font>
                   <pointsize>9</pointsize>
                   <bold>false</bold>
                  </font>
                 </property>
                 <property name="toolTip">
                  <string>Verbosity level</string>
                 </property>
                </widget>
               </item>
               <item row="6" column="0" colspan="2">
                <widget class="QCheckBox" name="addOptimalPowerFlowReportCheckBox">
                 <property name="font">
                  <font>
                   <pointsize>9</pointsize>
                   <bold>false</bold>
                  </font>
                 </property>
                 <property name="toolTip">
                  <string>Add a results report in the logs</string>
                 </property>
                 <property name="text">
                  <string>Add report</string>
                 </property>
                </widget>
               </item>
               <item row="2" column="0">
                <widget class="QLabel" name="label_133">
                 <property name="text">
                  <string/>
                 </property>
                </widget>
               </item>
               <item row="5" column="0" colspan="2">
                <widget class="QCheckBox" name="opfMaximizeExcahngeCheckBox">
                 <property name="font">
                  <font>
                   <pointsize>9</pointsize>
                   <bold>false</bold>
                  </font>
                 </property>
                 <property name="text">
                  <string>Maximize area exchange</string>
                 </property>
                </widget>
               </item>
               <item row="3" column="0" colspan="2">
                <widget class="QCheckBox" name="skipOpfGenerationLimitsCheckBox">
                 <property name="font">
                  <font>
                   <pointsize>9</pointsize>
                   <bold>false</bold>
                  </font>
                 </property>
                 <property name="text">
                  <string>Skip generation limits</string>
                 </property>
                </widget>
               </item>
              </layout>
             </widget>
            </item>
            <item row="0" column="0">
             <widget class="QLabel" name="label_72">
              <property name="minimumSize">
               <size>
                <width>24</width>
                <height>24</height>
               </size>
              </property>
              <property name="maximumSize">
               <size>
                <width>24</width>
                <height>24</height>
               </size>
              </property>
              <property name="text">
               <string/>
              </property>
              <property name="pixmap">
               <pixmap resource="icons.qrc">:/Icons/icons/dcopf.svg</pixmap>
              </property>
              <property name="scaledContents">
               <bool>true</bool>
              </property>
             </widget>
            </item>
           </layout>
          </widget>
          <widget class="QWidget" name="ntc_tab">
           <property name="toolTip">
            <string>Net transfer capacity settings</string>
           </property>
           <attribute name="icon">
            <iconset resource="icons.qrc">
             <normaloff>:/Icons/icons/ntc_opf.svg</normaloff>:/Icons/icons/ntc_opf.svg</iconset>
           </attribute>
           <attribute name="title">
            <string>Ntc</string>
           </attribute>
           <attribute name="toolTip">
            <string>Network transfer capacity related settings</string>
           </attribute>
           <layout class="QGridLayout" name="gridLayout_13">
            <item row="2" column="2" rowspan="2">
             <widget class="QGroupBox" name="groupBox_5">
              <property name="font">
               <font>
                <pointsize>12</pointsize>
               </font>
              </property>
              <property name="title">
               <string>Optimization</string>
              </property>
              <layout class="QGridLayout" name="gridLayout_15">
               <item row="7" column="0">
                <widget class="QCheckBox" name="ntcSelectBasedOnAcerCriteriaCheckBox">
                 <property name="font">
                  <font>
                   <pointsize>9</pointsize>
                  </font>
                 </property>
                 <property name="toolTip">
                  <string>&lt;html&gt;&lt;head/&gt;&lt;body&gt;&lt;p&gt;This criteria springs from the ACER (Agency for the Cooperation for Energy Regulators).&lt;/p&gt;&lt;p&gt;It determines that a branch is only relevant to be considered in a NTC calculation if the flow due to the exchange is over a percentage (70%) &lt;/p&gt;&lt;p&gt;&lt;br/&gt;&lt;/p&gt;&lt;p&gt;A branch is monitored only if:&lt;/p&gt;&lt;p&gt;(branch_rate * 70%) / branch_alpha &amp;lt;= total exchange rating&lt;/p&gt;&lt;/body&gt;&lt;/html&gt;</string>
                 </property>
                 <property name="text">
                  <string>Branch rating contribution (ACER)</string>
                 </property>
                </widget>
               </item>
               <item row="0" column="0" colspan="2">
                <widget class="QCheckBox" name="skipNtcGenerationLimitsCheckBox">
                 <property name="font">
                  <font>
                   <pointsize>9</pointsize>
                  </font>
                 </property>
                 <property name="toolTip">
                  <string>If activated, the generation limits are not considered</string>
                 </property>
                 <property name="text">
                  <string>Skip generation limits</string>
                 </property>
                 <property name="checked">
                  <bool>true</bool>
                 </property>
                </widget>
               </item>
               <item row="2" column="0">
                <widget class="QSpinBox" name="trmSpinBox">
                 <property name="font">
                  <font>
                   <pointsize>9</pointsize>
                  </font>
                 </property>
                 <property name="suffix">
                  <string> MW</string>
                 </property>
                 <property name="maximum">
                  <number>1500</number>
                 </property>
                 <property name="singleStep">
                  <number>10</number>
                 </property>
                 <property name="value">
                  <number>400</number>
                 </property>
                 <property name="displayIntegerBase">
                  <number>10</number>
                 </property>
                </widget>
               </item>
               <item row="11" column="0" colspan="2">
                <widget class="QCheckBox" name="consider_ntc_contingencies_checkBox">
                 <property name="font">
                  <font>
                   <pointsize>9</pointsize>
                  </font>
                 </property>
                 <property name="toolTip">
                  <string>If checked, the NTC optimization will use the system declared contingencies</string>
                 </property>
                 <property name="text">
                  <string>Consider constingencies</string>
                 </property>
                </widget>
               </item>
               <item row="5" column="0">
                <widget class="QCheckBox" name="ntcSelectBasedOnExchangeSensitivityCheckBox">
                 <property name="font">
                  <font>
                   <pointsize>9</pointsize>
                  </font>
                 </property>
                 <property name="toolTip">
                  <string>&lt;html&gt;&lt;head/&gt;&lt;body&gt;&lt;p&gt;A branch is monitored solely based on its contribution to the inter-area excahge sensitivity. Therefore a branch is selected if it's alpha value is greater than the set alpha %&lt;/p&gt;&lt;/body&gt;&lt;/html&gt;</string>
                 </property>
                 <property name="text">
                  <string>Branch exchange sensitivity (α)</string>
                 </property>
                 <property name="checked">
                  <bool>true</bool>
                 </property>
                </widget>
               </item>
               <item row="8" column="0">
                <widget class="QSpinBox" name="ntcLoadRuleSpinBox">
                 <property name="font">
                  <font>
                   <pointsize>9</pointsize>
                  </font>
                 </property>
                 <property name="suffix">
                  <string>%</string>
                 </property>
                 <property name="maximum">
                  <number>100</number>
                 </property>
                 <property name="value">
                  <number>70</number>
                 </property>
                </widget>
               </item>
               <item row="9" column="0">
                <widget class="QLabel" name="label_26">
                 <property name="text">
                  <string/>
                 </property>
                </widget>
               </item>
               <item row="13" column="1">
                <spacer name="verticalSpacer_23">
                 <property name="orientation">
                  <enum>Qt::Orientation::Vertical</enum>
                 </property>
                 <property name="sizeHint" stdset="0">
                  <size>
                   <width>20</width>
                   <height>168</height>
                  </size>
                 </property>
                </spacer>
               </item>
               <item row="3" column="0">
                <widget class="QLabel" name="label_36">
                 <property name="text">
                  <string/>
                 </property>
                </widget>
               </item>
               <item row="4" column="0" colspan="2">
                <widget class="QLabel" name="label_64">
                 <property name="palette">
                  <palette>
                   <active>
                    <colorrole role="WindowText">
                     <brush brushstyle="SolidPattern">
                      <color alpha="255">
                       <red>36</red>
                       <green>31</green>
                       <blue>49</blue>
                      </color>
                     </brush>
                    </colorrole>
                   </active>
                   <inactive>
                    <colorrole role="WindowText">
                     <brush brushstyle="SolidPattern">
                      <color alpha="255">
                       <red>0</red>
                       <green>0</green>
                       <blue>0</blue>
                      </color>
                     </brush>
                    </colorrole>
                   </inactive>
                   <disabled>
                    <colorrole role="WindowText">
                     <brush brushstyle="SolidPattern">
                      <color alpha="255">
                       <red>190</red>
                       <green>190</green>
                       <blue>190</blue>
                      </color>
                     </brush>
                    </colorrole>
                   </disabled>
                  </palette>
                 </property>
                 <property name="font">
                  <font>
                   <pointsize>12</pointsize>
                   <bold>false</bold>
                  </font>
                 </property>
                 <property name="toolTip">
                  <string>Determine the branches that enter the optimization</string>
                 </property>
                 <property name="text">
                  <string>Branch monitoring selection criteria</string>
                 </property>
                </widget>
               </item>
               <item row="10" column="0" colspan="2">
                <widget class="QLabel" name="label_105">
                 <property name="palette">
                  <palette>
                   <active>
                    <colorrole role="WindowText">
                     <brush brushstyle="SolidPattern">
                      <color alpha="255">
                       <red>36</red>
                       <green>31</green>
                       <blue>49</blue>
                      </color>
                     </brush>
                    </colorrole>
                   </active>
                   <inactive>
                    <colorrole role="WindowText">
                     <brush brushstyle="SolidPattern">
                      <color alpha="255">
                       <red>0</red>
                       <green>0</green>
                       <blue>0</blue>
                      </color>
                     </brush>
                    </colorrole>
                   </inactive>
                   <disabled>
                    <colorrole role="WindowText">
                     <brush brushstyle="SolidPattern">
                      <color alpha="255">
                       <red>190</red>
                       <green>190</green>
                       <blue>190</blue>
                      </color>
                     </brush>
                    </colorrole>
                   </disabled>
                  </palette>
                 </property>
                 <property name="font">
                  <font>
                   <pointsize>12</pointsize>
                   <bold>false</bold>
                  </font>
                 </property>
                 <property name="text">
                  <string>Contingencies</string>
                 </property>
                </widget>
               </item>
               <item row="6" column="0">
                <widget class="QSpinBox" name="ntcAlphaSpinBox">
                 <property name="font">
                  <font>
                   <pointsize>9</pointsize>
                  </font>
                 </property>
                 <property name="toolTip">
                  <string>Minimum exchange contribution (Alpha)</string>
                 </property>
                 <property name="suffix">
                  <string>%</string>
                 </property>
                 <property name="maximum">
                  <number>100</number>
                 </property>
                 <property name="value">
                  <number>5</number>
                 </property>
                </widget>
               </item>
               <item row="1" column="0">
                <widget class="QLabel" name="label_231">
                 <property name="font">
                  <font>
                   <pointsize>9</pointsize>
                  </font>
                 </property>
                 <property name="toolTip">
                  <string>Transmission reliability margin (TRM)</string>
                 </property>
                 <property name="text">
                  <string>Transmission reliability margin (TRM)</string>
                 </property>
                </widget>
               </item>
               <item row="12" column="0" colspan="2">
                <widget class="QCheckBox" name="strict_ntc_formulation_checkBox">
                 <property name="font">
                  <font>
                   <pointsize>9</pointsize>
                  </font>
                 </property>
                 <property name="toolTip">
                  <string>More strict NTC Formulation: No slacks of any type and specific monitoring criteria</string>
                 </property>
                 <property name="text">
                  <string>Strict formulation</string>
                 </property>
                </widget>
               </item>
              </layout>
             </widget>
            </item>
            <item row="2" column="0" rowspan="2" colspan="2">
             <widget class="QGroupBox" name="groupBox_4">
              <property name="font">
               <font>
                <pointsize>12</pointsize>
               </font>
              </property>
              <property name="title">
               <string>General</string>
              </property>
              <layout class="QGridLayout" name="gridLayout_20">
               <item row="5" column="0">
                <spacer name="verticalSpacer_22">
                 <property name="orientation">
                  <enum>Qt::Orientation::Vertical</enum>
                 </property>
                 <property name="sizeHint" stdset="0">
                  <size>
                   <width>20</width>
                   <height>325</height>
                  </size>
                 </property>
                </spacer>
               </item>
               <item row="3" column="0">
                <widget class="QLabel" name="label_30">
                 <property name="font">
                  <font>
                   <pointsize>9</pointsize>
                  </font>
                 </property>
                 <property name="text">
                  <string>Loading threshold to report</string>
                 </property>
                </widget>
               </item>
               <item row="1" column="0">
                <widget class="QLabel" name="label_77">
                 <property name="font">
                  <font>
                   <pointsize>9</pointsize>
                  </font>
                 </property>
                 <property name="text">
                  <string>Transfer method</string>
                 </property>
                </widget>
               </item>
               <item row="4" column="0">
                <widget class="QSpinBox" name="ntcReportLoadingThresholdSpinBox">
                 <property name="font">
                  <font>
                   <pointsize>9</pointsize>
                  </font>
                 </property>
                 <property name="suffix">
                  <string>%</string>
                 </property>
                 <property name="maximum">
                  <number>9999</number>
                 </property>
                 <property name="value">
                  <number>98</number>
                 </property>
                </widget>
               </item>
               <item row="2" column="0">
                <widget class="QComboBox" name="transferMethodComboBox">
                 <property name="font">
                  <font>
                   <pointsize>9</pointsize>
                  </font>
                 </property>
                </widget>
               </item>
              </layout>
             </widget>
            </item>
            <item row="1" column="0" colspan="4">
             <widget class="Line" name="line_27">
              <property name="palette">
               <palette>
                <active>
                 <colorrole role="WindowText">
                  <brush brushstyle="SolidPattern">
                   <color alpha="255">
                    <red>186</red>
                    <green>189</green>
                    <blue>182</blue>
                   </color>
                  </brush>
                 </colorrole>
                </active>
                <inactive>
                 <colorrole role="WindowText">
                  <brush brushstyle="SolidPattern">
                   <color alpha="255">
                    <red>186</red>
                    <green>189</green>
                    <blue>182</blue>
                   </color>
                  </brush>
                 </colorrole>
                </inactive>
                <disabled>
                 <colorrole role="WindowText">
                  <brush brushstyle="SolidPattern">
                   <color alpha="255">
                    <red>190</red>
                    <green>190</green>
                    <blue>190</blue>
                   </color>
                  </brush>
                 </colorrole>
                </disabled>
               </palette>
              </property>
              <property name="frameShadow">
               <enum>QFrame::Shadow::Plain</enum>
              </property>
              <property name="lineWidth">
               <number>4</number>
              </property>
              <property name="orientation">
               <enum>Qt::Orientation::Horizontal</enum>
              </property>
             </widget>
            </item>
            <item row="0" column="0">
             <widget class="QLabel" name="label_97">
              <property name="minimumSize">
               <size>
                <width>24</width>
                <height>24</height>
               </size>
              </property>
              <property name="maximumSize">
               <size>
                <width>24</width>
                <height>24</height>
               </size>
              </property>
              <property name="text">
               <string/>
              </property>
              <property name="pixmap">
               <pixmap resource="icons.qrc">:/Icons/icons/ntc_opf.svg</pixmap>
              </property>
              <property name="scaledContents">
               <bool>true</bool>
              </property>
             </widget>
            </item>
            <item row="2" column="4" rowspan="2">
             <spacer name="horizontalSpacer_6">
              <property name="orientation">
               <enum>Qt::Orientation::Horizontal</enum>
              </property>
              <property name="sizeHint" stdset="0">
               <size>
                <width>40</width>
                <height>20</height>
               </size>
              </property>
             </spacer>
            </item>
            <item row="2" column="3" rowspan="2">
             <widget class="QGroupBox" name="groupBox_6">
              <property name="font">
               <font>
                <pointsize>12</pointsize>
               </font>
              </property>
              <property name="title">
               <string>Linear</string>
              </property>
              <property name="flat">
               <bool>false</bool>
              </property>
              <property name="checkable">
               <bool>false</bool>
              </property>
              <layout class="QGridLayout" name="gridLayout_29">
               <item row="3" column="0">
                <spacer name="verticalSpacer_24">
                 <property name="orientation">
                  <enum>Qt::Orientation::Vertical</enum>
                 </property>
                 <property name="sizeHint" stdset="0">
                  <size>
                   <width>20</width>
                   <height>393</height>
                  </size>
                 </property>
                </spacer>
               </item>
               <item row="2" column="0" colspan="2">
                <widget class="QCheckBox" name="n1ConsiderationCheckBox">
                 <property name="font">
                  <font>
                   <pointsize>9</pointsize>
                  </font>
                 </property>
                 <property name="text">
                  <string>n-1 sensibility consideration</string>
                 </property>
                 <property name="checked">
                  <bool>true</bool>
                 </property>
                </widget>
               </item>
               <item row="0" column="0" colspan="2">
                <widget class="QLabel" name="label_62">
                 <property name="font">
                  <font>
                   <pointsize>9</pointsize>
                  </font>
                 </property>
                 <property name="text">
                  <string>Transfer sensitivity threshold</string>
                 </property>
                </widget>
               </item>
               <item row="1" column="0" colspan="2">
                <widget class="QDoubleSpinBox" name="atcThresholdSpinBox">
                 <property name="font">
                  <font>
                   <pointsize>9</pointsize>
                  </font>
                 </property>
                 <property name="toolTip">
                  <string>Threshold used to discard insensitive branches</string>
                 </property>
                 <property name="decimals">
                  <number>4</number>
                 </property>
                 <property name="maximum">
                  <double>1.000000000000000</double>
                 </property>
                 <property name="singleStep">
                  <double>0.010000000000000</double>
                 </property>
                 <property name="value">
                  <double>0.050000000000000</double>
                 </property>
                </widget>
               </item>
              </layout>
             </widget>
            </item>
            <item row="0" column="1">
             <widget class="QLabel" name="label_96">
              <property name="palette">
               <palette>
                <active>
                 <colorrole role="WindowText">
                  <brush brushstyle="SolidPattern">
                   <color alpha="255">
                    <red>85</red>
                    <green>87</green>
                    <blue>83</blue>
                   </color>
                  </brush>
                 </colorrole>
                </active>
                <inactive>
                 <colorrole role="WindowText">
                  <brush brushstyle="SolidPattern">
                   <color alpha="255">
                    <red>85</red>
                    <green>87</green>
                    <blue>83</blue>
                   </color>
                  </brush>
                 </colorrole>
                </inactive>
                <disabled>
                 <colorrole role="WindowText">
                  <brush brushstyle="SolidPattern">
                   <color alpha="255">
                    <red>190</red>
                    <green>190</green>
                    <blue>190</blue>
                   </color>
                  </brush>
                 </colorrole>
                </disabled>
               </palette>
              </property>
              <property name="font">
               <font>
                <pointsize>16</pointsize>
               </font>
              </property>
              <property name="toolTip">
               <string>Select the solver in the OPF tab and the areas in the areas tab</string>
              </property>
              <property name="text">
               <string>Net transfer capacity</string>
              </property>
             </widget>
            </item>
           </layout>
          </widget>
          <widget class="QWidget" name="nodal_capacity_tab">
           <property name="toolTip">
            <string>Nodal capacity hosting options</string>
           </property>
           <attribute name="icon">
            <iconset resource="icons.qrc">
             <normaloff>:/Icons/icons/nodal_capacity.svg</normaloff>:/Icons/icons/nodal_capacity.svg</iconset>
           </attribute>
           <attribute name="title">
            <string>Nhc</string>
           </attribute>
           <attribute name="toolTip">
            <string>Nodal hosting capacity related settings</string>
           </attribute>
           <layout class="QGridLayout" name="gridLayout_16">
            <item row="2" column="0" colspan="2">
             <widget class="QGroupBox" name="groupBox_7">
              <property name="font">
               <font>
                <pointsize>12</pointsize>
               </font>
              </property>
              <property name="title">
               <string>General</string>
              </property>
              <layout class="QGridLayout" name="gridLayout_12">
               <item row="3" column="0">
                <widget class="QLabel" name="label_143">
                 <property name="font">
                  <font>
                   <pointsize>9</pointsize>
                  </font>
                 </property>
                 <property name="toolTip">
                  <string>If the sense is positive, the algorithm will asses the maximum generation capacity in the selected nodes. If it is negative it will asses the maximum loading capacity in the selected nodes.</string>
                 </property>
                 <property name="statusTip">
                  <string/>
                 </property>
                 <property name="text">
                  <string>Sense</string>
                 </property>
                </widget>
               </item>
               <item row="3" column="1">
                <widget class="QDoubleSpinBox" name="nodal_capacity_sense_SpinBox">
                 <property name="font">
                  <font>
                   <pointsize>9</pointsize>
                  </font>
                 </property>
                 <property name="toolTip">
                  <string>If the sense is positive, the algorithm will asses the maximum generation capacity in the selected nodes. If it is negative it will asses the maximum loading capacity in the selected nodes.</string>
                 </property>
                 <property name="minimum">
                  <double>-1.000000000000000</double>
                 </property>
                 <property name="maximum">
                  <double>1.000000000000000</double>
                 </property>
                 <property name="value">
                  <double>1.000000000000000</double>
                 </property>
                </widget>
               </item>
               <item row="0" column="0">
                <widget class="QLabel" name="label_142">
                 <property name="font">
                  <font>
                   <pointsize>9</pointsize>
                  </font>
                 </property>
                 <property name="text">
                  <string>Method</string>
                 </property>
                </widget>
               </item>
               <item row="1" column="0" colspan="2">
                <widget class="QComboBox" name="nodal_capacity_method_comboBox">
                 <property name="font">
                  <font>
                   <pointsize>9</pointsize>
                  </font>
                 </property>
                 <property name="toolTip">
                  <string>Optimization method to use</string>
                 </property>
                 <property name="statusTip">
                  <string/>
                 </property>
                </widget>
               </item>
               <item row="4" column="0">
                <spacer name="verticalSpacer_6">
                 <property name="orientation">
                  <enum>Qt::Orientation::Vertical</enum>
                 </property>
                 <property name="sizeHint" stdset="0">
                  <size>
                   <width>20</width>
                   <height>40</height>
                  </size>
                 </property>
                </spacer>
               </item>
               <item row="2" column="0">
                <widget class="QLabel" name="label_144">
                 <property name="text">
                  <string/>
                 </property>
                </widget>
               </item>
              </layout>
             </widget>
            </item>
            <item row="0" column="0">
             <widget class="QLabel" name="label_141">
              <property name="minimumSize">
               <size>
                <width>24</width>
                <height>24</height>
               </size>
              </property>
              <property name="maximumSize">
               <size>
                <width>24</width>
                <height>24</height>
               </size>
              </property>
              <property name="text">
               <string/>
              </property>
              <property name="pixmap">
               <pixmap resource="icons.qrc">:/Icons/icons/nodal_capacity.svg</pixmap>
              </property>
              <property name="scaledContents">
               <bool>true</bool>
              </property>
             </widget>
            </item>
            <item row="1" column="0" colspan="3">
             <widget class="Line" name="line_32">
              <property name="palette">
               <palette>
                <active>
                 <colorrole role="WindowText">
                  <brush brushstyle="SolidPattern">
                   <color alpha="255">
                    <red>186</red>
                    <green>189</green>
                    <blue>182</blue>
                   </color>
                  </brush>
                 </colorrole>
                </active>
                <inactive>
                 <colorrole role="WindowText">
                  <brush brushstyle="SolidPattern">
                   <color alpha="255">
                    <red>186</red>
                    <green>189</green>
                    <blue>182</blue>
                   </color>
                  </brush>
                 </colorrole>
                </inactive>
                <disabled>
                 <colorrole role="WindowText">
                  <brush brushstyle="SolidPattern">
                   <color alpha="255">
                    <red>190</red>
                    <green>190</green>
                    <blue>190</blue>
                   </color>
                  </brush>
                 </colorrole>
                </disabled>
               </palette>
              </property>
              <property name="frameShadow">
               <enum>QFrame::Shadow::Plain</enum>
              </property>
              <property name="lineWidth">
               <number>4</number>
              </property>
              <property name="orientation">
               <enum>Qt::Orientation::Horizontal</enum>
              </property>
             </widget>
            </item>
            <item row="0" column="1">
             <widget class="QLabel" name="label_140">
              <property name="palette">
               <palette>
                <active>
                 <colorrole role="WindowText">
                  <brush brushstyle="SolidPattern">
                   <color alpha="255">
                    <red>85</red>
                    <green>87</green>
                    <blue>83</blue>
                   </color>
                  </brush>
                 </colorrole>
                </active>
                <inactive>
                 <colorrole role="WindowText">
                  <brush brushstyle="SolidPattern">
                   <color alpha="255">
                    <red>85</red>
                    <green>87</green>
                    <blue>83</blue>
                   </color>
                  </brush>
                 </colorrole>
                </inactive>
                <disabled>
                 <colorrole role="WindowText">
                  <brush brushstyle="SolidPattern">
                   <color alpha="255">
                    <red>190</red>
                    <green>190</green>
                    <blue>190</blue>
                   </color>
                  </brush>
                 </colorrole>
                </disabled>
               </palette>
              </property>
              <property name="font">
               <font>
                <pointsize>16</pointsize>
               </font>
              </property>
              <property name="toolTip">
               <string>Select the solver in the OPF tab and the areas in the areas tab</string>
              </property>
              <property name="text">
               <string>Nodal hosting capacity</string>
              </property>
             </widget>
            </item>
            <item row="2" column="2">
             <spacer name="horizontalSpacer_4">
              <property name="orientation">
               <enum>Qt::Orientation::Horizontal</enum>
              </property>
              <property name="sizeHint" stdset="0">
               <size>
                <width>630</width>
                <height>20</height>
               </size>
              </property>
             </spacer>
            </item>
           </layout>
          </widget>
          <widget class="QWidget" name="transfer_tab">
           <property name="toolTip">
            <string>Area transfer settings</string>
           </property>
           <attribute name="icon">
            <iconset resource="icons.qrc">
             <normaloff>:/Icons/icons/area_transfer.svg</normaloff>:/Icons/icons/area_transfer.svg</iconset>
           </attribute>
           <attribute name="title">
            <string>Txfr</string>
           </attribute>
           <attribute name="toolTip">
            <string>Area, Zone, etc related settings</string>
           </attribute>
           <layout class="QHBoxLayout" name="horizontalLayout_12">
            <item>
             <widget class="QFrame" name="frame_40">
              <property name="frameShape">
               <enum>QFrame::Shape::NoFrame</enum>
              </property>
              <property name="frameShadow">
               <enum>QFrame::Shadow::Raised</enum>
              </property>
              <layout class="QGridLayout" name="gridLayout_4">
               <item row="1" column="0" colspan="2">
                <widget class="Line" name="line_26">
                 <property name="palette">
                  <palette>
                   <active>
                    <colorrole role="WindowText">
                     <brush brushstyle="SolidPattern">
                      <color alpha="255">
                       <red>186</red>
                       <green>189</green>
                       <blue>182</blue>
                      </color>
                     </brush>
                    </colorrole>
                   </active>
                   <inactive>
                    <colorrole role="WindowText">
                     <brush brushstyle="SolidPattern">
                      <color alpha="255">
                       <red>186</red>
                       <green>189</green>
                       <blue>182</blue>
                      </color>
                     </brush>
                    </colorrole>
                   </inactive>
                   <disabled>
                    <colorrole role="WindowText">
                     <brush brushstyle="SolidPattern">
                      <color alpha="255">
                       <red>190</red>
                       <green>190</green>
                       <blue>190</blue>
                      </color>
                     </brush>
                    </colorrole>
                   </disabled>
                  </palette>
                 </property>
                 <property name="frameShadow">
                  <enum>QFrame::Shadow::Plain</enum>
                 </property>
                 <property name="lineWidth">
                  <number>4</number>
                 </property>
                 <property name="orientation">
                  <enum>Qt::Orientation::Horizontal</enum>
                 </property>
                </widget>
               </item>
               <item row="0" column="1">
                <widget class="QLabel" name="label_95">
                 <property name="palette">
                  <palette>
                   <active>
                    <colorrole role="WindowText">
                     <brush brushstyle="SolidPattern">
                      <color alpha="255">
                       <red>85</red>
                       <green>87</green>
                       <blue>83</blue>
                      </color>
                     </brush>
                    </colorrole>
                   </active>
                   <inactive>
                    <colorrole role="WindowText">
                     <brush brushstyle="SolidPattern">
                      <color alpha="255">
                       <red>85</red>
                       <green>87</green>
                       <blue>83</blue>
                      </color>
                     </brush>
                    </colorrole>
                   </inactive>
                   <disabled>
                    <colorrole role="WindowText">
                     <brush brushstyle="SolidPattern">
                      <color alpha="255">
                       <red>190</red>
                       <green>190</green>
                       <blue>190</blue>
                      </color>
                     </brush>
                    </colorrole>
                   </disabled>
                  </palette>
                 </property>
                 <property name="font">
                  <font>
                   <pointsize>16</pointsize>
                  </font>
                 </property>
                 <property name="text">
                  <string>Transfer configuration</string>
                 </property>
                </widget>
               </item>
               <item row="0" column="0">
                <widget class="QLabel" name="label_92">
                 <property name="minimumSize">
                  <size>
                   <width>24</width>
                   <height>24</height>
                  </size>
                 </property>
                 <property name="maximumSize">
                  <size>
                   <width>24</width>
                   <height>24</height>
                  </size>
                 </property>
                 <property name="text">
                  <string/>
                 </property>
                 <property name="pixmap">
                  <pixmap resource="icons.qrc">:/Icons/icons/area_transfer.svg</pixmap>
                 </property>
                 <property name="scaledContents">
                  <bool>true</bool>
                 </property>
                </widget>
               </item>
               <item row="2" column="0" colspan="2">
                <widget class="QSplitter" name="splitter_2">
                 <property name="orientation">
                  <enum>Qt::Orientation::Horizontal</enum>
                 </property>
                 <widget class="QFrame" name="frame_34">
                  <property name="frameShape">
                   <enum>QFrame::Shape::NoFrame</enum>
                  </property>
                  <property name="frameShadow">
                   <enum>QFrame::Shadow::Raised</enum>
                  </property>
                  <layout class="QGridLayout" name="gridLayout_9">
                   <item row="0" column="0">
                    <widget class="QLabel" name="label_41">
                     <property name="font">
                      <font>
                       <pointsize>9</pointsize>
                      </font>
                     </property>
                     <property name="text">
                      <string>From</string>
                     </property>
                    </widget>
                   </item>
                   <item row="0" column="1">
                    <widget class="QComboBox" name="fromComboBox"/>
                   </item>
                   <item row="1" column="0" colspan="2">
                    <widget class="QListView" name="fromListView">
                     <property name="font">
                      <font>
                       <pointsize>9</pointsize>
                      </font>
                     </property>
                    </widget>
                   </item>
                  </layout>
                 </widget>
                 <widget class="QFrame" name="frame_35">
                  <property name="frameShape">
                   <enum>QFrame::Shape::NoFrame</enum>
                  </property>
                  <property name="frameShadow">
                   <enum>QFrame::Shadow::Raised</enum>
                  </property>
                  <layout class="QGridLayout" name="gridLayout_30">
                   <item row="0" column="0">
                    <widget class="QLabel" name="label_21">
                     <property name="font">
                      <font>
                       <pointsize>9</pointsize>
                      </font>
                     </property>
                     <property name="text">
                      <string>To</string>
                     </property>
                    </widget>
                   </item>
                   <item row="0" column="1">
                    <widget class="QComboBox" name="toComboBox"/>
                   </item>
                   <item row="1" column="0" colspan="2">
                    <widget class="QListView" name="toListView">
                     <property name="font">
                      <font>
                       <pointsize>9</pointsize>
                      </font>
                     </property>
                    </widget>
                   </item>
                  </layout>
                 </widget>
                </widget>
               </item>
              </layout>
             </widget>
            </item>
           </layout>
          </widget>
          <widget class="QWidget" name="contingencies_tab">
           <property name="toolTip">
            <string>Contingencies settings</string>
           </property>
           <attribute name="icon">
            <iconset resource="icons.qrc">
             <normaloff>:/Icons/icons/otdf.svg</normaloff>:/Icons/icons/otdf.svg</iconset>
           </attribute>
           <attribute name="title">
            <string>Con</string>
           </attribute>
           <attribute name="toolTip">
            <string>Contingencies related settings</string>
           </attribute>
           <layout class="QHBoxLayout" name="horizontalLayout_42">
            <item>
             <widget class="QFrame" name="frame_76">
              <property name="frameShape">
               <enum>QFrame::Shape::NoFrame</enum>
              </property>
              <property name="frameShadow">
               <enum>QFrame::Shadow::Raised</enum>
              </property>
              <layout class="QGridLayout" name="gridLayout_28">
               <property name="topMargin">
                <number>0</number>
               </property>
               <item row="3" column="2" rowspan="15">
                <widget class="QFrame" name="frame_4">
                 <property name="frameShape">
                  <enum>QFrame::Shape::NoFrame</enum>
                 </property>
                 <property name="frameShadow">
                  <enum>QFrame::Shadow::Raised</enum>
                 </property>
                 <layout class="QFormLayout" name="formLayout">
                  <item row="0" column="0" colspan="2">
                   <widget class="QLabel" name="label_151">
                    <property name="font">
                     <font>
                      <pointsize>9</pointsize>
                     </font>
                    </property>
                    <property name="text">
                     <string>Contingency filter</string>
                    </property>
                   </widget>
                  </item>
                  <item row="1" column="0">
                   <widget class="QLabel" name="label_152">
                    <property name="maximumSize">
                     <size>
                      <width>80</width>
                      <height>16777215</height>
                     </size>
                    </property>
                    <property name="font">
                     <font>
                      <pointsize>9</pointsize>
                     </font>
                    </property>
                    <property name="text">
                     <string>Filter by</string>
                    </property>
                   </widget>
                  </item>
                  <item row="1" column="1">
                   <widget class="QComboBox" name="contingency_filter_by_comboBox">
                    <property name="font">
                     <font>
                      <pointsize>9</pointsize>
                     </font>
                    </property>
                   </widget>
                  </item>
                  <item row="2" column="0" colspan="2">
                   <widget class="QListView" name="contingency_group_filter_listView">
                    <property name="minimumSize">
                     <size>
                      <width>500</width>
                      <height>0</height>
                     </size>
                    </property>
                    <property name="font">
                     <font>
                      <pointsize>9</pointsize>
                     </font>
                    </property>
                    <property name="toolTip">
                     <string>&lt;html&gt;&lt;head/&gt;&lt;body&gt;&lt;p&gt;&lt;span style=&quot; font-weight:700;&quot;&gt;Filter contingencies&lt;/span&gt;&lt;/p&gt;&lt;p&gt;This option allows you to only consider the contingencies that fall in ceratain groupings such as Area, Zone or Country. The filtering is performed based on the information stored in the Buses.&lt;/p&gt;&lt;p&gt;This is highly discouraged. We trully advise you to not to filter the contingencies and select All Contingencies. Use this feature at your own risk.&lt;/p&gt;&lt;/body&gt;&lt;/html&gt;</string>
                    </property>
                   </widget>
                  </item>
                 </layout>
                </widget>
               </item>
               <item row="3" column="0" colspan="2">
                <widget class="QFrame" name="frame_13">
                 <property name="frameShape">
                  <enum>QFrame::Shape::NoFrame</enum>
                 </property>
                 <property name="frameShadow">
                  <enum>QFrame::Shadow::Raised</enum>
                 </property>
                 <layout class="QGridLayout" name="gridLayout_25">
                  <item row="7" column="0">
                   <widget class="QLabel" name="label_123">
                    <property name="font">
                     <font>
                      <pointsize>9</pointsize>
                     </font>
                    </property>
                    <property name="toolTip">
                     <string>&lt;html&gt;&lt;head/&gt;&lt;body&gt;&lt;p&gt;Dead band over the SRAP rating.&lt;/p&gt;&lt;p&gt;If greater than zero, the SRAP is investigated for values over the branch protections rating until the specified value.&lt;/p&gt;&lt;/body&gt;&lt;/html&gt;</string>
                    </property>
                    <property name="text">
                     <string>SRAP dead band</string>
                    </property>
                   </widget>
                  </item>
                  <item row="4" column="0">
                   <widget class="QLabel" name="label_52">
                    <property name="text">
                     <string/>
                    </property>
                   </widget>
                  </item>
                  <item row="5" column="0">
                   <widget class="QLabel" name="label_53">
                    <property name="font">
                     <font>
                      <pointsize>9</pointsize>
                     </font>
                    </property>
                    <property name="text">
                     <string>SRAP limit</string>
                    </property>
                   </widget>
                  </item>
                  <item row="8" column="0">
                   <widget class="QCheckBox" name="srap_revert_to_nominal_rating_checkBox">
                    <property name="font">
                     <font>
                      <pointsize>9</pointsize>
                     </font>
                    </property>
                    <property name="toolTip">
                     <string>&lt;html&gt;&lt;head/&gt;&lt;body&gt;&lt;p&gt;If checked the SRAP objective solution is the branch nominal rate. Otherwise the objective rating is the contingency rating.&lt;/p&gt;&lt;/body&gt;&lt;/html&gt;</string>
                    </property>
                    <property name="text">
                     <string>Revert to nominal rating</string>
                    </property>
                   </widget>
                  </item>
                  <item row="3" column="0">
                   <widget class="QCheckBox" name="use_srap_checkBox">
                    <property name="font">
                     <font>
                      <pointsize>9</pointsize>
                     </font>
                    </property>
                    <property name="toolTip">
                     <string>&lt;html&gt;&lt;head/&gt;&lt;body&gt;&lt;p&gt;Activate SRAP (Sistema de reducción automática de potencia)&lt;/p&gt;&lt;p&gt;It is a mechanism that helps avoiding considering a contingency if it would be eventually resolved by nearby generation shifting.&lt;/p&gt;&lt;/body&gt;&lt;/html&gt;</string>
                    </property>
                    <property name="text">
                     <string>Use SRAP</string>
                    </property>
                   </widget>
                  </item>
                  <item row="9" column="0">
                   <widget class="QCheckBox" name="contingency_detailed_massive_report_checkBox">
                    <property name="font">
                     <font>
                      <pointsize>9</pointsize>
                     </font>
                    </property>
                    <property name="toolTip">
                     <string>&lt;html&gt;&lt;head/&gt;&lt;body&gt;&lt;p&gt;If checked, a massive posibly intractable report is generated.&lt;/p&gt;&lt;/body&gt;&lt;/html&gt;</string>
                    </property>
                    <property name="text">
                     <string>Detailed report</string>
                    </property>
                   </widget>
                  </item>
                  <item row="5" column="1">
                   <widget class="QDoubleSpinBox" name="srap_limit_doubleSpinBox">
                    <property name="font">
                     <font>
                      <pointsize>9</pointsize>
                     </font>
                    </property>
                    <property name="toolTip">
                     <string>Maximum overload power that is solvable using the SRAP technique.</string>
                    </property>
                    <property name="suffix">
                     <string> MW</string>
                    </property>
                    <property name="decimals">
                     <number>1</number>
                    </property>
                    <property name="maximum">
                     <double>9999999.000000000000000</double>
                    </property>
                    <property name="value">
                     <double>1400.000000000000000</double>
                    </property>
                   </widget>
                  </item>
                  <item row="6" column="1">
                   <widget class="QSpinBox" name="srap_top_n_SpinBox">
                    <property name="font">
                     <font>
                      <pointsize>9</pointsize>
                     </font>
                    </property>
                    <property name="minimum">
                     <number>1</number>
                    </property>
                    <property name="maximum">
                     <number>9999999</number>
                    </property>
                    <property name="value">
                     <number>10</number>
                    </property>
                   </widget>
                  </item>
                  <item row="2" column="1">
                   <widget class="QDoubleSpinBox" name="contingency_deadband_SpinBox">
                    <property name="font">
                     <font>
                      <pointsize>9</pointsize>
                     </font>
                    </property>
                    <property name="suffix">
                     <string> %</string>
                    </property>
                    <property name="decimals">
                     <number>2</number>
                    </property>
                    <property name="value">
                     <double>0.050000000000000</double>
                    </property>
                   </widget>
                  </item>
                  <item row="2" column="0">
                   <widget class="QLabel" name="label_27">
                    <property name="font">
                     <font>
                      <pointsize>9</pointsize>
                     </font>
                    </property>
                    <property name="toolTip">
                     <string>&lt;html&gt;&lt;head/&gt;&lt;body&gt;&lt;p&gt;Amount of contingency loading with respect to the base situation loading that triggers the report of the contingency. This is specially useful when we want to avoig reporting contingencies that are not significant with respect to the base situation.&lt;/p&gt;&lt;/body&gt;&lt;/html&gt;</string>
                    </property>
                    <property name="text">
                     <string>Contingency dead band</string>
                    </property>
                   </widget>
                  </item>
                  <item row="6" column="0">
                   <widget class="QLabel" name="label_1322">
                    <property name="toolTip">
                     <string>Maximum number of generation nodes to participate in the SRAP</string>
                    </property>
                    <property name="text">
                     <string>SRAP top N</string>
                    </property>
                   </widget>
                  </item>
                  <item row="0" column="0">
                   <widget class="QLabel" name="label_119">
                    <property name="font">
                     <font>
                      <pointsize>9</pointsize>
                     </font>
                    </property>
                    <property name="text">
                     <string>Contingency engine</string>
                    </property>
                   </widget>
                  </item>
                  <item row="7" column="1">
                   <widget class="QDoubleSpinBox" name="srap_deadband_doubleSpinBox">
                    <property name="font">
                     <font>
                      <pointsize>9</pointsize>
                     </font>
                    </property>
                    <property name="suffix">
                     <string> %</string>
                    </property>
                    <property name="decimals">
                     <number>1</number>
                    </property>
                    <property name="maximum">
                     <double>999999999.000000000000000</double>
                    </property>
                    <property name="value">
                     <double>10.000000000000000</double>
                    </property>
                   </widget>
                  </item>
                  <item row="10" column="0">
                   <spacer name="verticalSpacer_19">
                    <property name="orientation">
                     <enum>Qt::Orientation::Vertical</enum>
                    </property>
                    <property name="sizeHint" stdset="0">
                     <size>
                      <width>20</width>
                      <height>40</height>
                     </size>
                    </property>
                   </spacer>
                  </item>
                  <item row="1" column="0" colspan="2">
                   <widget class="QComboBox" name="contingencyEngineComboBox">
                    <property name="font">
                     <font>
                      <pointsize>9</pointsize>
                     </font>
                    </property>
                   </widget>
                  </item>
                 </layout>
                </widget>
               </item>
               <item row="0" column="0" colspan="2">
                <widget class="QFrame" name="frame_78">
                 <property name="frameShape">
                  <enum>QFrame::Shape::NoFrame</enum>
                 </property>
                 <property name="frameShadow">
                  <enum>QFrame::Shadow::Raised</enum>
                 </property>
                 <layout class="QHBoxLayout" name="horizontalLayout_41">
                  <property name="leftMargin">
                   <number>0</number>
                  </property>
                  <property name="topMargin">
                   <number>0</number>
                  </property>
                  <property name="rightMargin">
                   <number>0</number>
                  </property>
                  <property name="bottomMargin">
                   <number>0</number>
                  </property>
                  <item>
                   <widget class="QLabel" name="label_109">
                    <property name="minimumSize">
                     <size>
                      <width>24</width>
                      <height>24</height>
                     </size>
                    </property>
                    <property name="maximumSize">
                     <size>
                      <width>24</width>
                      <height>24</height>
                     </size>
                    </property>
                    <property name="text">
                     <string/>
                    </property>
                    <property name="pixmap">
                     <pixmap resource="icons.qrc">:/Icons/icons/otdf.svg</pixmap>
                    </property>
                    <property name="scaledContents">
                     <bool>true</bool>
                    </property>
                   </widget>
                  </item>
                  <item>
                   <widget class="QLabel" name="label_117">
                    <property name="palette">
                     <palette>
                      <active>
                       <colorrole role="WindowText">
                        <brush brushstyle="SolidPattern">
                         <color alpha="255">
                          <red>85</red>
                          <green>87</green>
                          <blue>83</blue>
                         </color>
                        </brush>
                       </colorrole>
                      </active>
                      <inactive>
                       <colorrole role="WindowText">
                        <brush brushstyle="SolidPattern">
                         <color alpha="255">
                          <red>85</red>
                          <green>87</green>
                          <blue>83</blue>
                         </color>
                        </brush>
                       </colorrole>
                      </inactive>
                      <disabled>
                       <colorrole role="WindowText">
                        <brush brushstyle="SolidPattern">
                         <color alpha="255">
                          <red>190</red>
                          <green>190</green>
                          <blue>190</blue>
                         </color>
                        </brush>
                       </colorrole>
                      </disabled>
                     </palette>
                    </property>
                    <property name="font">
                     <font>
                      <pointsize>16</pointsize>
                     </font>
                    </property>
                    <property name="text">
                     <string>Contingencies</string>
                    </property>
                    <property name="alignment">
                     <set>Qt::AlignmentFlag::AlignBottom|Qt::AlignmentFlag::AlignLeading|Qt::AlignmentFlag::AlignLeft</set>
                    </property>
                   </widget>
                  </item>
                 </layout>
                </widget>
               </item>
               <item row="3" column="3">
                <spacer name="horizontalSpacer_28">
                 <property name="orientation">
                  <enum>Qt::Orientation::Horizontal</enum>
                 </property>
                 <property name="sizeHint" stdset="0">
                  <size>
                   <width>828</width>
                   <height>20</height>
                  </size>
                 </property>
                </spacer>
               </item>
               <item row="2" column="0" colspan="4">
                <widget class="Line" name="line_25">
                 <property name="palette">
                  <palette>
                   <active>
                    <colorrole role="WindowText">
                     <brush brushstyle="SolidPattern">
                      <color alpha="255">
                       <red>186</red>
                       <green>189</green>
                       <blue>182</blue>
                      </color>
                     </brush>
                    </colorrole>
                   </active>
                   <inactive>
                    <colorrole role="WindowText">
                     <brush brushstyle="SolidPattern">
                      <color alpha="255">
                       <red>186</red>
                       <green>189</green>
                       <blue>182</blue>
                      </color>
                     </brush>
                    </colorrole>
                   </inactive>
                   <disabled>
                    <colorrole role="WindowText">
                     <brush brushstyle="SolidPattern">
                      <color alpha="255">
                       <red>190</red>
                       <green>190</green>
                       <blue>190</blue>
                      </color>
                     </brush>
                    </colorrole>
                   </disabled>
                  </palette>
                 </property>
                 <property name="frameShadow">
                  <enum>QFrame::Shadow::Plain</enum>
                 </property>
                 <property name="lineWidth">
                  <number>4</number>
                 </property>
                 <property name="orientation">
                  <enum>Qt::Orientation::Horizontal</enum>
                 </property>
                </widget>
               </item>
              </layout>
             </widget>
            </item>
           </layout>
          </widget>
          <widget class="QWidget" name="ml_tab">
           <property name="toolTip">
            <string>Machine-learning related settings</string>
           </property>
           <attribute name="icon">
            <iconset resource="icons.qrc">
             <normaloff>:/Icons/icons/clustering.svg</normaloff>:/Icons/icons/clustering.svg</iconset>
           </attribute>
           <attribute name="title">
            <string>ML</string>
           </attribute>
           <attribute name="toolTip">
            <string>Machine learning related settings</string>
           </attribute>
           <layout class="QHBoxLayout" name="horizontalLayout_6">
            <item>
             <widget class="QFrame" name="frame_18">
              <property name="frameShape">
               <enum>QFrame::Shape::NoFrame</enum>
              </property>
              <property name="frameShadow">
               <enum>QFrame::Shadow::Raised</enum>
              </property>
              <layout class="QGridLayout" name="gridLayout_21">
               <property name="topMargin">
                <number>0</number>
               </property>
               <item row="20" column="0">
                <widget class="QLabel" name="label_31">
                 <property name="text">
                  <string/>
                 </property>
                </widget>
               </item>
               <item row="14" column="0" colspan="3">
                <widget class="Line" name="line_24">
                 <property name="palette">
                  <palette>
                   <active>
                    <colorrole role="WindowText">
                     <brush brushstyle="SolidPattern">
                      <color alpha="255">
                       <red>186</red>
                       <green>189</green>
                       <blue>182</blue>
                      </color>
                     </brush>
                    </colorrole>
                   </active>
                   <inactive>
                    <colorrole role="WindowText">
                     <brush brushstyle="SolidPattern">
                      <color alpha="255">
                       <red>186</red>
                       <green>189</green>
                       <blue>182</blue>
                      </color>
                     </brush>
                    </colorrole>
                   </inactive>
                   <disabled>
                    <colorrole role="WindowText">
                     <brush brushstyle="SolidPattern">
                      <color alpha="255">
                       <red>190</red>
                       <green>190</green>
                       <blue>190</blue>
                      </color>
                     </brush>
                    </colorrole>
                   </disabled>
                  </palette>
                 </property>
                 <property name="frameShadow">
                  <enum>QFrame::Shadow::Plain</enum>
                 </property>
                 <property name="lineWidth">
                  <number>4</number>
                 </property>
                 <property name="orientation">
                  <enum>Qt::Orientation::Horizontal</enum>
                 </property>
                </widget>
               </item>
               <item row="21" column="1" colspan="2">
                <widget class="QLabel" name="label_121">
                 <property name="palette">
                  <palette>
                   <active>
                    <colorrole role="WindowText">
                     <brush brushstyle="SolidPattern">
                      <color alpha="255">
                       <red>85</red>
                       <green>87</green>
                       <blue>83</blue>
                      </color>
                     </brush>
                    </colorrole>
                   </active>
                   <inactive>
                    <colorrole role="WindowText">
                     <brush brushstyle="SolidPattern">
                      <color alpha="255">
                       <red>85</red>
                       <green>87</green>
                       <blue>83</blue>
                      </color>
                     </brush>
                    </colorrole>
                   </inactive>
                   <disabled>
                    <colorrole role="WindowText">
                     <brush brushstyle="SolidPattern">
                      <color alpha="255">
                       <red>190</red>
                       <green>190</green>
                       <blue>190</blue>
                      </color>
                     </brush>
                    </colorrole>
                   </disabled>
                  </palette>
                 </property>
                 <property name="font">
                  <font>
                   <pointsize>16</pointsize>
                  </font>
                 </property>
                 <property name="text">
                  <string>Investment evaluation</string>
                 </property>
                 <property name="alignment">
                  <set>Qt::AlignmentFlag::AlignBottom|Qt::AlignmentFlag::AlignLeading|Qt::AlignmentFlag::AlignLeft</set>
                 </property>
                </widget>
               </item>
               <item row="9" column="0" colspan="3">
                <widget class="Line" name="line_29">
                 <property name="palette">
                  <palette>
                   <active>
                    <colorrole role="WindowText">
                     <brush brushstyle="SolidPattern">
                      <color alpha="255">
                       <red>186</red>
                       <green>189</green>
                       <blue>182</blue>
                      </color>
                     </brush>
                    </colorrole>
                   </active>
                   <inactive>
                    <colorrole role="WindowText">
                     <brush brushstyle="SolidPattern">
                      <color alpha="255">
                       <red>186</red>
                       <green>189</green>
                       <blue>182</blue>
                      </color>
                     </brush>
                    </colorrole>
                   </inactive>
                   <disabled>
                    <colorrole role="WindowText">
                     <brush brushstyle="SolidPattern">
                      <color alpha="255">
                       <red>190</red>
                       <green>190</green>
                       <blue>190</blue>
                      </color>
                     </brush>
                    </colorrole>
                   </disabled>
                  </palette>
                 </property>
                 <property name="frameShadow">
                  <enum>QFrame::Shadow::Plain</enum>
                 </property>
                 <property name="lineWidth">
                  <number>4</number>
                 </property>
                 <property name="orientation">
                  <enum>Qt::Orientation::Horizontal</enum>
                 </property>
                </widget>
               </item>
               <item row="17" column="2">
                <widget class="QSpinBox" name="node_distances_elements_spinBox">
                 <property name="font">
                  <font>
                   <pointsize>9</pointsize>
                  </font>
                 </property>
                 <property name="toolTip">
                  <string>Minimum size of the group</string>
                 </property>
                 <property name="statusTip">
                  <string/>
                 </property>
                 <property name="suffix">
                  <string> elements</string>
                 </property>
                 <property name="minimum">
                  <number>1</number>
                 </property>
                 <property name="maximum">
                  <number>99999</number>
                 </property>
                 <property name="value">
                  <number>2</number>
                 </property>
                </widget>
               </item>
               <item row="13" column="1" colspan="2">
                <widget class="QLabel" name="label_89">
                 <property name="palette">
                  <palette>
                   <active>
                    <colorrole role="WindowText">
                     <brush brushstyle="SolidPattern">
                      <color alpha="255">
                       <red>85</red>
                       <green>87</green>
                       <blue>83</blue>
                      </color>
                     </brush>
                    </colorrole>
                   </active>
                   <inactive>
                    <colorrole role="WindowText">
                     <brush brushstyle="SolidPattern">
                      <color alpha="255">
                       <red>85</red>
                       <green>87</green>
                       <blue>83</blue>
                      </color>
                     </brush>
                    </colorrole>
                   </inactive>
                   <disabled>
                    <colorrole role="WindowText">
                     <brush brushstyle="SolidPattern">
                      <color alpha="255">
                       <red>190</red>
                       <green>190</green>
                       <blue>190</blue>
                      </color>
                     </brush>
                    </colorrole>
                   </disabled>
                  </palette>
                 </property>
                 <property name="font">
                  <font>
                   <pointsize>16</pointsize>
                  </font>
                 </property>
                 <property name="text">
                  <string>Node grouping</string>
                 </property>
                 <property name="alignment">
                  <set>Qt::AlignmentFlag::AlignBottom|Qt::AlignmentFlag::AlignLeading|Qt::AlignmentFlag::AlignLeft</set>
                 </property>
                </widget>
               </item>
               <item row="25" column="0" colspan="3">
                <widget class="QRadioButton" name="internal_investment_methods_radioButton">
                 <property name="font">
                  <font>
                   <pointsize>9</pointsize>
                  </font>
                 </property>
                 <property name="text">
                  <string>Internal method</string>
                 </property>
                 <property name="checked">
                  <bool>true</bool>
                 </property>
                </widget>
               </item>
               <item row="13" column="0">
                <widget class="QLabel" name="label_88">
                 <property name="minimumSize">
                  <size>
                   <width>24</width>
                   <height>24</height>
                  </size>
                 </property>
                 <property name="maximumSize">
                  <size>
                   <width>24</width>
                   <height>24</height>
                  </size>
                 </property>
                 <property name="text">
                  <string/>
                 </property>
                 <property name="pixmap">
                  <pixmap resource="icons.qrc">:/Icons/icons/color_grid.svg</pixmap>
                 </property>
                 <property name="scaledContents">
                  <bool>true</bool>
                 </property>
                </widget>
               </item>
               <item row="10" column="2">
                <widget class="QSpinBox" name="cluster_number_spinBox">
                 <property name="font">
                  <font>
                   <pointsize>9</pointsize>
                  </font>
                 </property>
                 <property name="toolTip">
                  <string>&lt;html&gt;&lt;head/&gt;&lt;body&gt;&lt;p&gt;Number of clusters, this affects all the simulations that deal with clustering&lt;/p&gt;&lt;/body&gt;&lt;/html&gt;</string>
                 </property>
                 <property name="suffix">
                  <string> Clusters</string>
                 </property>
                 <property name="minimum">
                  <number>1</number>
                 </property>
                 <property name="maximum">
                  <number>999999</number>
                 </property>
                 <property name="value">
                  <number>200</number>
                 </property>
                </widget>
               </item>
               <item row="18" column="0" colspan="2">
                <widget class="QLabel" name="label_44">
                 <property name="text">
                  <string/>
                 </property>
                </widget>
               </item>
               <item row="29" column="0" colspan="3">
                <widget class="QRadioButton" name="plugins_investment_methods_radioButton">
                 <property name="font">
                  <font>
                   <pointsize>9</pointsize>
                  </font>
                 </property>
                 <property name="text">
                  <string>Plugin method</string>
                 </property>
                </widget>
               </item>
               <item row="12" column="0" colspan="2">
                <widget class="QLabel" name="label_7">
                 <property name="text">
                  <string/>
                 </property>
                </widget>
               </item>
               <item row="28" column="0" colspan="2">
                <widget class="QLabel" name="label_153">
                 <property name="font">
                  <font>
                   <pointsize>9</pointsize>
                  </font>
                 </property>
                 <property name="text">
                  <string>Objective function</string>
                 </property>
                </widget>
               </item>
               <item row="30" column="2">
                <widget class="QComboBox" name="plugins_investment_evaluation_method_ComboBox">
                 <property name="font">
                  <font>
                   <pointsize>9</pointsize>
                  </font>
                 </property>
                </widget>
               </item>
               <item row="10" column="0" colspan="2">
                <widget class="QLabel" name="label_33">
                 <property name="font">
                  <font>
                   <pointsize>9</pointsize>
                  </font>
                 </property>
                 <property name="text">
                  <string>Number of clusters</string>
                 </property>
                </widget>
               </item>
               <item row="28" column="2">
                <widget class="QComboBox" name="investment_evaluation_objfunc_ComboBox">
                 <property name="font">
                  <font>
                   <pointsize>9</pointsize>
                  </font>
                 </property>
                </widget>
               </item>
               <item row="8" column="1">
                <widget class="QFrame" name="frame_59">
                 <property name="frameShape">
                  <enum>QFrame::Shape::NoFrame</enum>
                 </property>
                 <property name="frameShadow">
                  <enum>QFrame::Shadow::Raised</enum>
                 </property>
                 <layout class="QHBoxLayout" name="horizontalLayout_32">
                  <property name="leftMargin">
                   <number>0</number>
                  </property>
                  <property name="topMargin">
                   <number>0</number>
                  </property>
                  <property name="rightMargin">
                   <number>0</number>
                  </property>
                  <property name="bottomMargin">
                   <number>0</number>
                  </property>
                  <item>
                   <widget class="QLabel" name="label_93">
                    <property name="palette">
                     <palette>
                      <active>
                       <colorrole role="WindowText">
                        <brush brushstyle="SolidPattern">
                         <color alpha="255">
                          <red>85</red>
                          <green>87</green>
                          <blue>83</blue>
                         </color>
                        </brush>
                       </colorrole>
                      </active>
                      <inactive>
                       <colorrole role="WindowText">
                        <brush brushstyle="SolidPattern">
                         <color alpha="255">
                          <red>85</red>
                          <green>87</green>
                          <blue>83</blue>
                         </color>
                        </brush>
                       </colorrole>
                      </inactive>
                      <disabled>
                       <colorrole role="WindowText">
                        <brush brushstyle="SolidPattern">
                         <color alpha="255">
                          <red>190</red>
                          <green>190</green>
                          <blue>190</blue>
                         </color>
                        </brush>
                       </colorrole>
                      </disabled>
                     </palette>
                    </property>
                    <property name="font">
                     <font>
                      <pointsize>16</pointsize>
                     </font>
                    </property>
                    <property name="text">
                     <string>Clustering</string>
                    </property>
                    <property name="alignment">
                     <set>Qt::AlignmentFlag::AlignBottom|Qt::AlignmentFlag::AlignLeading|Qt::AlignmentFlag::AlignLeft</set>
                    </property>
                   </widget>
                  </item>
                 </layout>
                </widget>
               </item>
               <item row="16" column="2">
                <widget class="QDoubleSpinBox" name="node_distances_sigma_doubleSpinBox">
                 <property name="font">
                  <font>
                   <pointsize>9</pointsize>
                  </font>
                 </property>
                 <property name="toolTip">
                  <string>Máximum standard deviation to determine the groups</string>
                 </property>
                 <property name="suffix">
                  <string> σ</string>
                 </property>
                 <property name="decimals">
                  <number>6</number>
                 </property>
                 <property name="singleStep">
                  <double>0.010000000000000</double>
                 </property>
                 <property name="value">
                  <double>0.750000000000000</double>
                 </property>
                </widget>
               </item>
               <item row="17" column="0" colspan="2">
                <widget class="QLabel" name="label_61">
                 <property name="font">
                  <font>
                   <pointsize>9</pointsize>
                  </font>
                 </property>
                 <property name="text">
                  <string>Min. group size</string>
                 </property>
                </widget>
               </item>
               <item row="23" column="2">
                <widget class="QSpinBox" name="max_investments_evluation_number_spinBox">
                 <property name="font">
                  <font>
                   <pointsize>9</pointsize>
                  </font>
                 </property>
                 <property name="toolTip">
                  <string>Number of maximum evaluations for the optimization methods</string>
                 </property>
                 <property name="suffix">
                  <string> x number of investments</string>
                 </property>
                 <property name="minimum">
                  <number>1</number>
                 </property>
                 <property name="maximum">
                  <number>999999999</number>
                 </property>
                 <property name="value">
                  <number>4</number>
                 </property>
                </widget>
               </item>
               <item row="8" column="0">
                <widget class="QLabel" name="label_94">
                 <property name="minimumSize">
                  <size>
                   <width>24</width>
                   <height>24</height>
                  </size>
                 </property>
                 <property name="maximumSize">
                  <size>
                   <width>24</width>
                   <height>24</height>
                  </size>
                 </property>
                 <property name="text">
                  <string/>
                 </property>
                 <property name="pixmap">
                  <pixmap resource="icons.qrc">:/Icons/icons/clustering.svg</pixmap>
                 </property>
                 <property name="scaledContents">
                  <bool>true</bool>
                 </property>
                </widget>
               </item>
               <item row="33" column="1">
                <spacer name="verticalSpacer_16">
                 <property name="orientation">
                  <enum>Qt::Orientation::Vertical</enum>
                 </property>
                 <property name="sizeHint" stdset="0">
                  <size>
                   <width>20</width>
                   <height>250</height>
                  </size>
                 </property>
                </spacer>
               </item>
               <item row="30" column="0" colspan="2">
                <widget class="QLabel" name="label_83">
                 <property name="font">
                  <font>
                   <pointsize>9</pointsize>
                  </font>
                 </property>
                 <property name="text">
                  <string>Method</string>
                 </property>
                </widget>
               </item>
               <item row="22" column="0" colspan="3">
                <widget class="Line" name="line_30">
                 <property name="palette">
                  <palette>
                   <active>
                    <colorrole role="WindowText">
                     <brush brushstyle="SolidPattern">
                      <color alpha="255">
                       <red>186</red>
                       <green>189</green>
                       <blue>182</blue>
                      </color>
                     </brush>
                    </colorrole>
                   </active>
                   <inactive>
                    <colorrole role="WindowText">
                     <brush brushstyle="SolidPattern">
                      <color alpha="255">
                       <red>186</red>
                       <green>189</green>
                       <blue>182</blue>
                      </color>
                     </brush>
                    </colorrole>
                   </inactive>
                   <disabled>
                    <colorrole role="WindowText">
                     <brush brushstyle="SolidPattern">
                      <color alpha="255">
                       <red>190</red>
                       <green>190</green>
                       <blue>190</blue>
                      </color>
                     </brush>
                    </colorrole>
                   </disabled>
                  </palette>
                 </property>
                 <property name="frameShadow">
                  <enum>QFrame::Shadow::Plain</enum>
                 </property>
                 <property name="lineWidth">
                  <number>4</number>
                 </property>
                 <property name="orientation">
                  <enum>Qt::Orientation::Horizontal</enum>
                 </property>
                </widget>
               </item>
               <item row="16" column="0" colspan="2">
                <widget class="QLabel" name="label_38">
                 <property name="font">
                  <font>
                   <pointsize>9</pointsize>
                  </font>
                 </property>
                 <property name="text">
                  <string>Nodal distances</string>
                 </property>
                </widget>
               </item>
               <item row="21" column="0">
                <widget class="QLabel" name="label_120">
                 <property name="minimumSize">
                  <size>
                   <width>24</width>
                   <height>24</height>
                  </size>
                 </property>
                 <property name="maximumSize">
                  <size>
                   <width>24</width>
                   <height>24</height>
                  </size>
                 </property>
                 <property name="text">
                  <string/>
                 </property>
                 <property name="pixmap">
                  <pixmap resource="icons.qrc">:/Icons/icons/expansion_planning.svg</pixmap>
                 </property>
                 <property name="scaledContents">
                  <bool>true</bool>
                 </property>
                </widget>
               </item>
               <item row="26" column="0" colspan="2">
                <widget class="QLabel" name="label_3">
                 <property name="font">
                  <font>
                   <pointsize>9</pointsize>
                  </font>
                 </property>
                 <property name="text">
                  <string>Method</string>
                 </property>
                </widget>
               </item>
               <item row="26" column="2">
                <widget class="QComboBox" name="investment_evaluation_method_ComboBox">
                 <property name="font">
                  <font>
                   <pointsize>9</pointsize>
                  </font>
                 </property>
                 <property name="toolTip">
                  <string>Select the investment evaluation method</string>
                 </property>
                </widget>
               </item>
               <item row="24" column="0" colspan="2">
                <widget class="QLabel" name="label_87">
                 <property name="text">
                  <string/>
                 </property>
                </widget>
               </item>
               <item row="23" column="0" colspan="2">
                <widget class="QLabel" name="label_51">
                 <property name="font">
                  <font>
                   <pointsize>9</pointsize>
                  </font>
                 </property>
                 <property name="text">
                  <string>Maximum evaluations</string>
                 </property>
                </widget>
               </item>
              </layout>
             </widget>
            </item>
            <item>
             <widget class="QFrame" name="frame_15">
              <property name="minimumSize">
               <size>
                <width>300</width>
                <height>0</height>
               </size>
              </property>
              <property name="frameShape">
               <enum>QFrame::Shape::NoFrame</enum>
              </property>
              <property name="frameShadow">
               <enum>QFrame::Shadow::Raised</enum>
              </property>
              <layout class="QGridLayout" name="gridLayout_6">
               <property name="topMargin">
                <number>0</number>
               </property>
               <item row="9" column="0" colspan="3">
                <widget class="Line" name="line_10">
                 <property name="palette">
                  <palette>
                   <active>
                    <colorrole role="WindowText">
                     <brush brushstyle="SolidPattern">
                      <color alpha="255">
                       <red>186</red>
                       <green>189</green>
                       <blue>182</blue>
                      </color>
                     </brush>
                    </colorrole>
                   </active>
                   <inactive>
                    <colorrole role="WindowText">
                     <brush brushstyle="SolidPattern">
                      <color alpha="255">
                       <red>186</red>
                       <green>189</green>
                       <blue>182</blue>
                      </color>
                     </brush>
                    </colorrole>
                   </inactive>
                   <disabled>
                    <colorrole role="WindowText">
                     <brush brushstyle="SolidPattern">
                      <color alpha="255">
                       <red>190</red>
                       <green>190</green>
                       <blue>190</blue>
                      </color>
                     </brush>
                    </colorrole>
                   </disabled>
                  </palette>
                 </property>
                 <property name="frameShadow">
                  <enum>QFrame::Shadow::Plain</enum>
                 </property>
                 <property name="lineWidth">
                  <number>4</number>
                 </property>
                 <property name="orientation">
                  <enum>Qt::Orientation::Horizontal</enum>
                 </property>
                </widget>
               </item>
               <item row="6" column="2">
                <widget class="QSpinBox" name="max_iterations_stochastic_spinBox">
                 <property name="font">
                  <font>
                   <pointsize>9</pointsize>
                  </font>
                 </property>
                 <property name="toolTip">
                  <string>Maximum number of samples</string>
                 </property>
                 <property name="minimum">
                  <number>10</number>
                 </property>
                 <property name="maximum">
                  <number>99999999</number>
                 </property>
                 <property name="value">
                  <number>1000</number>
                 </property>
                </widget>
               </item>
               <item row="5" column="2">
                <widget class="QSpinBox" name="tolerance_stochastic_spinBox">
                 <property name="font">
                  <font>
                   <pointsize>9</pointsize>
                  </font>
                 </property>
                 <property name="toolTip">
                  <string>Monte Carlo variance until stop</string>
                 </property>
                 <property name="prefix">
                  <string>1e-</string>
                 </property>
                 <property name="minimum">
                  <number>1</number>
                 </property>
                 <property name="maximum">
                  <number>20</number>
                 </property>
                 <property name="value">
                  <number>4</number>
                 </property>
                </widget>
               </item>
               <item row="10" column="2">
                <widget class="QSpinBox" name="cascading_islands_spinBox">
                 <property name="font">
                  <font>
                   <pointsize>9</pointsize>
                  </font>
                 </property>
                 <property name="toolTip">
                  <string>Number of islands produced until the analysis stops</string>
                 </property>
                 <property name="minimum">
                  <number>1</number>
                 </property>
                 <property name="maximum">
                  <number>999999</number>
                 </property>
                 <property name="value">
                  <number>2</number>
                 </property>
                </widget>
               </item>
               <item row="8" column="0">
                <widget class="QLabel" name="label_78">
                 <property name="minimumSize">
                  <size>
                   <width>24</width>
                   <height>24</height>
                  </size>
                 </property>
                 <property name="maximumSize">
                  <size>
                   <width>24</width>
                   <height>24</height>
                  </size>
                 </property>
                 <property name="text">
                  <string/>
                 </property>
                 <property name="pixmap">
                  <pixmap resource="icons.qrc">:/Icons/icons/blackout.svg</pixmap>
                 </property>
                 <property name="scaledContents">
                  <bool>true</bool>
                 </property>
                </widget>
               </item>
               <item row="0" column="1" colspan="2">
                <widget class="QLabel" name="label_47">
                 <property name="palette">
                  <palette>
                   <active>
                    <colorrole role="WindowText">
                     <brush brushstyle="SolidPattern">
                      <color alpha="255">
                       <red>85</red>
                       <green>87</green>
                       <blue>83</blue>
                      </color>
                     </brush>
                    </colorrole>
                   </active>
                   <inactive>
                    <colorrole role="WindowText">
                     <brush brushstyle="SolidPattern">
                      <color alpha="255">
                       <red>85</red>
                       <green>87</green>
                       <blue>83</blue>
                      </color>
                     </brush>
                    </colorrole>
                   </inactive>
                   <disabled>
                    <colorrole role="WindowText">
                     <brush brushstyle="SolidPattern">
                      <color alpha="255">
                       <red>190</red>
                       <green>190</green>
                       <blue>190</blue>
                      </color>
                     </brush>
                    </colorrole>
                   </disabled>
                  </palette>
                 </property>
                 <property name="font">
                  <font>
                   <pointsize>16</pointsize>
                  </font>
                 </property>
                 <property name="text">
                  <string>Stochastic power flow</string>
                 </property>
                 <property name="alignment">
                  <set>Qt::AlignmentFlag::AlignBottom|Qt::AlignmentFlag::AlignLeading|Qt::AlignmentFlag::AlignLeft</set>
                 </property>
                </widget>
               </item>
               <item row="16" column="0" colspan="2">
                <widget class="QLabel" name="label_157">
                 <property name="font">
                  <font>
                   <pointsize>9</pointsize>
                  </font>
                 </property>
                 <property name="text">
                  <string>Samples</string>
                 </property>
                </widget>
               </item>
               <item row="8" column="1" colspan="2">
                <widget class="QLabel" name="label_79">
                 <property name="palette">
                  <palette>
                   <active>
                    <colorrole role="WindowText">
                     <brush brushstyle="SolidPattern">
                      <color alpha="255">
                       <red>85</red>
                       <green>87</green>
                       <blue>83</blue>
                      </color>
                     </brush>
                    </colorrole>
                   </active>
                   <inactive>
                    <colorrole role="WindowText">
                     <brush brushstyle="SolidPattern">
                      <color alpha="255">
                       <red>85</red>
                       <green>87</green>
                       <blue>83</blue>
                      </color>
                     </brush>
                    </colorrole>
                   </inactive>
                   <disabled>
                    <colorrole role="WindowText">
                     <brush brushstyle="SolidPattern">
                      <color alpha="255">
                       <red>190</red>
                       <green>190</green>
                       <blue>190</blue>
                      </color>
                     </brush>
                    </colorrole>
                   </disabled>
                  </palette>
                 </property>
                 <property name="font">
                  <font>
                   <pointsize>16</pointsize>
                  </font>
                 </property>
                 <property name="text">
                  <string>Cascading</string>
                 </property>
                 <property name="alignment">
                  <set>Qt::AlignmentFlag::AlignBottom|Qt::AlignmentFlag::AlignLeading|Qt::AlignmentFlag::AlignLeft</set>
                 </property>
                </widget>
               </item>
               <item row="11" column="0" colspan="3">
                <widget class="QLabel" name="label_156">
                 <property name="text">
                  <string/>
                 </property>
                </widget>
               </item>
               <item row="16" column="2">
                <widget class="QSpinBox" name="max_iterations_reliability_spinBox">
                 <property name="font">
                  <font>
                   <pointsize>9</pointsize>
                  </font>
                 </property>
                 <property name="toolTip">
                  <string>Maximum number of Monte Carlo samples</string>
                 </property>
                 <property name="minimum">
                  <number>10</number>
                 </property>
                 <property name="maximum">
                  <number>99999999</number>
                 </property>
                 <property name="value">
                  <number>1000</number>
                 </property>
                </widget>
               </item>
               <item row="3" column="0" colspan="2">
                <widget class="QLabel" name="label_55">
                 <property name="font">
                  <font>
                   <pointsize>9</pointsize>
                  </font>
                 </property>
                 <property name="text">
                  <string>Method</string>
                 </property>
                </widget>
               </item>
               <item row="13" column="0">
                <widget class="QLabel" name="label_99">
                 <property name="minimumSize">
                  <size>
                   <width>24</width>
                   <height>24</height>
                  </size>
                 </property>
                 <property name="maximumSize">
                  <size>
                   <width>24</width>
                   <height>24</height>
                  </size>
                 </property>
                 <property name="text">
                  <string/>
                 </property>
                 <property name="pixmap">
                  <pixmap resource="icons.qrc">:/Icons/icons/reliability.svg</pixmap>
                 </property>
                 <property name="scaledContents">
                  <bool>true</bool>
                 </property>
                </widget>
               </item>
               <item row="7" column="0" colspan="3">
                <widget class="QLabel" name="label_138">
                 <property name="text">
                  <string/>
                 </property>
                </widget>
               </item>
               <item row="14" column="0" colspan="3">
                <widget class="Line" name="line_6">
                 <property name="palette">
                  <palette>
                   <active>
                    <colorrole role="WindowText">
                     <brush brushstyle="SolidPattern">
                      <color alpha="255">
                       <red>186</red>
                       <green>189</green>
                       <blue>182</blue>
                      </color>
                     </brush>
                    </colorrole>
                   </active>
                   <inactive>
                    <colorrole role="WindowText">
                     <brush brushstyle="SolidPattern">
                      <color alpha="255">
                       <red>186</red>
                       <green>189</green>
                       <blue>182</blue>
                      </color>
                     </brush>
                    </colorrole>
                   </inactive>
                   <disabled>
                    <colorrole role="WindowText">
                     <brush brushstyle="SolidPattern">
                      <color alpha="255">
                       <red>190</red>
                       <green>190</green>
                       <blue>190</blue>
                      </color>
                     </brush>
                    </colorrole>
                   </disabled>
                  </palette>
                 </property>
                 <property name="frameShadow">
                  <enum>QFrame::Shadow::Plain</enum>
                 </property>
                 <property name="lineWidth">
                  <number>4</number>
                 </property>
                 <property name="orientation">
                  <enum>Qt::Orientation::Horizontal</enum>
                 </property>
                </widget>
               </item>
               <item row="10" column="0" colspan="2">
                <widget class="QLabel" name="label_28">
                 <property name="font">
                  <font>
                   <pointsize>9</pointsize>
                  </font>
                 </property>
                 <property name="text">
                  <string>Aditional islands until stop</string>
                 </property>
                </widget>
               </item>
               <item row="3" column="2">
                <widget class="QComboBox" name="stochastic_pf_method_comboBox">
                 <property name="font">
                  <font>
                   <pointsize>9</pointsize>
                  </font>
                 </property>
                 <property name="toolTip">
                  <string>Stochastic power flow method</string>
                 </property>
                </widget>
               </item>
               <item row="17" column="1">
                <spacer name="verticalSpacer_8">
                 <property name="orientation">
                  <enum>Qt::Orientation::Vertical</enum>
                 </property>
                 <property name="sizeHint" stdset="0">
                  <size>
                   <width>20</width>
                   <height>40</height>
                  </size>
                 </property>
                </spacer>
               </item>
               <item row="0" column="0">
                <widget class="QLabel" name="label_75">
                 <property name="minimumSize">
                  <size>
                   <width>24</width>
                   <height>24</height>
                  </size>
                 </property>
                 <property name="maximumSize">
                  <size>
                   <width>24</width>
                   <height>24</height>
                  </size>
                 </property>
                 <property name="text">
                  <string/>
                 </property>
                 <property name="pixmap">
                  <pixmap resource="icons.qrc">:/Icons/icons/stochastic_power_flow.svg</pixmap>
                 </property>
                 <property name="scaledContents">
                  <bool>true</bool>
                 </property>
                </widget>
               </item>
               <item row="1" column="0" colspan="3">
                <widget class="Line" name="line_4">
                 <property name="palette">
                  <palette>
                   <active>
                    <colorrole role="WindowText">
                     <brush brushstyle="SolidPattern">
                      <color alpha="255">
                       <red>186</red>
                       <green>189</green>
                       <blue>182</blue>
                      </color>
                     </brush>
                    </colorrole>
                   </active>
                   <inactive>
                    <colorrole role="WindowText">
                     <brush brushstyle="SolidPattern">
                      <color alpha="255">
                       <red>186</red>
                       <green>189</green>
                       <blue>182</blue>
                      </color>
                     </brush>
                    </colorrole>
                   </inactive>
                   <disabled>
                    <colorrole role="WindowText">
                     <brush brushstyle="SolidPattern">
                      <color alpha="255">
                       <red>190</red>
                       <green>190</green>
                       <blue>190</blue>
                      </color>
                     </brush>
                    </colorrole>
                   </disabled>
                  </palette>
                 </property>
                 <property name="frameShadow">
                  <enum>QFrame::Shadow::Plain</enum>
                 </property>
                 <property name="lineWidth">
                  <number>4</number>
                 </property>
                 <property name="orientation">
                  <enum>Qt::Orientation::Horizontal</enum>
                 </property>
                </widget>
               </item>
               <item row="5" column="0" colspan="2">
                <widget class="QLabel" name="label_12">
                 <property name="font">
                  <font>
                   <pointsize>9</pointsize>
                  </font>
                 </property>
                 <property name="text">
                  <string>Voltage variance</string>
                 </property>
                </widget>
               </item>
               <item row="6" column="0" colspan="2">
                <widget class="QLabel" name="label_13">
                 <property name="font">
                  <font>
                   <pointsize>9</pointsize>
                  </font>
                 </property>
                 <property name="text">
                  <string>Samples</string>
                 </property>
                </widget>
               </item>
               <item row="13" column="1" colspan="2">
                <widget class="QLabel" name="label_100">
                 <property name="palette">
                  <palette>
                   <active>
                    <colorrole role="WindowText">
                     <brush brushstyle="SolidPattern">
                      <color alpha="255">
                       <red>85</red>
                       <green>87</green>
                       <blue>83</blue>
                      </color>
                     </brush>
                    </colorrole>
                   </active>
                   <inactive>
                    <colorrole role="WindowText">
                     <brush brushstyle="SolidPattern">
                      <color alpha="255">
                       <red>85</red>
                       <green>87</green>
                       <blue>83</blue>
                      </color>
                     </brush>
                    </colorrole>
                   </inactive>
                   <disabled>
                    <colorrole role="WindowText">
                     <brush brushstyle="SolidPattern">
                      <color alpha="255">
                       <red>190</red>
                       <green>190</green>
                       <blue>190</blue>
                      </color>
                     </brush>
                    </colorrole>
                   </disabled>
                  </palette>
                 </property>
                 <property name="font">
                  <font>
                   <pointsize>16</pointsize>
                  </font>
                 </property>
                 <property name="text">
                  <string>Reliability</string>
                 </property>
                 <property name="alignment">
                  <set>Qt::AlignmentFlag::AlignBottom|Qt::AlignmentFlag::AlignLeading|Qt::AlignmentFlag::AlignLeft</set>
                 </property>
                </widget>
               </item>
               <item row="15" column="0" colspan="2">
                <widget class="QLabel" name="label_158">
                 <property name="font">
                  <font>
                   <pointsize>9</pointsize>
                  </font>
                 </property>
                 <property name="text">
                  <string>Method</string>
                 </property>
                </widget>
               </item>
               <item row="15" column="2">
                <widget class="QComboBox" name="reliability_method_comboBox">
                 <property name="font">
                  <font>
                   <pointsize>9</pointsize>
                  </font>
                 </property>
                 <property name="toolTip">
                  <string>Reliability evaluation method</string>
                 </property>
                </widget>
               </item>
              </layout>
             </widget>
            </item>
            <item>
             <spacer name="horizontalSpacer_3">
              <property name="orientation">
               <enum>Qt::Orientation::Horizontal</enum>
              </property>
              <property name="sizeHint" stdset="0">
               <size>
                <width>935</width>
                <height>20</height>
               </size>
              </property>
             </spacer>
            </item>
           </layout>
          </widget>
          <widget class="QWidget" name="topology_tab">
           <property name="toolTip">
            <string>Topology settings</string>
           </property>
           <attribute name="icon">
            <iconset resource="icons.qrc">
             <normaloff>:/Icons/icons/automatic_layout.svg</normaloff>:/Icons/icons/automatic_layout.svg</iconset>
           </attribute>
           <attribute name="title">
            <string>Tplgy</string>
           </attribute>
           <attribute name="toolTip">
            <string>Topology related settings</string>
           </attribute>
           <layout class="QGridLayout" name="gridLayout_17">
            <item row="0" column="2">
             <spacer name="horizontalSpacer_18">
              <property name="orientation">
               <enum>Qt::Orientation::Horizontal</enum>
              </property>
              <property name="sizeHint" stdset="0">
               <size>
                <width>40</width>
                <height>20</height>
               </size>
              </property>
             </spacer>
            </item>
            <item row="0" column="0">
             <widget class="QFrame" name="frame_27">
              <property name="frameShape">
               <enum>QFrame::Shape::NoFrame</enum>
              </property>
              <property name="frameShadow">
               <enum>QFrame::Shadow::Raised</enum>
              </property>
              <layout class="QVBoxLayout" name="verticalLayout_21">
               <property name="topMargin">
                <number>0</number>
               </property>
               <item>
                <widget class="QFrame" name="frame_48">
                 <property name="frameShape">
                  <enum>QFrame::Shape::NoFrame</enum>
                 </property>
                 <property name="frameShadow">
                  <enum>QFrame::Shadow::Raised</enum>
                 </property>
                 <layout class="QHBoxLayout" name="horizontalLayout_20">
                  <property name="leftMargin">
                   <number>0</number>
                  </property>
                  <property name="topMargin">
                   <number>0</number>
                  </property>
                  <property name="rightMargin">
                   <number>0</number>
                  </property>
                  <property name="bottomMargin">
                   <number>0</number>
                  </property>
                  <item>
                   <widget class="QLabel" name="label_80">
                    <property name="minimumSize">
                     <size>
                      <width>24</width>
                      <height>24</height>
                     </size>
                    </property>
                    <property name="maximumSize">
                     <size>
                      <width>24</width>
                      <height>24</height>
                     </size>
                    </property>
                    <property name="text">
                     <string/>
                    </property>
                    <property name="pixmap">
                     <pixmap resource="icons.qrc">:/Icons/icons/grid_reduction.svg</pixmap>
                    </property>
                    <property name="scaledContents">
                     <bool>true</bool>
                    </property>
                   </widget>
                  </item>
                  <item>
                   <widget class="QLabel" name="label_81">
                    <property name="palette">
                     <palette>
                      <active>
                       <colorrole role="WindowText">
                        <brush brushstyle="SolidPattern">
                         <color alpha="255">
                          <red>85</red>
                          <green>87</green>
                          <blue>83</blue>
                         </color>
                        </brush>
                       </colorrole>
                      </active>
                      <inactive>
                       <colorrole role="WindowText">
                        <brush brushstyle="SolidPattern">
                         <color alpha="255">
                          <red>85</red>
                          <green>87</green>
                          <blue>83</blue>
                         </color>
                        </brush>
                       </colorrole>
                      </inactive>
                      <disabled>
                       <colorrole role="WindowText">
                        <brush brushstyle="SolidPattern">
                         <color alpha="255">
                          <red>190</red>
                          <green>190</green>
                          <blue>190</blue>
                         </color>
                        </brush>
                       </colorrole>
                      </disabled>
                     </palette>
                    </property>
                    <property name="font">
                     <font>
                      <pointsize>16</pointsize>
                     </font>
                    </property>
                    <property name="text">
                     <string>Grid reduction</string>
                    </property>
                    <property name="alignment">
                     <set>Qt::AlignmentFlag::AlignBottom|Qt::AlignmentFlag::AlignLeading|Qt::AlignmentFlag::AlignLeft</set>
                    </property>
                   </widget>
                  </item>
                 </layout>
                </widget>
               </item>
               <item>
                <widget class="Line" name="line_20">
                 <property name="palette">
                  <palette>
                   <active>
                    <colorrole role="WindowText">
                     <brush brushstyle="SolidPattern">
                      <color alpha="255">
                       <red>186</red>
                       <green>189</green>
                       <blue>182</blue>
                      </color>
                     </brush>
                    </colorrole>
                   </active>
                   <inactive>
                    <colorrole role="WindowText">
                     <brush brushstyle="SolidPattern">
                      <color alpha="255">
                       <red>186</red>
                       <green>189</green>
                       <blue>182</blue>
                      </color>
                     </brush>
                    </colorrole>
                   </inactive>
                   <disabled>
                    <colorrole role="WindowText">
                     <brush brushstyle="SolidPattern">
                      <color alpha="255">
                       <red>190</red>
                       <green>190</green>
                       <blue>190</blue>
                      </color>
                     </brush>
                    </colorrole>
                   </disabled>
                  </palette>
                 </property>
                 <property name="frameShadow">
                  <enum>QFrame::Shadow::Plain</enum>
                 </property>
                 <property name="lineWidth">
                  <number>4</number>
                 </property>
                 <property name="orientation">
                  <enum>Qt::Orientation::Horizontal</enum>
                 </property>
                </widget>
               </item>
               <item>
                <widget class="QLabel" name="label_59">
                 <property name="font">
                  <font>
                   <pointsize>9</pointsize>
                  </font>
                 </property>
                 <property name="text">
                  <string>Select branch types to reduce</string>
                 </property>
                </widget>
               </item>
               <item>
                <widget class="QListView" name="removeByTypeListView">
                 <property name="font">
                  <font>
                   <pointsize>9</pointsize>
                  </font>
                 </property>
                </widget>
               </item>
               <item>
                <widget class="QCheckBox" name="rxThresholdCheckBox">
                 <property name="font">
                  <font>
                   <pointsize>9</pointsize>
                  </font>
                 </property>
                 <property name="text">
                  <string>Filter by r+x under threshold</string>
                 </property>
                 <property name="checked">
                  <bool>true</bool>
                 </property>
                </widget>
               </item>
               <item>
                <widget class="QSpinBox" name="rxThresholdSpinBox">
                 <property name="font">
                  <font>
                   <pointsize>9</pointsize>
                  </font>
                 </property>
                 <property name="toolTip">
                  <string>&lt;html&gt;&lt;head/&gt;&lt;body&gt;&lt;p&gt;Exponent of the threshold to use.&lt;/p&gt;&lt;p&gt;threshold = 1x10^-factor&lt;/p&gt;&lt;p&gt;i.e.&lt;/p&gt;&lt;p&gt;factor=3&lt;/p&gt;&lt;p&gt;threshold = 1e-3&lt;/p&gt;&lt;/body&gt;&lt;/html&gt;</string>
                 </property>
                 <property name="prefix">
                  <string>1e-</string>
                 </property>
                 <property name="value">
                  <number>5</number>
                 </property>
                </widget>
               </item>
               <item>
                <spacer name="verticalSpacer_11">
                 <property name="orientation">
                  <enum>Qt::Orientation::Vertical</enum>
                 </property>
                 <property name="sizeHint" stdset="0">
                  <size>
                   <width>20</width>
                   <height>40</height>
                  </size>
                 </property>
                </spacer>
               </item>
              </layout>
             </widget>
            </item>
            <item row="0" column="1">
             <widget class="QFrame" name="frame_31">
              <property name="frameShape">
               <enum>QFrame::Shape::NoFrame</enum>
              </property>
              <property name="frameShadow">
               <enum>QFrame::Shadow::Raised</enum>
              </property>
              <layout class="QVBoxLayout" name="verticalLayout_25">
               <property name="topMargin">
                <number>0</number>
               </property>
               <item>
                <widget class="QFrame" name="frame_50">
                 <property name="frameShape">
                  <enum>QFrame::Shape::NoFrame</enum>
                 </property>
                 <property name="frameShadow">
                  <enum>QFrame::Shadow::Raised</enum>
                 </property>
                 <layout class="QHBoxLayout" name="horizontalLayout_22">
                  <property name="leftMargin">
                   <number>0</number>
                  </property>
                  <property name="topMargin">
                   <number>0</number>
                  </property>
                  <property name="rightMargin">
                   <number>0</number>
                  </property>
                  <property name="bottomMargin">
                   <number>0</number>
                  </property>
                  <item>
                   <widget class="QLabel" name="label_84">
                    <property name="minimumSize">
                     <size>
                      <width>24</width>
                      <height>24</height>
                     </size>
                    </property>
                    <property name="maximumSize">
                     <size>
                      <width>24</width>
                      <height>24</height>
                     </size>
                    </property>
                    <property name="text">
                     <string/>
                    </property>
                    <property name="pixmap">
                     <pixmap resource="icons.qrc">:/Icons/icons/rate_br.svg</pixmap>
                    </property>
                    <property name="scaledContents">
                     <bool>true</bool>
                    </property>
                   </widget>
                  </item>
                  <item>
                   <widget class="QLabel" name="label_85">
                    <property name="palette">
                     <palette>
                      <active>
                       <colorrole role="WindowText">
                        <brush brushstyle="SolidPattern">
                         <color alpha="255">
                          <red>85</red>
                          <green>87</green>
                          <blue>83</blue>
                         </color>
                        </brush>
                       </colorrole>
                      </active>
                      <inactive>
                       <colorrole role="WindowText">
                        <brush brushstyle="SolidPattern">
                         <color alpha="255">
                          <red>85</red>
                          <green>87</green>
                          <blue>83</blue>
                         </color>
                        </brush>
                       </colorrole>
                      </inactive>
                      <disabled>
                       <colorrole role="WindowText">
                        <brush brushstyle="SolidPattern">
                         <color alpha="255">
                          <red>190</red>
                          <green>190</green>
                          <blue>190</blue>
                         </color>
                        </brush>
                       </colorrole>
                      </disabled>
                     </palette>
                    </property>
                    <property name="font">
                     <font>
                      <pointsize>16</pointsize>
                     </font>
                    </property>
                    <property name="text">
                     <string>Branch rating</string>
                    </property>
                    <property name="alignment">
                     <set>Qt::AlignmentFlag::AlignBottom|Qt::AlignmentFlag::AlignLeading|Qt::AlignmentFlag::AlignLeft</set>
                    </property>
                   </widget>
                  </item>
                 </layout>
                </widget>
               </item>
               <item>
                <widget class="Line" name="line_8">
                 <property name="palette">
                  <palette>
                   <active>
                    <colorrole role="WindowText">
                     <brush brushstyle="SolidPattern">
                      <color alpha="255">
                       <red>186</red>
                       <green>189</green>
                       <blue>182</blue>
                      </color>
                     </brush>
                    </colorrole>
                   </active>
                   <inactive>
                    <colorrole role="WindowText">
                     <brush brushstyle="SolidPattern">
                      <color alpha="255">
                       <red>186</red>
                       <green>189</green>
                       <blue>182</blue>
                      </color>
                     </brush>
                    </colorrole>
                   </inactive>
                   <disabled>
                    <colorrole role="WindowText">
                     <brush brushstyle="SolidPattern">
                      <color alpha="255">
                       <red>190</red>
                       <green>190</green>
                       <blue>190</blue>
                      </color>
                     </brush>
                    </colorrole>
                   </disabled>
                  </palette>
                 </property>
                 <property name="frameShadow">
                  <enum>QFrame::Shadow::Plain</enum>
                 </property>
                 <property name="lineWidth">
                  <number>4</number>
                 </property>
                 <property name="orientation">
                  <enum>Qt::Orientation::Horizontal</enum>
                 </property>
                </widget>
               </item>
               <item>
                <widget class="QFrame" name="frame_23">
                 <property name="frameShape">
                  <enum>QFrame::Shape::NoFrame</enum>
                 </property>
                 <property name="frameShadow">
                  <enum>QFrame::Shadow::Raised</enum>
                 </property>
                 <layout class="QVBoxLayout" name="verticalLayout_15">
                  <item>
                   <widget class="QLabel" name="label_34">
                    <property name="font">
                     <font>
                      <pointsize>9</pointsize>
                     </font>
                    </property>
                    <property name="text">
                     <string>Branch rating factor</string>
                    </property>
                   </widget>
                  </item>
                  <item>
                   <widget class="QDoubleSpinBox" name="branch_rating_doubleSpinBox">
                    <property name="font">
                     <font>
                      <pointsize>9</pointsize>
                     </font>
                    </property>
                    <property name="toolTip">
                     <string>&lt;html&gt;&lt;head/&gt;&lt;body&gt;&lt;p&gt;Factor to aply to the branch calculated power to use as rating&lt;/p&gt;&lt;/body&gt;&lt;/html&gt;</string>
                    </property>
                    <property name="minimum">
                     <double>1.000000000000000</double>
                    </property>
                    <property name="maximum">
                     <double>100.000000000000000</double>
                    </property>
                    <property name="singleStep">
                     <double>0.100000000000000</double>
                    </property>
                    <property name="value">
                     <double>1.200000000000000</double>
                    </property>
                   </widget>
                  </item>
                  <item>
                   <widget class="QCheckBox" name="rating_override_checkBox">
                    <property name="font">
                     <font>
                      <pointsize>9</pointsize>
                     </font>
                    </property>
                    <property name="text">
                     <string>override values</string>
                    </property>
                   </widget>
                  </item>
                 </layout>
                </widget>
               </item>
               <item>
                <spacer name="verticalSpacer_15">
                 <property name="orientation">
                  <enum>Qt::Orientation::Vertical</enum>
                 </property>
                 <property name="sizeHint" stdset="0">
                  <size>
                   <width>20</width>
                   <height>40</height>
                  </size>
                 </property>
                </spacer>
               </item>
              </layout>
             </widget>
            </item>
           </layout>
          </widget>
          <widget class="QWidget" name="file_tab">
           <property name="toolTip">
            <string>File settings</string>
           </property>
           <attribute name="icon">
            <iconset resource="icons.qrc">
             <normaloff>:/Icons/icons/new2c.svg</normaloff>:/Icons/icons/new2c.svg</iconset>
           </attribute>
           <attribute name="title">
            <string>File</string>
           </attribute>
           <attribute name="toolTip">
            <string>File related settings</string>
           </attribute>
           <layout class="QHBoxLayout" name="horizontalLayout_40">
            <item>
             <widget class="QFrame" name="frame_77">
              <property name="minimumSize">
               <size>
                <width>300</width>
                <height>0</height>
               </size>
              </property>
              <property name="frameShape">
               <enum>QFrame::Shape::NoFrame</enum>
              </property>
              <property name="frameShadow">
               <enum>QFrame::Shadow::Raised</enum>
              </property>
              <layout class="QGridLayout" name="gridLayout_11">
               <item row="11" column="1">
                <widget class="QComboBox" name="raw_export_version_comboBox"/>
               </item>
               <item row="1" column="0" colspan="2">
                <widget class="Line" name="line_28">
                 <property name="palette">
                  <palette>
                   <active>
                    <colorrole role="WindowText">
                     <brush brushstyle="SolidPattern">
                      <color alpha="255">
                       <red>186</red>
                       <green>189</green>
                       <blue>182</blue>
                      </color>
                     </brush>
                    </colorrole>
                   </active>
                   <inactive>
                    <colorrole role="WindowText">
                     <brush brushstyle="SolidPattern">
                      <color alpha="255">
                       <red>186</red>
                       <green>189</green>
                       <blue>182</blue>
                      </color>
                     </brush>
                    </colorrole>
                   </inactive>
                   <disabled>
                    <colorrole role="WindowText">
                     <brush brushstyle="SolidPattern">
                      <color alpha="255">
                       <red>190</red>
                       <green>190</green>
                       <blue>190</blue>
                      </color>
                     </brush>
                    </colorrole>
                   </disabled>
                  </palette>
                 </property>
                 <property name="frameShadow">
                  <enum>QFrame::Shadow::Plain</enum>
                 </property>
                 <property name="lineWidth">
                  <number>4</number>
                 </property>
                 <property name="orientation">
                  <enum>Qt::Orientation::Horizontal</enum>
                 </property>
                </widget>
               </item>
               <item row="12" column="1">
                <spacer name="verticalSpacer_20">
                 <property name="orientation">
                  <enum>Qt::Orientation::Vertical</enum>
                 </property>
                 <property name="sizeHint" stdset="0">
                  <size>
                   <width>20</width>
                   <height>436</height>
                  </size>
                 </property>
                </spacer>
               </item>
               <item row="3" column="0" colspan="2">
                <widget class="QLabel" name="file_information_label">
                 <property name="font">
                  <font>
                   <pointsize>9</pointsize>
                  </font>
                 </property>
                 <property name="text">
                  <string>...</string>
                 </property>
                 <property name="wordWrap">
                  <bool>true</bool>
                 </property>
                 <property name="textInteractionFlags">
                  <set>Qt::TextInteractionFlag::LinksAccessibleByMouse|Qt::TextInteractionFlag::TextSelectableByKeyboard|Qt::TextInteractionFlag::TextSelectableByMouse</set>
                 </property>
                </widget>
               </item>
               <item row="9" column="1">
                <widget class="QLabel" name="label_131">
                 <property name="palette">
                  <palette>
                   <active>
                    <colorrole role="WindowText">
                     <brush brushstyle="SolidPattern">
                      <color alpha="255">
                       <red>85</red>
                       <green>87</green>
                       <blue>83</blue>
                      </color>
                     </brush>
                    </colorrole>
                   </active>
                   <inactive>
                    <colorrole role="WindowText">
                     <brush brushstyle="SolidPattern">
                      <color alpha="255">
                       <red>0</red>
                       <green>0</green>
                       <blue>0</blue>
                      </color>
                     </brush>
                    </colorrole>
                   </inactive>
                   <disabled>
                    <colorrole role="WindowText">
                     <brush brushstyle="SolidPattern">
                      <color alpha="255">
                       <red>190</red>
                       <green>190</green>
                       <blue>190</blue>
                      </color>
                     </brush>
                    </colorrole>
                   </disabled>
                  </palette>
                 </property>
                 <property name="font">
                  <font>
                   <pointsize>16</pointsize>
                  </font>
                 </property>
                 <property name="text">
                  <string>Raw files</string>
                 </property>
                </widget>
               </item>
               <item row="7" column="0" colspan="2">
                <widget class="QCheckBox" name="saveResultsCheckBox">
                 <property name="font">
                  <font>
                   <pointsize>9</pointsize>
                  </font>
                 </property>
                 <property name="toolTip">
                  <string>If checked, the results are stored inside the gridcal file in a compressed format.</string>
                 </property>
                 <property name="text">
                  <string>Save results in .gridcal files</string>
                 </property>
                </widget>
               </item>
               <item row="4" column="0" colspan="2">
                <widget class="QLabel" name="model_version_label">
                 <property name="font">
                  <font>
                   <pointsize>9</pointsize>
                  </font>
                 </property>
                 <property name="text">
                  <string>...</string>
                 </property>
                </widget>
               </item>
               <item row="9" column="0">
                <widget class="QLabel" name="label_145">
                 <property name="minimumSize">
                  <size>
                   <width>24</width>
                   <height>24</height>
                  </size>
                 </property>
                 <property name="maximumSize">
                  <size>
                   <width>24</width>
                   <height>24</height>
                  </size>
                 </property>
                 <property name="text">
                  <string/>
                 </property>
                 <property name="pixmap">
                  <pixmap resource="icons.qrc">:/Icons/icons/new2c.svg</pixmap>
                 </property>
                 <property name="scaledContents">
                  <bool>true</bool>
                 </property>
                </widget>
               </item>
               <item row="8" column="0">
                <widget class="QLabel" name="label_155">
                 <property name="text">
                  <string/>
                 </property>
                </widget>
               </item>
               <item row="10" column="0" colspan="2">
                <widget class="Line" name="line_33">
                 <property name="palette">
                  <palette>
                   <active>
                    <colorrole role="WindowText">
                     <brush brushstyle="SolidPattern">
                      <color alpha="255">
                       <red>186</red>
                       <green>189</green>
                       <blue>182</blue>
                      </color>
                     </brush>
                    </colorrole>
                   </active>
                   <inactive>
                    <colorrole role="WindowText">
                     <brush brushstyle="SolidPattern">
                      <color alpha="255">
                       <red>186</red>
                       <green>189</green>
                       <blue>182</blue>
                      </color>
                     </brush>
                    </colorrole>
                   </inactive>
                   <disabled>
                    <colorrole role="WindowText">
                     <brush brushstyle="SolidPattern">
                      <color alpha="255">
                       <red>190</red>
                       <green>190</green>
                       <blue>190</blue>
                      </color>
                     </brush>
                    </colorrole>
                   </disabled>
                  </palette>
                 </property>
                 <property name="frameShadow">
                  <enum>QFrame::Shadow::Plain</enum>
                 </property>
                 <property name="lineWidth">
                  <number>4</number>
                 </property>
                 <property name="orientation">
                  <enum>Qt::Orientation::Horizontal</enum>
                 </property>
                </widget>
               </item>
               <item row="11" column="0">
                <widget class="QLabel" name="label_112">
                 <property name="font">
                  <font>
                   <pointsize>9</pointsize>
                  </font>
                 </property>
                 <property name="text">
                  <string>Export version</string>
                 </property>
                </widget>
               </item>
               <item row="2" column="0" colspan="2">
                <widget class="QLabel" name="label_39">
                 <property name="font">
                  <font>
                   <pointsize>9</pointsize>
                  </font>
                 </property>
                 <property name="text">
                  <string>File path</string>
                 </property>
                </widget>
               </item>
               <item row="0" column="1">
                <widget class="QLabel" name="label_115">
                 <property name="palette">
                  <palette>
                   <active>
                    <colorrole role="WindowText">
                     <brush brushstyle="SolidPattern">
                      <color alpha="255">
                       <red>85</red>
                       <green>87</green>
                       <blue>83</blue>
                      </color>
                     </brush>
                    </colorrole>
                   </active>
                   <inactive>
                    <colorrole role="WindowText">
                     <brush brushstyle="SolidPattern">
                      <color alpha="255">
                       <red>0</red>
                       <green>0</green>
                       <blue>0</blue>
                      </color>
                     </brush>
                    </colorrole>
                   </inactive>
                   <disabled>
                    <colorrole role="WindowText">
                     <brush brushstyle="SolidPattern">
                      <color alpha="255">
                       <red>190</red>
                       <green>190</green>
                       <blue>190</blue>
                      </color>
                     </brush>
                    </colorrole>
                   </disabled>
                  </palette>
                 </property>
                 <property name="font">
                  <font>
                   <pointsize>16</pointsize>
                  </font>
                 </property>
                 <property name="text">
                  <string>File Information</string>
                 </property>
                </widget>
               </item>
               <item row="0" column="0">
                <widget class="QLabel" name="label_136">
                 <property name="minimumSize">
                  <size>
                   <width>24</width>
                   <height>24</height>
                  </size>
                 </property>
                 <property name="maximumSize">
                  <size>
                   <width>24</width>
                   <height>24</height>
                  </size>
                 </property>
                 <property name="text">
                  <string/>
                 </property>
                 <property name="pixmap">
                  <pixmap resource="icons.qrc">:/Icons/icons/new2c.svg</pixmap>
                 </property>
                 <property name="scaledContents">
                  <bool>true</bool>
                 </property>
                </widget>
               </item>
               <item row="5" column="0" colspan="2">
                <widget class="QLabel" name="user_name_label">
                 <property name="font">
                  <font>
                   <pointsize>9</pointsize>
                  </font>
                 </property>
                 <property name="text">
                  <string>...</string>
                 </property>
                </widget>
               </item>
               <item row="6" column="0" colspan="2">
                <widget class="QLabel" name="grid_idtag_label">
                 <property name="font">
                  <font>
                   <pointsize>9</pointsize>
                  </font>
                 </property>
                 <property name="text">
                  <string>...</string>
                 </property>
                </widget>
               </item>
              </layout>
             </widget>
            </item>
            <item>
             <widget class="QFrame" name="frame_79">
              <property name="minimumSize">
               <size>
                <width>300</width>
                <height>0</height>
               </size>
              </property>
              <property name="frameShape">
               <enum>QFrame::Shape::NoFrame</enum>
              </property>
              <property name="frameShadow">
               <enum>QFrame::Shadow::Raised</enum>
              </property>
              <layout class="QGridLayout" name="gridLayout_5">
               <item row="1" column="0" colspan="3">
                <widget class="Line" name="line_31">
                 <property name="palette">
                  <palette>
                   <active>
                    <colorrole role="WindowText">
                     <brush brushstyle="SolidPattern">
                      <color alpha="255">
                       <red>186</red>
                       <green>189</green>
                       <blue>182</blue>
                      </color>
                     </brush>
                    </colorrole>
                   </active>
                   <inactive>
                    <colorrole role="WindowText">
                     <brush brushstyle="SolidPattern">
                      <color alpha="255">
                       <red>186</red>
                       <green>189</green>
                       <blue>182</blue>
                      </color>
                     </brush>
                    </colorrole>
                   </inactive>
                   <disabled>
                    <colorrole role="WindowText">
                     <brush brushstyle="SolidPattern">
                      <color alpha="255">
                       <red>190</red>
                       <green>190</green>
                       <blue>190</blue>
                      </color>
                     </brush>
                    </colorrole>
                   </disabled>
                  </palette>
                 </property>
                 <property name="frameShadow">
                  <enum>QFrame::Shadow::Plain</enum>
                 </property>
                 <property name="lineWidth">
                  <number>4</number>
                 </property>
                 <property name="orientation">
                  <enum>Qt::Orientation::Horizontal</enum>
                 </property>
                </widget>
               </item>
               <item row="0" column="1" colspan="2">
                <widget class="QLabel" name="label_134">
                 <property name="palette">
                  <palette>
                   <active>
                    <colorrole role="WindowText">
                     <brush brushstyle="SolidPattern">
                      <color alpha="255">
                       <red>85</red>
                       <green>87</green>
                       <blue>83</blue>
                      </color>
                     </brush>
                    </colorrole>
                   </active>
                   <inactive>
                    <colorrole role="WindowText">
                     <brush brushstyle="SolidPattern">
                      <color alpha="255">
                       <red>0</red>
                       <green>0</green>
                       <blue>0</blue>
                      </color>
                     </brush>
                    </colorrole>
                   </inactive>
                   <disabled>
                    <colorrole role="WindowText">
                     <brush brushstyle="SolidPattern">
                      <color alpha="255">
                       <red>190</red>
                       <green>190</green>
                       <blue>190</blue>
                      </color>
                     </brush>
                    </colorrole>
                   </disabled>
                  </palette>
                 </property>
                 <property name="font">
                  <font>
                   <pointsize>16</pointsize>
                  </font>
                 </property>
                 <property name="text">
                  <string>CGMES</string>
                 </property>
                </widget>
               </item>
               <item row="10" column="0">
                <widget class="QLabel" name="label_102">
                 <property name="text">
                  <string/>
                 </property>
                </widget>
               </item>
               <item row="11" column="0" colspan="3">
                <widget class="QLabel" name="label_139">
                 <property name="font">
                  <font>
                   <pointsize>9</pointsize>
                  </font>
                 </property>
                 <property name="text">
                  <string>Profiles to export</string>
                 </property>
                </widget>
               </item>
               <item row="15" column="0" colspan="3">
                <widget class="QCheckBox" name="cgmes_dc_as_hvdclines_checkBox">
                 <property name="font">
                  <font>
                   <pointsize>9</pointsize>
                  </font>
                 </property>
                 <property name="toolTip">
                  <string>&lt;html&gt;&lt;head/&gt;&lt;body&gt;&lt;p&gt;Converters and DC lines in CGMES are attempted to be converted to the simplified HvdcLine objects in GridCal&lt;/p&gt;&lt;/body&gt;&lt;/html&gt;</string>
                 </property>
                 <property name="text">
                  <string>Treat DC equipement as HvdcLines</string>
                 </property>
                </widget>
               </item>
               <item row="13" column="0" colspan="3">
                <widget class="QCheckBox" name="cgmes_single_profile_per_file_checkBox">
                 <property name="font">
                  <font>
                   <pointsize>9</pointsize>
                  </font>
                 </property>
                 <property name="text">
                  <string>One file per profile</string>
                 </property>
                </widget>
               </item>
               <item row="9" column="2">
                <widget class="QPushButton" name="selectCGMESBoundarySetButton">
                 <property name="maximumSize">
                  <size>
                   <width>80</width>
                   <height>16777215</height>
                  </size>
                 </property>
                 <property name="font">
                  <font>
                   <pointsize>9</pointsize>
                  </font>
                 </property>
                 <property name="toolTip">
                  <string>Select the CGMES boundary set (single zip file)</string>
                 </property>
                 <property name="text">
                  <string>Select</string>
                 </property>
                </widget>
               </item>
               <item row="3" column="0" colspan="3">
                <widget class="QComboBox" name="cgmes_version_comboBox">
                 <property name="font">
                  <font>
                   <pointsize>9</pointsize>
                  </font>
                 </property>
                </widget>
               </item>
               <item row="14" column="0" colspan="3">
                <widget class="QCheckBox" name="cgmes_map_regions_like_raw_checkBox">
                 <property name="font">
                  <font>
                   <pointsize>9</pointsize>
                  </font>
                 </property>
                 <property name="toolTip">
                  <string>&lt;html&gt;&lt;head/&gt;&lt;body&gt;&lt;p&gt;If active the CGMEs mapping will be:&lt;/p&gt;&lt;p&gt;GeographicalRegion &amp;lt;-&amp;gt; Area&lt;/p&gt;&lt;p&gt;SubGeographicalRegion &amp;lt;-&amp;gt; Zone&lt;/p&gt;&lt;p&gt;Otherwise:&lt;/p&gt;&lt;p&gt;GeographicalRegion &amp;lt;-&amp;gt; Country&lt;/p&gt;&lt;p&gt;SubGeographicalRegion &amp;lt;-&amp;gt; Community&lt;/p&gt;&lt;p&gt;&lt;br/&gt;&lt;/p&gt;&lt;/body&gt;&lt;/html&gt;</string>
                 </property>
                 <property name="text">
                  <string>Map regions like raw files</string>
                 </property>
                </widget>
               </item>
               <item row="2" column="0" colspan="3">
                <widget class="QLabel" name="label_135">
                 <property name="font">
                  <font>
                   <pointsize>9</pointsize>
                  </font>
                 </property>
                 <property name="text">
                  <string>Export version</string>
                 </property>
                </widget>
               </item>
               <item row="8" column="0" colspan="3">
                <widget class="QLabel" name="label_90">
                 <property name="font">
                  <font>
                   <pointsize>9</pointsize>
                  </font>
                 </property>
                 <property name="text">
                  <string>Boundary set</string>
                 </property>
                </widget>
               </item>
               <item row="9" column="0" colspan="2">
                <widget class="QLabel" name="cgmes_boundary_set_label">
                 <property name="font">
                  <font>
                   <pointsize>9</pointsize>
                  </font>
                 </property>
                 <property name="toolTip">
                  <string>Path of the CGMES default boundary set (single zip file)</string>
                 </property>
                 <property name="text">
                  <string>...</string>
                 </property>
                </widget>
               </item>
               <item row="0" column="0">
                <widget class="QLabel" name="label_137">
                 <property name="minimumSize">
                  <size>
                   <width>24</width>
                   <height>24</height>
                  </size>
                 </property>
                 <property name="maximumSize">
                  <size>
                   <width>24</width>
                   <height>24</height>
                  </size>
                 </property>
                 <property name="text">
                  <string/>
                 </property>
                 <property name="pixmap">
                  <pixmap resource="icons.qrc">:/Icons/icons/new2.svg</pixmap>
                 </property>
                 <property name="scaledContents">
                  <bool>true</bool>
                 </property>
                </widget>
               </item>
               <item row="12" column="0" colspan="3">
                <widget class="QListView" name="cgmes_profiles_listView">
                 <property name="font">
                  <font>
                   <pointsize>9</pointsize>
                  </font>
                 </property>
                </widget>
               </item>
              </layout>
             </widget>
            </item>
            <item>
             <spacer name="horizontalSpacer_27">
              <property name="orientation">
               <enum>Qt::Orientation::Horizontal</enum>
              </property>
              <property name="sizeHint" stdset="0">
               <size>
                <width>659</width>
                <height>20</height>
               </size>
              </property>
             </spacer>
            </item>
           </layout>
          </widget>
          <widget class="QWidget" name="tab_5">
           <attribute name="icon">
            <iconset resource="icons.qrc">
             <normaloff>:/Icons/icons/server.svg</normaloff>:/Icons/icons/server.svg</iconset>
           </attribute>
           <attribute name="title">
            <string>Server</string>
           </attribute>
           <layout class="QVBoxLayout" name="verticalLayout_7">
            <item>
             <widget class="QTableView" name="server_tableView">
              <property name="font">
               <font>
                <pointsize>9</pointsize>
               </font>
              </property>
              <property name="toolTip">
               <string>Server jobs currently on cue</string>
              </property>
             </widget>
            </item>
            <item>
             <widget class="QFrame" name="frame_2">
              <property name="frameShape">
               <enum>QFrame::Shape::NoFrame</enum>
              </property>
              <property name="frameShadow">
               <enum>QFrame::Shadow::Raised</enum>
              </property>
              <layout class="QHBoxLayout" name="horizontalLayout_8">
               <property name="leftMargin">
                <number>0</number>
               </property>
               <property name="topMargin">
                <number>0</number>
               </property>
               <property name="rightMargin">
                <number>0</number>
               </property>
               <property name="bottomMargin">
                <number>0</number>
               </property>
               <item>
                <widget class="QLabel" name="label_146">
                 <property name="font">
                  <font>
                   <pointsize>9</pointsize>
                  </font>
                 </property>
                 <property name="text">
                  <string>Url</string>
                 </property>
                </widget>
               </item>
               <item>
                <widget class="QLineEdit" name="server_url_lineEdit">
                 <property name="font">
                  <font>
                   <pointsize>9</pointsize>
                  </font>
                 </property>
                 <property name="toolTip">
                  <string>Type here the GridCal server URL (ask your IT team)</string>
                 </property>
                </widget>
               </item>
               <item>
                <widget class="QLabel" name="label_147">
                 <property name="font">
                  <font>
                   <pointsize>9</pointsize>
                  </font>
                 </property>
                 <property name="text">
                  <string>Port</string>
                 </property>
                </widget>
               </item>
               <item>
                <widget class="QSpinBox" name="server_port_spinBox">
                 <property name="font">
                  <font>
                   <pointsize>9</pointsize>
                  </font>
                 </property>
                 <property name="toolTip">
                  <string>Type here the GridCal server Port (ask your IT team)</string>
                 </property>
                 <property name="maximum">
                  <number>9999999</number>
                 </property>
                 <property name="value">
                  <number>8000</number>
                 </property>
                </widget>
               </item>
               <item>
                <widget class="QLabel" name="label_148">
                 <property name="font">
                  <font>
                   <pointsize>9</pointsize>
                  </font>
                 </property>
                 <property name="text">
                  <string>Password</string>
                 </property>
                </widget>
               </item>
               <item>
                <widget class="QLineEdit" name="server_pwd_lineEdit">
                 <property name="font">
                  <font>
                   <pointsize>9</pointsize>
                  </font>
                 </property>
                 <property name="toolTip">
                  <string>Type here the GridCal server password (ask your IT team)</string>
                 </property>
                 <property name="echoMode">
                  <enum>QLineEdit::EchoMode::Password</enum>
                 </property>
                </widget>
               </item>
               <item>
                <widget class="QCheckBox" name="secureServerConnectionCheckBox">
                 <property name="text">
                  <string>Secure</string>
                 </property>
                </widget>
               </item>
               <item>
                <spacer name="horizontalSpacer_7">
                 <property name="orientation">
                  <enum>Qt::Orientation::Horizontal</enum>
                 </property>
                 <property name="sizeHint" stdset="0">
                  <size>
                   <width>304</width>
                   <height>20</height>
                  </size>
                 </property>
                </spacer>
               </item>
               <item>
                <widget class="QLabel" name="server_status_label">
                 <property name="font">
                  <font>
                   <pointsize>9</pointsize>
                  </font>
                 </property>
                 <property name="text">
                  <string>...</string>
                 </property>
                </widget>
               </item>
              </layout>
             </widget>
            </item>
           </layout>
          </widget>
         </widget>
        </item>
       </layout>
      </widget>
     </widget>
    </item>
    <item row="3" column="0">
     <widget class="QFrame" name="progress_frame">
      <property name="frameShape">
       <enum>QFrame::Shape::NoFrame</enum>
      </property>
      <property name="frameShadow">
       <enum>QFrame::Shadow::Raised</enum>
      </property>
      <layout class="QGridLayout" name="gridLayout_7">
       <item row="2" column="3">
        <widget class="QLabel" name="progress_label">
         <property name="font">
          <font>
           <pointsize>10</pointsize>
          </font>
         </property>
         <property name="text">
          <string/>
         </property>
        </widget>
       </item>
       <item row="4" column="0">
        <widget class="QPushButton" name="cancelButton">
         <property name="minimumSize">
          <size>
           <width>0</width>
           <height>24</height>
          </size>
         </property>
         <property name="font">
          <font>
           <pointsize>10</pointsize>
          </font>
         </property>
         <property name="toolTip">
          <string>Cancel process</string>
         </property>
         <property name="text">
          <string/>
         </property>
         <property name="icon">
          <iconset resource="icons.qrc">
           <normaloff>:/Icons/icons/delete.svg</normaloff>:/Icons/icons/delete.svg</iconset>
         </property>
        </widget>
       </item>
       <item row="4" column="3">
        <widget class="QProgressBar" name="progressBar">
         <property name="font">
          <font>
           <pointsize>10</pointsize>
          </font>
         </property>
         <property name="styleSheet">
          <string notr="true">QProgressBar {
	border: 1px solid rgb(186, 189, 182);
    border-radius: 5px;
	text-align: center;
}
QProgressBar::chunk{
	background-color: rgb(0, 180, 136)
}</string>
         </property>
         <property name="value">
          <number>20</number>
         </property>
         <property name="invertedAppearance">
          <bool>false</bool>
         </property>
        </widget>
       </item>
      </layout>
     </widget>
    </item>
   </layout>
  </widget>
  <widget class="QMenuBar" name="menuBar">
   <property name="geometry">
    <rect>
     <x>0</x>
     <y>0</y>
     <width>1198</width>
     <height>21</height>
    </rect>
   </property>
   <property name="font">
    <font>
     <pointsize>10</pointsize>
    </font>
   </property>
   <widget class="QMenu" name="menuProject">
    <property name="title">
     <string>File</string>
    </property>
    <addaction name="actionNew_project"/>
    <addaction name="actiongrid_Generator"/>
    <addaction name="actionOpen_file"/>
    <addaction name="actionAdd_circuit"/>
    <addaction name="actionImport_bus_coordinates"/>
    <addaction name="separator"/>
    <addaction name="actionSave"/>
    <addaction name="actionSave_as"/>
    <addaction name="actionExport_circuit_differential"/>
    <addaction name="separator"/>
    <addaction name="actionExport_all_the_device_s_profiles"/>
    <addaction name="actionExport_all_results"/>
    <addaction name="separator"/>
    <addaction name="actionExport_contingencies"/>
    <addaction name="actionImport_contingencies"/>
    <addaction name="separator"/>
    <addaction name="actionExportCatalogue"/>
    <addaction name="actionAdd_custom_catalogue"/>
   </widget>
   <widget class="QMenu" name="menuAbout">
    <property name="title">
     <string>Help</string>
    </property>
    <addaction name="actionOnline_documentation"/>
    <addaction name="actionReport_a_bug"/>
    <addaction name="actionAbout"/>
   </widget>
   <widget class="QMenu" name="menuActions">
    <property name="title">
     <string>Actions</string>
    </property>
    <addaction name="actionAdd_default_catalogue"/>
    <addaction name="actionClear_stuff_running_right_now"/>
    <addaction name="actionReset_console"/>
   </widget>
   <widget class="QMenu" name="menuSimulations">
    <property name="font">
     <font>
      <pointsize>10</pointsize>
     </font>
    </property>
    <property name="title">
     <string>Simulations</string>
    </property>
    <addaction name="actionactivate_time_series"/>
    <addaction name="actionEdit_simulation_time_limits"/>
    <addaction name="separator"/>
    <addaction name="actionPower_flow"/>
    <addaction name="actionLinearAnalysis"/>
    <addaction name="actionSigma_analysis"/>
    <addaction name="separator"/>
    <addaction name="actionShort_Circuit"/>
    <addaction name="actionVoltage_stability"/>
    <addaction name="actionContingency_analysis"/>
    <addaction name="separator"/>
    <addaction name="actionOPF"/>
    <addaction name="actionOpf_to_Power_flow"/>
    <addaction name="actionSet_OPF_generation_to_profiles"/>
    <addaction name="separator"/>
    <addaction name="actionATC"/>
    <addaction name="actionOptimal_Net_Transfer_Capacity"/>
    <addaction name="separator"/>
    <addaction name="actionClustering"/>
    <addaction name="actionUse_clustering"/>
    <addaction name="actionFind_node_groups"/>
    <addaction name="actionPower_flow_Stochastic"/>
    <addaction name="actionInvestments_evaluation"/>
    <addaction name="actionAdd_selected_as_new_investment"/>
    <addaction name="actionReliability"/>
    <addaction name="actionBlackout_cascade"/>
    <addaction name="separator"/>
    <addaction name="actionInputs_analysis"/>
    <addaction name="actionStorage_location_suggestion"/>
    <addaction name="separator"/>
   </widget>
   <widget class="QMenu" name="menuModel">
    <property name="font">
     <font>
      <pointsize>10</pointsize>
     </font>
    </property>
    <property name="title">
     <string>Model</string>
    </property>
    <addaction name="actionAuto_rate_branches"/>
    <addaction name="actionDetect_transformers"/>
    <addaction name="actionDetect_substations"/>
    <addaction name="actionDetect_facilities"/>
    <addaction name="actionFuse_devices"/>
    <addaction name="actionGrid_reduction"/>
    <addaction name="actionre_index_time"/>
    <addaction name="actionScale"/>
    <addaction name="separator"/>
    <addaction name="actionLaunch_data_analysis_tool"/>
    <addaction name="actionInitialize_contingencies"/>
    <addaction name="actionAdd_selected_to_contingency"/>
    <addaction name="actionAdd_selected_as_remedial_action"/>
    <addaction name="actionSubstation_wizard"/>
    <addaction name="actionFix_generators_active_based_on_the_power"/>
    <addaction name="actionFix_loads_active_based_on_the_power"/>
    <addaction name="actionDelete_inconsistencies"/>
    <addaction name="actionClean_database"/>
    <addaction name="separator"/>
    <addaction name="actionSetSelectedBusCountry"/>
    <addaction name="actionSetSelectedBusArea"/>
    <addaction name="actionSetSelectedBusZone"/>
    <addaction name="separator"/>
   </widget>
   <widget class="QMenu" name="menuDiagrams">
    <property name="title">
     <string>Diagram</string>
    </property>
    <addaction name="actionAdd_general_bus_branch_diagram"/>
    <addaction name="actionNew_bus_branch_diagram_from_selection"/>
    <addaction name="actionBigger_nodes"/>
    <addaction name="actionSmaller_nodes"/>
    <addaction name="actionAutoatic_layout"/>
    <addaction name="actionTry_to_fix_buses_location"/>
    <addaction name="actionRotate"/>
    <addaction name="actionDisable_all_results_tags"/>
    <addaction name="actionEnable_all_results_tags"/>
    <addaction name="actionSet_schematic_positions_from_GPS_coordinates"/>
    <addaction name="actionColor_buses_by"/>
    <addaction name="actionSelect_buses_by"/>
    <addaction name="separator"/>
    <addaction name="actionAdd_map"/>
    <addaction name="actionReset_coordinates"/>
    <addaction name="actionColor_substations_by"/>
    <addaction name="separator"/>
    <addaction name="actionZoom_in"/>
    <addaction name="actionZoom_out"/>
    <addaction name="actionCenter_view"/>
    <addaction name="actionConsolidate_diagram_coordinates"/>
    <addaction name="actionSearchDiagram"/>
    <addaction name="actionDelete_selected"/>
    <addaction name="separator"/>
    <addaction name="actionTakePicture"/>
    <addaction name="actionRecord_video"/>
   </widget>
   <widget class="QMenu" name="menuplugins">
    <property name="title">
     <string>plugins</string>
    </property>
   </widget>
   <addaction name="menuProject"/>
   <addaction name="menuActions"/>
   <addaction name="menuDiagrams"/>
   <addaction name="menuModel"/>
   <addaction name="menuSimulations"/>
   <addaction name="menuplugins"/>
   <addaction name="menuAbout"/>
  </widget>
  <widget class="QToolBar" name="toolBar">
   <property name="font">
    <font>
     <pointsize>8</pointsize>
    </font>
   </property>
   <property name="windowTitle">
    <string>toolBar</string>
   </property>
   <property name="movable">
    <bool>false</bool>
   </property>
   <property name="iconSize">
    <size>
     <width>26</width>
     <height>26</height>
    </size>
   </property>
   <property name="toolButtonStyle">
    <enum>Qt::ToolButtonStyle::ToolButtonIconOnly</enum>
   </property>
   <property name="floatable">
    <bool>false</bool>
   </property>
   <attribute name="toolBarArea">
    <enum>TopToolBarArea</enum>
   </attribute>
   <attribute name="toolBarBreak">
    <bool>false</bool>
   </attribute>
   <addaction name="actionNew_project"/>
   <addaction name="actionOpen_file"/>
   <addaction name="actionSave"/>
   <addaction name="actionEnable_server_mode"/>
   <addaction name="separator"/>
   <addaction name="actionInputs_analysis"/>
   <addaction name="actionPower_flow"/>
   <addaction name="actionLinearAnalysis"/>
   <addaction name="actionSigma_analysis"/>
   <addaction name="actionShort_Circuit"/>
   <addaction name="actionVoltage_stability"/>
   <addaction name="actionContingency_analysis"/>
   <addaction name="actionRun_Dynamic_RMS_Simulation"/>
   <addaction name="separator"/>
   <addaction name="actionOptimal_Net_Transfer_Capacity"/>
   <addaction name="actionNodal_capacity"/>
   <addaction name="actionOPF"/>
   <addaction name="actionOpf_to_Power_flow"/>
   <addaction name="separator"/>
   <addaction name="actionInvestments_evaluation"/>
   <addaction name="actionPower_flow_Stochastic"/>
   <addaction name="actionReliability"/>
   <addaction name="actionClustering"/>
   <addaction name="actionUse_clustering"/>
   <addaction name="actionEdit_simulation_time_limits"/>
   <addaction name="actionactivate_time_series"/>
   <addaction name="separator"/>
   <addaction name="actionAdd_selected_to_contingency"/>
   <addaction name="actionAdd_selected_as_remedial_action"/>
   <addaction name="actionAdd_selected_as_new_investment"/>
   <addaction name="separator"/>
   <addaction name="actionBigger_nodes"/>
   <addaction name="actionSmaller_nodes"/>
   <addaction name="actionCenter_view"/>
   <addaction name="actionAutoatic_layout"/>
   <addaction name="actionDelete_selected"/>
   <addaction name="separator"/>
   <addaction name="actionLaunch_data_analysis_tool"/>
   <addaction name="separator"/>
  </widget>
  <action name="actionOpen_file">
   <property name="icon">
    <iconset resource="icons.qrc">
     <normaloff>:/Icons/icons/loadc.svg</normaloff>:/Icons/icons/loadc.svg</iconset>
   </property>
   <property name="text">
    <string>Open file</string>
   </property>
   <property name="font">
    <font>
     <pointsize>10</pointsize>
    </font>
   </property>
   <property name="shortcut">
    <string>Ctrl+O</string>
   </property>
  </action>
  <action name="actionSave">
   <property name="icon">
    <iconset resource="icons.qrc">
     <normaloff>:/Icons/icons/savec.svg</normaloff>:/Icons/icons/savec.svg</iconset>
   </property>
   <property name="text">
    <string>Save</string>
   </property>
   <property name="font">
    <font>
     <pointsize>10</pointsize>
    </font>
   </property>
   <property name="shortcut">
    <string>Ctrl+S</string>
   </property>
  </action>
  <action name="actionTakePicture">
   <property name="icon">
    <iconset resource="icons.qrc">
     <normaloff>:/Icons/icons/picture.svg</normaloff>:/Icons/icons/picture.svg</iconset>
   </property>
   <property name="text">
    <string>Take picture</string>
   </property>
   <property name="font">
    <font>
     <pointsize>10</pointsize>
    </font>
   </property>
  </action>
  <action name="actionNew_project">
   <property name="icon">
    <iconset resource="icons.qrc">
     <normaloff>:/Icons/icons/new2c.svg</normaloff>:/Icons/icons/new2c.svg</iconset>
   </property>
   <property name="text">
    <string>New project</string>
   </property>
   <property name="font">
    <font>
     <pointsize>10</pointsize>
    </font>
   </property>
   <property name="shortcut">
    <string>Ctrl+N</string>
   </property>
  </action>
  <action name="actionPower_flow">
   <property name="icon">
    <iconset resource="icons.qrc">
     <normaloff>:/Icons/icons/pf.svg</normaloff>:/Icons/icons/pf.svg</iconset>
   </property>
   <property name="text">
    <string>Power Flow</string>
   </property>
   <property name="toolTip">
    <string>&lt;html&gt;&lt;head/&gt;&lt;body&gt;&lt;p&gt;&lt;span style=&quot; font-weight:700;&quot;&gt;Power Flow&lt;/span&gt;&lt;/p&gt;&lt;p&gt;Run a power flow analysis&lt;/p&gt;&lt;/body&gt;&lt;/html&gt;</string>
   </property>
   <property name="font">
    <font>
     <pointsize>10</pointsize>
    </font>
   </property>
   <property name="shortcut">
    <string>F5</string>
   </property>
   <property name="menuRole">
    <enum>QAction::MenuRole::TextHeuristicRole</enum>
   </property>
  </action>
  <action name="actionPower_Flow_Time_series">
   <property name="icon">
    <iconset resource="icons.qrc">
     <normaloff>:/Icons/icons/pf_ts.svg</normaloff>:/Icons/icons/pf_ts.svg</iconset>
   </property>
   <property name="text">
    <string>Power flow time series</string>
   </property>
   <property name="toolTip">
    <string>&lt;html&gt;&lt;head/&gt;&lt;body&gt;&lt;p&gt;&lt;span style=&quot; font-weight:700;&quot;&gt;Power flow&lt;/span&gt;&lt;/p&gt;&lt;p&gt;Run the power flow study with time series data&lt;/p&gt;&lt;/body&gt;&lt;/html&gt;</string>
   </property>
   <property name="font">
    <font>
     <pointsize>10</pointsize>
    </font>
   </property>
   <property name="shortcut">
    <string>Ctrl+F5</string>
   </property>
  </action>
  <action name="actionBigger_nodes">
   <property name="icon">
    <iconset resource="icons.qrc">
     <normaloff>:/Icons/icons/plus (gray).svg</normaloff>:/Icons/icons/plus (gray).svg</iconset>
   </property>
   <property name="text">
    <string>Expand</string>
   </property>
   <property name="toolTip">
    <string>Expand distances</string>
   </property>
   <property name="font">
    <font>
     <pointsize>10</pointsize>
    </font>
   </property>
   <property name="shortcut">
    <string>Ctrl+Alt++</string>
   </property>
  </action>
  <action name="actionSmaller_nodes">
   <property name="icon">
    <iconset resource="icons.qrc">
     <normaloff>:/Icons/icons/minus (gray).svg</normaloff>:/Icons/icons/minus (gray).svg</iconset>
   </property>
   <property name="text">
    <string>Shrink</string>
   </property>
   <property name="toolTip">
    <string>Shrink distances</string>
   </property>
   <property name="font">
    <font>
     <pointsize>10</pointsize>
    </font>
   </property>
   <property name="shortcut">
    <string>Ctrl+Alt+-</string>
   </property>
  </action>
  <action name="actionPower_flow_Stochastic">
   <property name="icon">
    <iconset resource="icons.qrc">
     <normaloff>:/Icons/icons/stochastic_pf.svg</normaloff>:/Icons/icons/stochastic_pf.svg</iconset>
   </property>
   <property name="text">
    <string>Stochastic power flow</string>
   </property>
   <property name="toolTip">
    <string>&lt;html&gt;&lt;head/&gt;&lt;body&gt;&lt;p&gt;&lt;span style=&quot; font-weight:700;&quot;&gt;Stochastic power flow&lt;/span&gt;&lt;/p&gt;&lt;p&gt;Perform a stochastic power flow over the time series data&lt;/p&gt;&lt;/body&gt;&lt;/html&gt;</string>
   </property>
   <property name="font">
    <font>
     <pointsize>10</pointsize>
    </font>
   </property>
  </action>
  <action name="actionVoltage_stability">
   <property name="icon">
    <iconset resource="icons.qrc">
     <normaloff>:/Icons/icons/continuation_power_flow.svg</normaloff>:/Icons/icons/continuation_power_flow.svg</iconset>
   </property>
   <property name="text">
    <string>Continuation power flow</string>
   </property>
   <property name="toolTip">
    <string>&lt;html&gt;&lt;head/&gt;&lt;body&gt;&lt;p&gt;&lt;span style=&quot; font-weight:700;&quot;&gt;Continuation power flow&lt;/span&gt;&lt;/p&gt;&lt;p&gt;Run a continuation power flow over the snapshot data&lt;/p&gt;&lt;/body&gt;&lt;/html&gt;</string>
   </property>
   <property name="font">
    <font>
     <pointsize>10</pointsize>
    </font>
   </property>
  </action>
  <action name="actionAbout">
   <property name="icon">
    <iconset resource="icons.qrc">
     <normaloff>:/Program icon/GridCal_icon.svg</normaloff>:/Program icon/GridCal_icon.svg</iconset>
   </property>
   <property name="text">
    <string>About</string>
   </property>
   <property name="font">
    <font>
     <pointsize>10</pointsize>
    </font>
   </property>
  </action>
  <action name="actionCenter_view">
   <property name="icon">
    <iconset resource="icons.qrc">
     <normaloff>:/Icons/icons/resize.svg</normaloff>:/Icons/icons/resize.svg</iconset>
   </property>
   <property name="text">
    <string>center view</string>
   </property>
   <property name="toolTip">
    <string>Center view</string>
   </property>
   <property name="font">
    <font>
     <pointsize>10</pointsize>
    </font>
   </property>
   <property name="shortcut">
    <string>Ctrl+E</string>
   </property>
  </action>
  <action name="actionShort_Circuit">
   <property name="icon">
    <iconset resource="icons.qrc">
     <normaloff>:/Icons/icons/short_circuit.svg</normaloff>:/Icons/icons/short_circuit.svg</iconset>
   </property>
   <property name="text">
    <string>Short Circuit</string>
   </property>
   <property name="toolTip">
    <string>&lt;html&gt;&lt;head/&gt;&lt;body&gt;&lt;p&gt;&lt;span style=&quot; font-weight:700;&quot;&gt;Short Circuit&lt;/span&gt;&lt;/p&gt;&lt;p&gt;Run a short circuit study over the snapshot data&lt;/p&gt;&lt;/body&gt;&lt;/html&gt;</string>
   </property>
   <property name="font">
    <font>
     <pointsize>10</pointsize>
    </font>
   </property>
  </action>
  <action name="actionAutoatic_layout">
   <property name="icon">
    <iconset resource="icons.qrc">
     <normaloff>:/Icons/icons/automatic_layout.svg</normaloff>:/Icons/icons/automatic_layout.svg</iconset>
   </property>
   <property name="text">
    <string>Automatic grid layout</string>
   </property>
   <property name="toolTip">
    <string>Automatic layout the of the grid</string>
   </property>
   <property name="font">
    <font>
     <pointsize>10</pointsize>
    </font>
   </property>
  </action>
  <action name="actionBlackout_cascade">
   <property name="checkable">
    <bool>true</bool>
   </property>
   <property name="icon">
    <iconset resource="icons.qrc">
     <normaloff>:/Icons/icons/blackout.svg</normaloff>:/Icons/icons/blackout.svg</iconset>
   </property>
   <property name="text">
    <string>Blackout cascade</string>
   </property>
   <property name="toolTip">
    <string>Run a simulation or step by step blackout cascade</string>
   </property>
   <property name="font">
    <font>
     <pointsize>10</pointsize>
    </font>
   </property>
  </action>
  <action name="actionOPF">
   <property name="icon">
    <iconset resource="icons.qrc">
     <normaloff>:/Icons/icons/dcopf.svg</normaloff>:/Icons/icons/dcopf.svg</iconset>
   </property>
   <property name="text">
    <string>Optimal power flow</string>
   </property>
   <property name="toolTip">
    <string>&lt;html&gt;&lt;head/&gt;&lt;body&gt;&lt;p&gt;&lt;span style=&quot; font-weight:700;&quot;&gt;Optimal power flow&lt;/span&gt;&lt;/p&gt;&lt;p&gt;This runs an optimal power flow&lt;/p&gt;&lt;/body&gt;&lt;/html&gt;</string>
   </property>
   <property name="font">
    <font>
     <pointsize>10</pointsize>
    </font>
   </property>
   <property name="shortcut">
    <string>F6</string>
   </property>
  </action>
  <action name="actionOPF_time_series">
   <property name="icon">
    <iconset resource="icons.qrc">
     <normaloff>:/Icons/icons/dcopf_ts.svg</normaloff>:/Icons/icons/dcopf_ts.svg</iconset>
   </property>
   <property name="text">
    <string>Optimal power flow time series</string>
   </property>
   <property name="toolTip">
    <string>&lt;html&gt;&lt;head/&gt;&lt;body&gt;&lt;p&gt;&lt;span style=&quot; font-weight:700;&quot;&gt;Optimal power flow&lt;/span&gt;&lt;/p&gt;&lt;p&gt;This runs an optimal power flow for the time series data&lt;/p&gt;&lt;/body&gt;&lt;/html&gt;</string>
   </property>
   <property name="font">
    <font>
     <pointsize>10</pointsize>
    </font>
   </property>
   <property name="shortcut">
    <string>Ctrl+F6</string>
   </property>
  </action>
  <action name="actionDetect_transformers">
   <property name="icon">
    <iconset resource="icons.qrc">
     <normaloff>:/Icons/icons/detect_tr.svg</normaloff>:/Icons/icons/detect_tr.svg</iconset>
   </property>
   <property name="text">
    <string>Detect transformers</string>
   </property>
   <property name="toolTip">
    <string>&lt;html&gt;&lt;head/&gt;&lt;body&gt;&lt;p&gt;Detect transformers.&lt;/p&gt;&lt;p&gt;Use the nodes nominal voltage to determine which branches should be a transformer.&lt;/p&gt;&lt;p&gt;If a branch joins two nodes with different voltage levels, the branch should be a transformer.&lt;/p&gt;&lt;/body&gt;&lt;/html&gt;</string>
   </property>
   <property name="font">
    <font>
     <pointsize>10</pointsize>
    </font>
   </property>
  </action>
  <action name="actionAuto_rate_branches">
   <property name="icon">
    <iconset resource="icons.qrc">
     <normaloff>:/Icons/icons/rate_br.svg</normaloff>:/Icons/icons/rate_br.svg</iconset>
   </property>
   <property name="text">
    <string>Auto rate branches</string>
   </property>
   <property name="toolTip">
    <string>&lt;html&gt;&lt;head/&gt;&lt;body&gt;&lt;p&gt;Automatic rating of the branches.&lt;/p&gt;&lt;p&gt;Use the branches calculated power to establish a rate, if the branch rate is unknown. A factor is available in the settings.&lt;/p&gt;&lt;/body&gt;&lt;/html&gt;</string>
   </property>
   <property name="font">
    <font>
     <pointsize>10</pointsize>
    </font>
   </property>
  </action>
  <action name="actionExport_all_the_device_s_profiles">
   <property name="icon">
    <iconset resource="icons.qrc">
     <normaloff>:/Icons/icons/save.svg</normaloff>:/Icons/icons/save.svg</iconset>
   </property>
   <property name="text">
    <string>Export devices' profiles</string>
   </property>
   <property name="font">
    <font>
     <pointsize>10</pointsize>
    </font>
   </property>
  </action>
  <action name="actionStorage_location_suggestion">
   <property name="checkable">
    <bool>true</bool>
   </property>
   <property name="icon">
    <iconset resource="icons.qrc">
     <normaloff>:/Icons/icons/storage_loc.svg</normaloff>:/Icons/icons/storage_loc.svg</iconset>
   </property>
   <property name="text">
    <string>Storage location suggestion</string>
   </property>
   <property name="toolTip">
    <string>Suggest places where storage devices are useful</string>
   </property>
   <property name="font">
    <font>
     <pointsize>10</pointsize>
    </font>
   </property>
  </action>
  <action name="actionLaunch_data_analysis_tool">
   <property name="icon">
    <iconset resource="icons.qrc">
     <normaloff>:/Icons/icons/inputs_analysis 2.svg</normaloff>:/Icons/icons/inputs_analysis 2.svg</iconset>
   </property>
   <property name="text">
    <string>Launch data analysis tool</string>
   </property>
   <property name="toolTip">
    <string>&lt;html&gt;&lt;head/&gt;&lt;body&gt;&lt;p&gt;&lt;span style=&quot; font-weight:700;&quot;&gt;Data analysis&lt;/span&gt;&lt;/p&gt;&lt;p&gt;Launch the data analysis tool that finds and tries to repair common grid modelling issues&lt;/p&gt;&lt;/body&gt;&lt;/html&gt;</string>
   </property>
   <property name="font">
    <font>
     <pointsize>10</pointsize>
    </font>
   </property>
   <property name="shortcut">
    <string>F12</string>
   </property>
  </action>
  <action name="actionOnline_documentation">
   <property name="icon">
    <iconset resource="icons.qrc">
     <normaloff>:/Icons/icons/new.svg</normaloff>:/Icons/icons/new.svg</iconset>
   </property>
   <property name="text">
    <string>Online documentation</string>
   </property>
   <property name="font">
    <font>
     <pointsize>10</pointsize>
    </font>
   </property>
   <property name="shortcut">
    <string>F1</string>
   </property>
  </action>
  <action name="actionExport_all_results">
   <property name="icon">
    <iconset resource="icons.qrc">
     <normaloff>:/Icons/icons/export_pickle.svg</normaloff>:/Icons/icons/export_pickle.svg</iconset>
   </property>
   <property name="text">
    <string>Export results</string>
   </property>
   <property name="toolTip">
    <string>Export all the results</string>
   </property>
   <property name="font">
    <font>
     <pointsize>10</pointsize>
    </font>
   </property>
  </action>
  <action name="actionSave_as">
   <property name="icon">
    <iconset resource="icons.qrc">
     <normaloff>:/Icons/icons/save.svg</normaloff>:/Icons/icons/save.svg</iconset>
   </property>
   <property name="text">
    <string>Save as</string>
   </property>
   <property name="font">
    <font>
     <pointsize>10</pointsize>
    </font>
   </property>
  </action>
  <action name="actionDelete_selected">
   <property name="icon">
    <iconset resource="icons.qrc">
     <normaloff>:/Icons/icons/delete_schematic.svg</normaloff>:/Icons/icons/delete_schematic.svg</iconset>
   </property>
   <property name="text">
    <string>Delete selected</string>
   </property>
   <property name="toolTip">
    <string>Delete selected objects from the diagrams and optionally from the database</string>
   </property>
   <property name="font">
    <font>
     <pointsize>10</pointsize>
    </font>
   </property>
   <property name="shortcut">
    <string>Del</string>
   </property>
  </action>
  <action name="actionLinearAnalysis">
   <property name="icon">
    <iconset resource="icons.qrc">
     <normaloff>:/Icons/icons/ptdf.svg</normaloff>:/Icons/icons/ptdf.svg</iconset>
   </property>
   <property name="text">
    <string>Linear analysis</string>
   </property>
   <property name="toolTip">
    <string>&lt;html&gt;&lt;head/&gt;&lt;body&gt;&lt;p&gt;&lt;span style=&quot; font-weight:700;&quot;&gt;Linear analysis&lt;/span&gt;&lt;/p&gt;&lt;p&gt;Perform linear analysis with distribution factors (PTDF, LODF)&lt;/p&gt;&lt;/body&gt;&lt;/html&gt;</string>
   </property>
   <property name="font">
    <font>
     <pointsize>10</pointsize>
    </font>
   </property>
   <property name="shortcut">
    <string>F7</string>
   </property>
  </action>
  <action name="actionReset_console">
   <property name="icon">
    <iconset resource="icons.qrc">
     <normaloff>:/Icons/icons/undo.svg</normaloff>:/Icons/icons/undo.svg</iconset>
   </property>
   <property name="text">
    <string>Reset console</string>
   </property>
   <property name="font">
    <font>
     <pointsize>10</pointsize>
    </font>
   </property>
  </action>
  <action name="actionOpf_to_Power_flow">
   <property name="checkable">
    <bool>true</bool>
   </property>
   <property name="icon">
    <iconset resource="icons.qrc">
     <normaloff>:/Icons/icons/dcopf2ts.svg</normaloff>:/Icons/icons/dcopf2ts.svg</iconset>
   </property>
   <property name="text">
    <string>Set OPF results to power flow (non destructive)</string>
   </property>
   <property name="toolTip">
    <string>&lt;html&gt;&lt;head/&gt;&lt;body&gt;&lt;p&gt;&lt;span style=&quot; font-weight:700;&quot;&gt;Copy OPF data&lt;/span&gt;&lt;/p&gt;&lt;p&gt;Set the OPF results into the power flow or time series simulations (non destructive)&lt;/p&gt;&lt;/body&gt;&lt;/html&gt;</string>
   </property>
   <property name="font">
    <font>
     <pointsize>10</pointsize>
    </font>
   </property>
  </action>
  <action name="actionTry_to_fix_buses_location">
   <property name="icon">
    <iconset resource="icons.qrc">
     <normaloff>:/Icons/icons/move_bus.svg</normaloff>:/Icons/icons/move_bus.svg</iconset>
   </property>
   <property name="text">
    <string>Correct buses location</string>
   </property>
   <property name="toolTip">
    <string>Set selected buses location closer to their neighbours</string>
   </property>
   <property name="font">
    <font>
     <pointsize>10</pointsize>
    </font>
   </property>
  </action>
  <action name="actionSet_OPF_generation_to_profiles">
   <property name="icon">
    <iconset resource="icons.qrc">
     <normaloff>:/Icons/icons/dcopf2ts.svg</normaloff>:/Icons/icons/dcopf2ts.svg</iconset>
   </property>
   <property name="text">
    <string>Copy OPF generation to database (destructive)</string>
   </property>
   <property name="toolTip">
    <string>&lt;html&gt;&lt;head/&gt;&lt;body&gt;&lt;p&gt;&lt;span style=&quot; font-weight:700;&quot;&gt;Copy OPF data&lt;/span&gt;&lt;/p&gt;&lt;p&gt;Destructive copy of the OPF generation results to the input profiles&lt;/p&gt;&lt;/body&gt;&lt;/html&gt;</string>
   </property>
   <property name="font">
    <font>
     <pointsize>10</pointsize>
    </font>
   </property>
  </action>
  <action name="actionPTDF_time_series">
   <property name="icon">
    <iconset resource="icons.qrc">
     <normaloff>:/Icons/icons/ptdf_ts.svg</normaloff>:/Icons/icons/ptdf_ts.svg</iconset>
   </property>
   <property name="text">
    <string>Linear analysis time series power flow</string>
   </property>
   <property name="toolTip">
    <string>&lt;html&gt;&lt;head/&gt;&lt;body&gt;&lt;p&gt;&lt;span style=&quot; font-weight:700;&quot;&gt;Linear analysis&lt;/span&gt;&lt;/p&gt;&lt;p&gt;PTDF based time series power flow&lt;/p&gt;&lt;/body&gt;&lt;/html&gt;</string>
   </property>
   <property name="font">
    <font>
     <pointsize>10</pointsize>
    </font>
   </property>
   <property name="shortcut">
    <string>Ctrl+F7</string>
   </property>
  </action>
  <action name="actionAdd_circuit">
   <property name="icon">
    <iconset resource="icons.qrc">
     <normaloff>:/Icons/icons/load_add.svg</normaloff>:/Icons/icons/load_add.svg</iconset>
   </property>
   <property name="text">
    <string>Import circuit</string>
   </property>
   <property name="toolTip">
    <string>Add circuit to the current circuit</string>
   </property>
   <property name="font">
    <font>
     <pointsize>10</pointsize>
    </font>
   </property>
   <property name="shortcut">
    <string>Ctrl+N, Ctrl+O</string>
   </property>
  </action>
  <action name="actionSync">
   <property name="checkable">
    <bool>true</bool>
   </property>
   <property name="icon">
    <iconset resource="icons.qrc">
     <normaloff>:/Icons/icons/sync.svg</normaloff>:/Icons/icons/sync.svg</iconset>
   </property>
   <property name="text">
    <string>Sync</string>
   </property>
   <property name="toolTip">
    <string>Sync with the file for colaborative editing of the grid</string>
   </property>
  </action>
  <action name="actionDrawSchematic">
   <property name="icon">
    <iconset resource="icons.qrc">
     <normaloff>:/Icons/icons/grid_icon.svg</normaloff>:/Icons/icons/grid_icon.svg</iconset>
   </property>
   <property name="text">
    <string>Draw schematic</string>
   </property>
  </action>
  <action name="actionSigma_analysis">
   <property name="icon">
    <iconset resource="icons.qrc">
     <normaloff>:/Icons/icons/sigma.svg</normaloff>:/Icons/icons/sigma.svg</iconset>
   </property>
   <property name="text">
    <string>Sigma analysis</string>
   </property>
   <property name="toolTip">
    <string>&lt;html&gt;&lt;head/&gt;&lt;body&gt;&lt;p&gt;&lt;span style=&quot; font-weight:700;&quot;&gt;Sigma analysis&lt;/span&gt;&lt;/p&gt;&lt;p&gt;Perform HELM-Sigma analysis over the snapshot data&lt;/p&gt;&lt;/body&gt;&lt;/html&gt;</string>
   </property>
   <property name="font">
    <font>
     <pointsize>10</pointsize>
    </font>
   </property>
  </action>
  <action name="actionClear_stuff_running_right_now">
   <property name="icon">
    <iconset resource="icons.qrc">
     <normaloff>:/Icons/icons/clear_runs.svg</normaloff>:/Icons/icons/clear_runs.svg</iconset>
   </property>
   <property name="text">
    <string>Clear &quot;stuff running right now&quot;</string>
   </property>
   <property name="font">
    <font>
     <pointsize>10</pointsize>
    </font>
   </property>
  </action>
  <action name="actionAdd_default_catalogue">
   <property name="icon">
    <iconset resource="icons.qrc">
     <normaloff>:/Icons/icons/CatalogueAdd.svg</normaloff>:/Icons/icons/CatalogueAdd.svg</iconset>
   </property>
   <property name="text">
    <string>Add default catalogue</string>
   </property>
   <property name="font">
    <font>
     <pointsize>10</pointsize>
    </font>
   </property>
  </action>
  <action name="actionFind_node_groups">
   <property name="checkable">
    <bool>true</bool>
   </property>
   <property name="icon">
    <iconset resource="icons.qrc">
     <normaloff>:/Icons/icons/color_grid2.svg</normaloff>:/Icons/icons/color_grid2.svg</iconset>
   </property>
   <property name="text">
    <string>Find node groups</string>
   </property>
   <property name="toolTip">
    <string>&lt;html&gt;&lt;head/&gt;&lt;body&gt;&lt;p&gt;Finds the electrically related nodes by using their electrical distance and the DBSCAN clustering method&lt;/p&gt;&lt;/body&gt;&lt;/html&gt;</string>
   </property>
   <property name="font">
    <font>
     <pointsize>10</pointsize>
    </font>
   </property>
  </action>
  <action name="actiongrid_Generator">
   <property name="icon">
    <iconset resource="icons.qrc">
     <normaloff>:/Icons/icons/automatic_layout.svg</normaloff>:/Icons/icons/automatic_layout.svg</iconset>
   </property>
   <property name="text">
    <string>Grid Generator</string>
   </property>
   <property name="font">
    <font>
     <pointsize>10</pointsize>
    </font>
   </property>
   <property name="shortcut">
    <string>Ctrl+G</string>
   </property>
  </action>
  <action name="actionImportPlexosNodeLoad">
   <property name="icon">
    <iconset resource="icons.qrc">
     <normaloff>:/Icons/icons/load.svg</normaloff>:/Icons/icons/load.svg</iconset>
   </property>
   <property name="text">
    <string>Node load</string>
   </property>
  </action>
  <action name="actionImportPlexosGeneratorGeneration">
   <property name="icon">
    <iconset resource="icons.qrc">
     <normaloff>:/Icons/icons/load.svg</normaloff>:/Icons/icons/load.svg</iconset>
   </property>
   <property name="text">
    <string>Generator generation</string>
   </property>
  </action>
  <action name="actionOTDF_time_series">
   <property name="icon">
    <iconset resource="icons.qrc">
     <normaloff>:/Icons/icons/otdf_ts.svg</normaloff>:/Icons/icons/otdf_ts.svg</iconset>
   </property>
   <property name="text">
    <string>Contingency analysis time series</string>
   </property>
   <property name="toolTip">
    <string>&lt;html&gt;&lt;head/&gt;&lt;body&gt;&lt;p&gt;&lt;span style=&quot; font-weight:700;&quot;&gt;Contingency analysis&lt;/span&gt;&lt;/p&gt;&lt;p&gt;Per form a contingency analysis with the selected method over the time series data&lt;/p&gt;&lt;/body&gt;&lt;/html&gt;</string>
   </property>
   <property name="font">
    <font>
     <pointsize>10</pointsize>
    </font>
   </property>
   <property name="shortcut">
    <string>Ctrl+F8</string>
   </property>
  </action>
  <action name="actionImportPlexosBranchRates">
   <property name="icon">
    <iconset resource="icons.qrc">
     <normaloff>:/Icons/icons/load.svg</normaloff>:/Icons/icons/load.svg</iconset>
   </property>
   <property name="text">
    <string>Branch rates</string>
   </property>
  </action>
  <action name="actionSetSelectedBusArea">
   <property name="icon">
    <iconset resource="icons.qrc">
     <normaloff>:/Icons/icons/area.svg</normaloff>:/Icons/icons/area.svg</iconset>
   </property>
   <property name="text">
    <string>Set selected buses' Area</string>
   </property>
   <property name="font">
    <font>
     <pointsize>10</pointsize>
    </font>
   </property>
  </action>
  <action name="actionSetSelectedBusZone">
   <property name="icon">
    <iconset resource="icons.qrc">
     <normaloff>:/Icons/icons/zone.svg</normaloff>:/Icons/icons/zone.svg</iconset>
   </property>
   <property name="text">
    <string>Set selected buses' Zone</string>
   </property>
   <property name="font">
    <font>
     <pointsize>10</pointsize>
    </font>
   </property>
  </action>
  <action name="actionSetSelectedBusCountry">
   <property name="icon">
    <iconset resource="icons.qrc">
     <normaloff>:/Icons/icons/map.svg</normaloff>:/Icons/icons/map.svg</iconset>
   </property>
   <property name="text">
    <string>Set seleted buses' Country</string>
   </property>
   <property name="font">
    <font>
     <pointsize>10</pointsize>
    </font>
   </property>
  </action>
  <action name="actionImport_bus_coordinates">
   <property name="icon">
    <iconset resource="icons.qrc">
     <normaloff>:/Icons/icons/load_add.svg</normaloff>:/Icons/icons/load_add.svg</iconset>
   </property>
   <property name="text">
    <string>Import bus coordinates</string>
   </property>
   <property name="font">
    <font>
     <pointsize>10</pointsize>
    </font>
   </property>
  </action>
  <action name="actionATC">
   <property name="icon">
    <iconset resource="icons.qrc">
     <normaloff>:/Icons/icons/atc.svg</normaloff>:/Icons/icons/atc.svg</iconset>
   </property>
   <property name="text">
    <string>Available Transfer Capacity</string>
   </property>
   <property name="toolTip">
    <string>&lt;html&gt;&lt;head/&gt;&lt;body&gt;&lt;p&gt;&lt;span style=&quot; font-weight:700;&quot;&gt;Net Transfer Capacity&lt;/span&gt;&lt;/p&gt;&lt;p&gt;Perform a linear net transfer capacity assesment for the snapshot data&lt;/p&gt;&lt;/body&gt;&lt;/html&gt;</string>
   </property>
   <property name="font">
    <font>
     <pointsize>10</pointsize>
    </font>
   </property>
  </action>
  <action name="actionATC_Time_Series">
   <property name="icon">
    <iconset resource="icons.qrc">
     <normaloff>:/Icons/icons/atc_ts.svg</normaloff>:/Icons/icons/atc_ts.svg</iconset>
   </property>
   <property name="text">
    <string>Available Transfer Capacity Time Series</string>
   </property>
   <property name="toolTip">
    <string>&lt;html&gt;&lt;head/&gt;&lt;body&gt;&lt;p&gt;&lt;span style=&quot; font-weight:700;&quot;&gt;Net Transfer Capacity&lt;/span&gt;&lt;/p&gt;&lt;p&gt;Perform a linear net transfer capacity assesment for the time series data&lt;/p&gt;&lt;/body&gt;&lt;/html&gt;</string>
   </property>
   <property name="font">
    <font>
     <pointsize>10</pointsize>
    </font>
   </property>
  </action>
  <action name="actionContingency_analysis">
   <property name="icon">
    <iconset resource="icons.qrc">
     <normaloff>:/Icons/icons/otdf.svg</normaloff>:/Icons/icons/otdf.svg</iconset>
   </property>
   <property name="text">
    <string>Contingency analysis</string>
   </property>
   <property name="toolTip">
    <string>&lt;html&gt;&lt;head/&gt;&lt;body&gt;&lt;p&gt;&lt;span style=&quot; font-weight:700;&quot;&gt;Contingency analysis&lt;/span&gt;&lt;/p&gt;&lt;p&gt;Perform a contingency analysis with the selected method&lt;/p&gt;&lt;/body&gt;&lt;/html&gt;</string>
   </property>
   <property name="font">
    <font>
     <pointsize>10</pointsize>
    </font>
   </property>
   <property name="shortcut">
    <string>F8</string>
   </property>
  </action>
  <action name="actionOptimal_Net_Transfer_Capacity">
   <property name="icon">
    <iconset resource="icons.qrc">
     <normaloff>:/Icons/icons/ntc_opf.svg</normaloff>:/Icons/icons/ntc_opf.svg</iconset>
   </property>
   <property name="text">
    <string>Optimal net transfer capacity</string>
   </property>
   <property name="toolTip">
    <string>&lt;html&gt;&lt;head/&gt;&lt;body&gt;&lt;p&gt;&lt;span style=&quot; font-weight:700;&quot;&gt;Optimal Net Transfer Capacity&lt;/span&gt;&lt;/p&gt;&lt;p&gt;Perform an optimal net transfer capacity optimization&lt;/p&gt;&lt;/body&gt;&lt;/html&gt;</string>
   </property>
   <property name="font">
    <font>
     <pointsize>10</pointsize>
    </font>
   </property>
  </action>
  <action name="actionSet_schematic_positions_from_GPS_coordinates">
   <property name="icon">
    <iconset resource="icons.qrc">
     <normaloff>:/Icons/icons/map.svg</normaloff>:/Icons/icons/map.svg</iconset>
   </property>
   <property name="text">
    <string>Set schematic (x,y) from (lat,lon)</string>
   </property>
   <property name="font">
    <font>
     <pointsize>10</pointsize>
    </font>
   </property>
  </action>
  <action name="actionInputs_analysis">
   <property name="icon">
    <iconset resource="icons.qrc">
     <normaloff>:/Icons/icons/stats.svg</normaloff>:/Icons/icons/stats.svg</iconset>
   </property>
   <property name="text">
    <string>Inputs analysis</string>
   </property>
   <property name="toolTip">
    <string>&lt;html&gt;&lt;head/&gt;&lt;body&gt;&lt;p&gt;&lt;span style=&quot; font-weight:700;&quot;&gt;Inputs analysis&lt;/span&gt;&lt;/p&gt;&lt;p&gt;Perform an analysis of the inputs for both the snapshot and time series data&lt;/p&gt;&lt;/body&gt;&lt;/html&gt;</string>
   </property>
   <property name="font">
    <font>
     <pointsize>10</pointsize>
    </font>
   </property>
   <property name="shortcut">
    <string>F11</string>
   </property>
  </action>
  <action name="actionFuse_devices">
   <property name="icon">
    <iconset resource="icons.qrc">
     <normaloff>:/Icons/icons/fusion.svg</normaloff>:/Icons/icons/fusion.svg</iconset>
   </property>
   <property name="text">
    <string>Fuse devices</string>
   </property>
   <property name="toolTip">
    <string>Fuse devices into a single device of each category per node</string>
   </property>
   <property name="font">
    <font>
     <pointsize>10</pointsize>
    </font>
   </property>
  </action>
  <action name="actionDelete_inconsistencies">
   <property name="icon">
    <iconset resource="icons.qrc">
     <normaloff>:/Icons/icons/delete.svg</normaloff>:/Icons/icons/delete.svg</iconset>
   </property>
   <property name="text">
    <string>Delete inconsistencies</string>
   </property>
   <property name="toolTip">
    <string>Delete inconsistencies</string>
   </property>
   <property name="font">
    <font>
     <pointsize>10</pointsize>
    </font>
   </property>
  </action>
  <action name="actionOptimal_Net_Transfer_Capacity_Time_Series">
   <property name="icon">
    <iconset resource="icons.qrc">
     <normaloff>:/Icons/icons/ntc_opf_ts.svg</normaloff>:/Icons/icons/ntc_opf_ts.svg</iconset>
   </property>
   <property name="text">
    <string>Optimal NTC time series</string>
   </property>
   <property name="toolTip">
    <string>&lt;html&gt;&lt;head/&gt;&lt;body&gt;&lt;p&gt;&lt;span style=&quot; font-weight:700;&quot;&gt;Net Transfer Capacity&lt;/span&gt;&lt;/p&gt;&lt;p&gt;Perform a net transfer capacity optimization over the time series data&lt;/p&gt;&lt;/body&gt;&lt;/html&gt;</string>
   </property>
   <property name="font">
    <font>
     <pointsize>10</pointsize>
    </font>
   </property>
  </action>
  <action name="actionre_index_time">
   <property name="icon">
    <iconset resource="icons.qrc">
     <normaloff>:/Icons/icons/data.svg</normaloff>:/Icons/icons/data.svg</iconset>
   </property>
   <property name="text">
    <string>re-index time</string>
   </property>
   <property name="font">
    <font>
     <pointsize>10</pointsize>
    </font>
   </property>
  </action>
  <action name="actionFix_generators_active_based_on_the_power">
   <property name="icon">
    <iconset resource="icons.qrc">
     <normaloff>:/Icons/icons/remedial_action.svg</normaloff>:/Icons/icons/remedial_action.svg</iconset>
   </property>
   <property name="text">
    <string>Fix generators active based on the power</string>
   </property>
   <property name="font">
    <font>
     <pointsize>10</pointsize>
    </font>
   </property>
  </action>
  <action name="actionFix_loads_active_based_on_the_power">
   <property name="icon">
    <iconset resource="icons.qrc">
     <normaloff>:/Icons/icons/remedial_action.svg</normaloff>:/Icons/icons/remedial_action.svg</iconset>
   </property>
   <property name="text">
    <string>Fix loads active based on the power</string>
   </property>
   <property name="toolTip">
    <string>Fix loads active based on the power</string>
   </property>
   <property name="font">
    <font>
     <pointsize>10</pointsize>
    </font>
   </property>
  </action>
  <action name="actionImport_contingencies">
   <property name="icon">
    <iconset resource="icons.qrc">
     <normaloff>:/Icons/icons/load_add.svg</normaloff>:/Icons/icons/load_add.svg</iconset>
   </property>
   <property name="text">
    <string>Import contingencies</string>
   </property>
   <property name="font">
    <font>
     <pointsize>10</pointsize>
    </font>
   </property>
  </action>
  <action name="actionInitialize_contingencies">
   <property name="icon">
    <iconset resource="icons.qrc">
     <normaloff>:/Icons/icons/contingency_wizzard.svg</normaloff>:/Icons/icons/contingency_wizzard.svg</iconset>
   </property>
   <property name="text">
    <string>Initialize contingencies</string>
   </property>
   <property name="toolTip">
    <string>&lt;html&gt;&lt;head/&gt;&lt;body&gt;&lt;p&gt;&lt;span style=&quot; font-weight:700;&quot;&gt;Contingencies wizard&lt;/span&gt;&lt;/p&gt;&lt;p&gt;Launch the contingencies wizard to automatically set up the contingency objects&lt;/p&gt;&lt;/body&gt;&lt;/html&gt;</string>
   </property>
   <property name="font">
    <font>
     <pointsize>10</pointsize>
    </font>
   </property>
  </action>
  <action name="actionExport_contingencies">
   <property name="icon">
    <iconset resource="icons.qrc">
     <normaloff>:/Icons/icons/save.svg</normaloff>:/Icons/icons/save.svg</iconset>
   </property>
   <property name="text">
    <string>Export contingencies</string>
   </property>
   <property name="font">
    <font>
     <pointsize>10</pointsize>
    </font>
   </property>
  </action>
  <action name="actionAdd_selected_to_contingency">
   <property name="icon">
    <iconset resource="icons.qrc">
     <normaloff>:/Icons/icons/add_contingency.svg</normaloff>:/Icons/icons/add_contingency.svg</iconset>
   </property>
   <property name="text">
    <string>Add selected as new contingency</string>
   </property>
   <property name="toolTip">
    <string>&lt;html&gt;&lt;head/&gt;&lt;body&gt;&lt;p&gt;&lt;span style=&quot; font-weight:700;&quot;&gt;Add contingency&lt;/span&gt;&lt;/p&gt;&lt;p&gt;Create a new contingency from the schematic selection&lt;/p&gt;&lt;/body&gt;&lt;/html&gt;</string>
   </property>
   <property name="font">
    <font>
     <pointsize>10</pointsize>
    </font>
   </property>
   <property name="shortcut">
    <string>Ctrl+A, Ctrl+C</string>
   </property>
  </action>
  <action name="actionAdd_selected_as_new_investment">
   <property name="icon">
    <iconset resource="icons.qrc">
     <normaloff>:/Icons/icons/investment.svg</normaloff>:/Icons/icons/investment.svg</iconset>
   </property>
   <property name="text">
    <string>Add selected as new investment</string>
   </property>
   <property name="toolTip">
    <string>&lt;html&gt;&lt;head/&gt;&lt;body&gt;&lt;p&gt;&lt;span style=&quot; font-weight:700;&quot;&gt;Investments&lt;/span&gt;&lt;/p&gt;&lt;p&gt;Create new investment with the schematic selection&lt;/p&gt;&lt;/body&gt;&lt;/html&gt;</string>
   </property>
   <property name="font">
    <font>
     <pointsize>10</pointsize>
    </font>
   </property>
   <property name="shortcut">
    <string>Ctrl+A, Ctrl+I</string>
   </property>
  </action>
  <action name="actionZoom_in">
   <property name="icon">
    <iconset resource="icons.qrc">
     <normaloff>:/Icons/icons/zoom_in.svg</normaloff>:/Icons/icons/zoom_in.svg</iconset>
   </property>
   <property name="text">
    <string>Zoom in</string>
   </property>
   <property name="font">
    <font>
     <pointsize>10</pointsize>
    </font>
   </property>
   <property name="shortcut">
    <string>Ctrl++</string>
   </property>
  </action>
  <action name="actionZoom_out">
   <property name="icon">
    <iconset resource="icons.qrc">
     <normaloff>:/Icons/icons/zoom_out.svg</normaloff>:/Icons/icons/zoom_out.svg</iconset>
   </property>
   <property name="text">
    <string>Zoom out</string>
   </property>
   <property name="font">
    <font>
     <pointsize>10</pointsize>
    </font>
   </property>
   <property name="shortcut">
    <string>Ctrl+-</string>
   </property>
  </action>
  <action name="actionClustering">
   <property name="icon">
    <iconset resource="icons.qrc">
     <normaloff>:/Icons/icons/clustering.svg</normaloff>:/Icons/icons/clustering.svg</iconset>
   </property>
   <property name="text">
    <string>Clustering</string>
   </property>
   <property name="toolTip">
    <string>&lt;html&gt;&lt;head/&gt;&lt;body&gt;&lt;p&gt;&lt;span style=&quot; font-weight:700;&quot;&gt;Clustering&lt;/span&gt;&lt;/p&gt;&lt;p&gt;Perform a clustering study of the time series data&lt;/p&gt;&lt;/body&gt;&lt;/html&gt;</string>
   </property>
   <property name="font">
    <font>
     <pointsize>10</pointsize>
    </font>
   </property>
   <property name="menuRole">
    <enum>QAction::MenuRole::NoRole</enum>
   </property>
  </action>
  <action name="actionUse_clustering">
   <property name="checkable">
    <bool>true</bool>
   </property>
   <property name="icon">
    <iconset resource="icons.qrc">
     <normaloff>:/Icons/icons/clustering_use.svg</normaloff>:/Icons/icons/clustering_use.svg</iconset>
   </property>
   <property name="text">
    <string>Use clustering</string>
   </property>
   <property name="toolTip">
    <string>&lt;html&gt;&lt;head/&gt;&lt;body&gt;&lt;p&gt;&lt;span style=&quot; font-weight:700;&quot;&gt;Clustering&lt;/span&gt;&lt;/p&gt;&lt;p&gt;If active, the available clustering results are used in all the simulations that handle time series data non-destructivelly&lt;/p&gt;&lt;/body&gt;&lt;/html&gt;</string>
   </property>
   <property name="font">
    <font>
     <pointsize>10</pointsize>
    </font>
   </property>
  </action>
  <action name="actionInvestments_evaluation">
   <property name="icon">
    <iconset resource="icons.qrc">
     <normaloff>:/Icons/icons/expansion_planning.svg</normaloff>:/Icons/icons/expansion_planning.svg</iconset>
   </property>
   <property name="text">
    <string>Investments evaluation</string>
   </property>
   <property name="toolTip">
    <string>&lt;html&gt;&lt;head/&gt;&lt;body&gt;&lt;p&gt;&lt;span style=&quot; font-weight:700;&quot;&gt;Investments&lt;/span&gt;&lt;/p&gt;&lt;p&gt;Perform the investments evaluation&lt;/p&gt;&lt;/body&gt;&lt;/html&gt;</string>
   </property>
   <property name="font">
    <font>
     <pointsize>10</pointsize>
    </font>
   </property>
   <property name="shortcut">
    <string>Ctrl+I, Ctrl+E</string>
   </property>
  </action>
  <action name="actionNew_bus_branch_diagram_from_selection">
   <property name="icon">
    <iconset resource="icons.qrc">
     <normaloff>:/Icons/icons/schematic.svg</normaloff>:/Icons/icons/schematic.svg</iconset>
   </property>
   <property name="text">
    <string>New schematic from selection</string>
   </property>
   <property name="font">
    <font>
     <pointsize>10</pointsize>
    </font>
   </property>
  </action>
  <action name="actionAdd_general_bus_branch_diagram">
   <property name="icon">
    <iconset resource="icons.qrc">
     <normaloff>:/Icons/icons/schematic.svg</normaloff>:/Icons/icons/schematic.svg</iconset>
   </property>
   <property name="text">
    <string>New schematic</string>
   </property>
   <property name="font">
    <font>
     <pointsize>10</pointsize>
    </font>
   </property>
  </action>
  <action name="actionAdd_map">
   <property name="icon">
    <iconset resource="icons.qrc">
     <normaloff>:/Icons/icons/map (add).svg</normaloff>:/Icons/icons/map (add).svg</iconset>
   </property>
   <property name="text">
    <string>New map</string>
   </property>
   <property name="font">
    <font>
     <pointsize>10</pointsize>
    </font>
   </property>
  </action>
  <action name="actionRemove_selected_diagram">
   <property name="icon">
    <iconset resource="icons.qrc">
     <normaloff>:/Icons/icons/minus (gray).svg</normaloff>:/Icons/icons/minus (gray).svg</iconset>
   </property>
   <property name="text">
    <string>Remove selected diagram</string>
   </property>
  </action>
  <action name="actionReport_a_bug">
   <property name="icon">
    <iconset resource="icons.qrc">
     <normaloff>:/Icons/icons/bug.svg</normaloff>:/Icons/icons/bug.svg</iconset>
   </property>
   <property name="text">
    <string>Report a bug or feature</string>
   </property>
   <property name="font">
    <font>
     <pointsize>10</pointsize>
    </font>
   </property>
  </action>
  <action name="actionSearchDiagram">
   <property name="icon">
    <iconset resource="icons.qrc">
     <normaloff>:/Icons/icons/magnifying_glass.svg</normaloff>:/Icons/icons/magnifying_glass.svg</iconset>
   </property>
   <property name="text">
    <string>Search</string>
   </property>
   <property name="font">
    <font>
     <pointsize>10</pointsize>
    </font>
   </property>
  </action>
  <action name="actionProcess_topology">
   <property name="icon">
    <iconset resource="icons.qrc">
     <normaloff>:/Icons/icons/schematic.svg</normaloff>:/Icons/icons/schematic.svg</iconset>
   </property>
   <property name="text">
    <string>Process topology</string>
   </property>
   <property name="font">
    <font>
     <pointsize>10</pointsize>
    </font>
   </property>
  </action>
  <action name="actionEdit_simulation_time_limits">
   <property name="icon">
    <iconset resource="icons.qrc">
     <normaloff>:/Icons/icons/time_series span.svg</normaloff>:/Icons/icons/time_series span.svg</iconset>
   </property>
   <property name="text">
    <string>Edit simulation time limits</string>
   </property>
   <property name="toolTip">
    <string>&lt;html&gt;&lt;head/&gt;&lt;body&gt;&lt;p&gt;&lt;span style=&quot; font-weight:700;&quot;&gt;Time series&lt;/span&gt;&lt;/p&gt;&lt;p&gt;Edit simulation time limits&lt;/p&gt;&lt;/body&gt;&lt;/html&gt;</string>
   </property>
   <property name="font">
    <font>
     <pointsize>10</pointsize>
    </font>
   </property>
  </action>
  <action name="actionactivate_time_series">
   <property name="checkable">
    <bool>true</bool>
   </property>
   <property name="icon">
    <iconset resource="icons.qrc">
     <normaloff>:/Icons/icons/time_series set.svg</normaloff>:/Icons/icons/time_series set.svg</iconset>
   </property>
   <property name="text">
    <string>activate time series</string>
   </property>
   <property name="toolTip">
    <string>&lt;html&gt;&lt;head/&gt;&lt;body&gt;&lt;p&gt;&lt;span style=&quot; font-weight:700;&quot;&gt;Time series mode&lt;/span&gt;&lt;/p&gt;&lt;p&gt;When activated, the simulations run their time series version&lt;/p&gt;&lt;/body&gt;&lt;/html&gt;</string>
   </property>
   <property name="font">
    <font>
     <pointsize>10</pointsize>
    </font>
   </property>
   <property name="shortcut">
    <string>Ctrl+T</string>
   </property>
  </action>
  <action name="actionClean_database">
   <property name="icon">
    <iconset resource="icons.qrc">
     <normaloff>:/Icons/icons/clear_runs.svg</normaloff>:/Icons/icons/clear_runs.svg</iconset>
   </property>
   <property name="text">
    <string>Clean database</string>
   </property>
   <property name="font">
    <font>
     <pointsize>10</pointsize>
    </font>
   </property>
   <property name="shortcut">
    <string>Ctrl+C, Ctrl+D</string>
   </property>
  </action>
  <action name="actionScale">
   <property name="icon">
    <iconset resource="icons.qrc">
     <normaloff>:/Icons/icons/scale.svg</normaloff>:/Icons/icons/scale.svg</iconset>
   </property>
   <property name="text">
    <string>Scale</string>
   </property>
   <property name="toolTip">
    <string>Scale the system load and or generation</string>
   </property>
   <property name="font">
    <font>
     <pointsize>10</pointsize>
    </font>
   </property>
  </action>
  <action name="actionDisable_all_results_tags">
   <property name="icon">
    <iconset resource="icons.qrc">
     <normaloff>:/Icons/icons/uncheck_all.svg</normaloff>:/Icons/icons/uncheck_all.svg</iconset>
   </property>
   <property name="text">
    <string>Disable all results tags</string>
   </property>
   <property name="font">
    <font>
     <pointsize>10</pointsize>
    </font>
   </property>
  </action>
  <action name="actionEnable_all_results_tags">
   <property name="icon">
    <iconset resource="icons.qrc">
     <normaloff>:/Icons/icons/check_all.svg</normaloff>:/Icons/icons/check_all.svg</iconset>
   </property>
   <property name="text">
    <string>Enable all results tags</string>
   </property>
   <property name="font">
    <font>
     <pointsize>10</pointsize>
    </font>
   </property>
  </action>
  <action name="actionDetect_substations">
   <property name="icon">
    <iconset resource="icons.qrc">
     <normaloff>:/Icons/icons/substation.svg</normaloff>:/Icons/icons/substation.svg</iconset>
   </property>
   <property name="text">
    <string>Detect substations</string>
   </property>
   <property name="font">
    <font>
     <pointsize>10</pointsize>
    </font>
   </property>
  </action>
  <action name="actionNodal_capacity">
   <property name="icon">
    <iconset resource="icons.qrc">
     <normaloff>:/Icons/icons/nodal_capacity.svg</normaloff>:/Icons/icons/nodal_capacity.svg</iconset>
   </property>
   <property name="text">
    <string>Nodal capacity</string>
   </property>
   <property name="toolTip">
    <string>&lt;html&gt;&lt;head/&gt;&lt;body&gt;&lt;p&gt;&lt;span style=&quot; font-weight:700;&quot;&gt;Nodal hosting capacity&lt;/span&gt;&lt;/p&gt;&lt;p&gt;Run the nodal hosting capacity calculation using the selected optimization method&lt;/p&gt;&lt;/body&gt;&lt;/html&gt;</string>
   </property>
   <property name="font">
    <font>
     <pointsize>10</pointsize>
    </font>
   </property>
  </action>
  <action name="actionEnable_server_mode">
   <property name="checkable">
    <bool>true</bool>
   </property>
   <property name="icon">
    <iconset resource="icons.qrc">
     <normaloff>:/Icons/icons/server.svg</normaloff>:/Icons/icons/server.svg</iconset>
   </property>
   <property name="text">
    <string>Enable server mode</string>
   </property>
   <property name="font">
    <font>
     <pointsize>10</pointsize>
    </font>
   </property>
  </action>
  <action name="actionRecord_video">
   <property name="icon">
    <iconset resource="icons.qrc">
     <normaloff>:/Icons/icons/record.svg</normaloff>:/Icons/icons/record.svg</iconset>
   </property>
   <property name="text">
    <string>Record video</string>
   </property>
   <property name="toolTip">
    <string>Record video of the schematic</string>
   </property>
   <property name="font">
    <font>
     <pointsize>10</pointsize>
    </font>
   </property>
  </action>
  <action name="actionExport_circuit_differential">
   <property name="icon">
    <iconset resource="icons.qrc">
     <normaloff>:/Icons/icons/export_pickle.svg</normaloff>:/Icons/icons/export_pickle.svg</iconset>
   </property>
   <property name="text">
    <string>Save  differential</string>
   </property>
   <property name="font">
    <font>
     <pointsize>10</pointsize>
    </font>
   </property>
  </action>
  <action name="actionAdd_custom_catalogue">
   <property name="icon">
    <iconset resource="icons.qrc">
     <normaloff>:/Icons/icons/CataloguePrivate.svg</normaloff>:/Icons/icons/CataloguePrivate.svg</iconset>
   </property>
   <property name="text">
    <string>Import catalogue</string>
   </property>
   <property name="iconText">
    <string>Catalogue</string>
   </property>
   <property name="font">
    <font>
     <pointsize>10</pointsize>
    </font>
   </property>
  </action>
  <action name="actionExportCatalogue">
   <property name="icon">
    <iconset resource="icons.qrc">
     <normaloff>:/Icons/icons/CataloguePrivate.svg</normaloff>:/Icons/icons/CataloguePrivate.svg</iconset>
   </property>
   <property name="text">
    <string>Export catalogue</string>
   </property>
   <property name="font">
    <font>
     <pointsize>10</pointsize>
    </font>
   </property>
  </action>
  <action name="actionConsolidate_diagram_coordinates">
   <property name="icon">
    <iconset resource="icons.qrc">
     <normaloff>:/Icons/icons/assign_to_profile.svg</normaloff>:/Icons/icons/assign_to_profile.svg</iconset>
   </property>
   <property name="text">
    <string>Consolidate coordinates</string>
   </property>
   <property name="font">
    <font>
     <pointsize>10</pointsize>
    </font>
   </property>
  </action>
  <action name="actionAdd_selected_as_remedial_action">
   <property name="icon">
    <iconset resource="icons.qrc">
     <normaloff>:/Icons/icons/add_remedial_action.svg</normaloff>:/Icons/icons/add_remedial_action.svg</iconset>
   </property>
   <property name="text">
    <string>Add selected as new remedial action</string>
   </property>
   <property name="toolTip">
    <string>&lt;html&gt;&lt;head/&gt;&lt;body&gt;&lt;p&gt;&lt;span style=&quot; font-weight:700;&quot;&gt;Add remedial action&lt;/span&gt;&lt;/p&gt;&lt;p&gt;Create a new remedial action from the schematic selection&lt;/p&gt;&lt;/body&gt;&lt;/html&gt;</string>
   </property>
   <property name="shortcut">
    <string>Ctrl+A, Ctrl+R</string>
   </property>
  </action>
  <action name="actionDetect_facilities">
   <property name="icon">
    <iconset resource="icons.qrc">
     <normaloff>:/Icons/icons/powerplant.svg</normaloff>:/Icons/icons/powerplant.svg</iconset>
   </property>
   <property name="text">
    <string>Detect facilities</string>
   </property>
  </action>
  <action name="actionRotate">
   <property name="icon">
    <iconset resource="icons.qrc">
     <normaloff>:/Icons/icons/undo.svg</normaloff>:/Icons/icons/undo.svg</iconset>
   </property>
   <property name="text">
    <string>Rotate</string>
   </property>
   <property name="font">
    <font>
     <pointsize>10</pointsize>
    </font>
   </property>
  </action>
  <action name="actionReset_coordinates">
   <property name="icon">
    <iconset resource="icons.qrc">
     <normaloff>:/Icons/icons/down.svg</normaloff>:/Icons/icons/down.svg</iconset>
   </property>
   <property name="text">
    <string>Reset diagram coordinates to database values</string>
   </property>
   <property name="font">
    <font>
     <pointsize>10</pointsize>
    </font>
   </property>
  </action>
  <action name="actionReliability">
   <property name="icon">
    <iconset resource="icons.qrc">
     <normaloff>:/Icons/icons/reliability.svg</normaloff>:/Icons/icons/reliability.svg</iconset>
   </property>
   <property name="text">
    <string>Reliability analysis</string>
   </property>
   <property name="toolTip">
    <string>&lt;html&gt;&lt;head/&gt;&lt;body&gt;&lt;p&gt;&lt;span style=&quot; font-weight:700;&quot;&gt;Reliability study&lt;/span&gt;&lt;/p&gt;&lt;p&gt;Run the reliability calculation&lt;/p&gt;&lt;/body&gt;&lt;/html&gt;</string>
   </property>
   <property name="font">
    <font>
     <pointsize>10</pointsize>
    </font>
   </property>
   <property name="menuRole">
    <enum>QAction::MenuRole::NoRole</enum>
   </property>
  </action>
  <action name="actionColor_buses_by">
   <property name="icon">
    <iconset resource="icons.qrc">
     <normaloff>:/Icons/icons/grid_icon.svg</normaloff>:/Icons/icons/grid_icon.svg</iconset>
   </property>
   <property name="text">
    <string>Color buses by...</string>
   </property>
   <property name="font">
    <font>
     <pointsize>10</pointsize>
    </font>
   </property>
  </action>
  <action name="actionColor_substations_by">
   <property name="icon">
    <iconset resource="icons.qrc">
     <normaloff>:/Icons/icons/grid_icon.svg</normaloff>:/Icons/icons/grid_icon.svg</iconset>
   </property>
   <property name="text">
    <string>Color substations by...</string>
   </property>
   <property name="font">
    <font>
     <pointsize>10</pointsize>
    </font>
   </property>
   <property name="menuRole">
    <enum>QAction::MenuRole::NoRole</enum>
   </property>
  </action>
  <action name="actionSelect_buses_by">
   <property name="icon">
    <iconset resource="icons.qrc">
     <normaloff>:/Icons/icons/grid_icon.svg</normaloff>:/Icons/icons/grid_icon.svg</iconset>
   </property>
   <property name="text">
    <string>Select buses by...</string>
   </property>
   <property name="font">
    <font>
     <pointsize>10</pointsize>
    </font>
   </property>
   <property name="menuRole">
    <enum>QAction::MenuRole::NoRole</enum>
   </property>
  </action>
  <action name="actionGrid_reduction">
   <property name="icon">
    <iconset resource="icons.qrc">
     <normaloff>:/Icons/icons/schematic.svg</normaloff>:/Icons/icons/schematic.svg</iconset>
   </property>
   <property name="text">
    <string>Grid reduction</string>
   </property>
   <property name="menuRole">
    <enum>QAction::MenuRole::NoRole</enum>
   </property>
  </action>
<<<<<<< HEAD
  <action name="actionRun_Dynamic_RMS_Simulation">
   <property name="icon">
    <iconset resource="icons.qrc">
     <normaloff>:/Icons/icons/dyn.svg</normaloff>:/Icons/icons/dyn.svg</iconset>
   </property>
   <property name="text">
    <string>Run Dynamic RMS Simulation</string>
=======
  <action name="actionSubstation_wizard">
   <property name="icon">
    <iconset resource="icons.qrc">
     <normaloff>:/Icons/icons/substation.svg</normaloff>:/Icons/icons/substation.svg</iconset>
   </property>
   <property name="text">
    <string>Substation wizard</string>
   </property>
   <property name="toolTip">
    <string>Add substation with a wizard form</string>
   </property>
   <property name="shortcut">
    <string>Ctrl+A, Ctrl+S</string>
>>>>>>> c11275d9
   </property>
   <property name="menuRole">
    <enum>QAction::MenuRole::NoRole</enum>
   </property>
  </action>
 </widget>
 <resources>
  <include location="icons.qrc"/>
 </resources>
 <connections/>
</ui><|MERGE_RESOLUTION|>--- conflicted
+++ resolved
@@ -12324,7 +12324,24 @@
     <enum>QAction::MenuRole::NoRole</enum>
    </property>
   </action>
-<<<<<<< HEAD
+  <action name="actionSubstation_wizard">
+   <property name="icon">
+    <iconset resource="icons.qrc">
+     <normaloff>:/Icons/icons/substation.svg</normaloff>:/Icons/icons/substation.svg</iconset>
+   </property>
+   <property name="text">
+    <string>Substation wizard</string>
+   </property>
+   <property name="toolTip">
+    <string>Add substation with a wizard form</string>
+   </property>
+   <property name="shortcut">
+    <string>Ctrl+A, Ctrl+S</string>
+   </property>
+   <property name="menuRole">
+    <enum>QAction::MenuRole::NoRole</enum>
+   </property>
+  </action>
   <action name="actionRun_Dynamic_RMS_Simulation">
    <property name="icon">
     <iconset resource="icons.qrc">
@@ -12332,21 +12349,6 @@
    </property>
    <property name="text">
     <string>Run Dynamic RMS Simulation</string>
-=======
-  <action name="actionSubstation_wizard">
-   <property name="icon">
-    <iconset resource="icons.qrc">
-     <normaloff>:/Icons/icons/substation.svg</normaloff>:/Icons/icons/substation.svg</iconset>
-   </property>
-   <property name="text">
-    <string>Substation wizard</string>
-   </property>
-   <property name="toolTip">
-    <string>Add substation with a wizard form</string>
-   </property>
-   <property name="shortcut">
-    <string>Ctrl+A, Ctrl+S</string>
->>>>>>> c11275d9
    </property>
    <property name="menuRole">
     <enum>QAction::MenuRole::NoRole</enum>
