# GridCal
# Copyright (C) 2015 - 2024 Santiago Peñate Vera
#
# This program is free software; you can redistribute it and/or
# modify it under the terms of the GNU Lesser General Public
# License as published by the Free Software Foundation; either
# version 3 of the License, or (at your option) any later version.
#
# This program is distributed in the hope that it will be useful,
# but WITHOUT ANY WARRANTY; without even the implied warranty of
# MERCHANTABILITY or FITNESS FOR A PARTICULAR PURPOSE.  See the GNU
# Lesser General Public License for more details.
#
# You should have received a copy of the GNU Lesser General Public License
# along with this program; if not, write to the Free Software Foundation,
# Inc., 51 Franklin Street, Fifth Floor, Boston, MA  02110-1301, USA.
import json
import os
<<<<<<< HEAD
import qdarktheme
=======
>>>>>>> 323aa2a2
from typing import Dict, Union, Any
from PySide6 import QtWidgets

import GridCal.ThirdParty.qdarktheme as qdarktheme
from GridCalEngine.IO.file_system import get_create_gridcal_folder
from GridCal.Gui.Main.SubClasses.Results.results import ResultsMain
<<<<<<< HEAD
from GridCal.Gui.Diagrams.DiagramEditorWidget.diagram_editor_widget import DiagramEditorWidget
from GridCal.Gui.Diagrams.DiagramEditorWidget.generic_graphics import set_dark_mode, set_light_mode
=======
from GridCal.Gui.Diagrams.SchematicWidget.schematic_widget import SchematicWidget
from GridCal.Gui.Diagrams.generic_graphics import set_dark_mode, set_light_mode
>>>>>>> 323aa2a2


def config_data_to_struct(data_: Dict[str, Union[Dict[str, Any], str, Any]],
                          struct_: Dict[str, Dict[str, Any]]) -> None:
    """
    Recursive function to set the GUI objects' values from the config dictionary
    :param data_: config dictionary with values from the file
    :param struct_: result of self.get_config_structure()
    """
    for key, object_to_set in struct_.items():

        # get the value in data_ that corresponds to the object to be set
        corresponding_data = data_.get(key, None)

        if corresponding_data is not None:

            # print("config debug:", key, corresponding_data)

            if isinstance(object_to_set, dict):
                config_data_to_struct(corresponding_data, object_to_set)

            elif isinstance(object_to_set, QtWidgets.QComboBox):
                index = object_to_set.findText(corresponding_data)
                if -1 < index < object_to_set.count():
                    object_to_set.setCurrentIndex(index)

            elif isinstance(object_to_set, QtWidgets.QDoubleSpinBox):
                object_to_set.setValue(float(corresponding_data))

            elif isinstance(object_to_set, QtWidgets.QSpinBox):
                object_to_set.setValue(int(corresponding_data))

            elif isinstance(object_to_set, QtWidgets.QCheckBox):
                object_to_set.setChecked(bool(corresponding_data))

            elif isinstance(object_to_set, QtWidgets.QRadioButton):
                object_to_set.setChecked(bool(corresponding_data))

            elif isinstance(object_to_set, str):
                pass
            elif isinstance(object_to_set, float):
                pass
            elif isinstance(object_to_set, int):
                pass
            elif isinstance(object_to_set, bool):
                pass
            else:
                raise Exception('unknown structure')
        else:
            print(f"{key} has no entry in config")


class ConfigurationMain(ResultsMain):
    """
    Diagrams Main
    """

    def __init__(self, parent=None):
        """

        @param parent:
        """

        # create main window
        ResultsMain.__init__(self, parent)

        # check boxes
        self.ui.dark_mode_checkBox.clicked.connect(self.change_theme_mode)

        # buttons
        self.ui.selectCGMESBoundarySetButton.clicked.connect(self.select_cgmes_boundary_set)

        # DateTime change
        self.ui.snapshot_dateTimeEdit.dateTimeChanged.connect(self.snapshot_datetime_changed)

    def change_theme_mode(self) -> None:
        """
        Change the GUI theme
        """
        custom_colors = {"primary": "#00aa88ff",
                         "primary>list.selectionBackground": "#00aa88be"}

        if self.ui.dark_mode_checkBox.isChecked():
            set_dark_mode()

            qdarktheme.setup_theme(theme='dark',
                                   custom_colors=custom_colors,
                                   additional_qss="QToolTip {color: white; background-color: black; border: 0px; }")

            # note: The 0px border on the tooltips allow it to render properly

            diagram = self.get_selected_diagram_widget()
            if diagram is not None:
<<<<<<< HEAD
                if isinstance(diagram, DiagramEditorWidget):
=======
                if isinstance(diagram, SchematicWidget):
>>>>>>> 323aa2a2
                    diagram.set_dark_mode()

            self.colour_diagrams()

            if self.console is not None:
                self.console.set_dark_theme()
        else:
            set_light_mode()
            qdarktheme.setup_theme(theme='light',
                                   custom_colors=custom_colors,
                                   additional_qss="QToolTip {color: black; background-color: white; border: 0px;}")

            # note: The 0px border on the tooltips allow it to render properly

            diagram = self.get_selected_diagram_widget()
            if diagram is not None:
<<<<<<< HEAD
                if isinstance(diagram, DiagramEditorWidget):
=======
                if isinstance(diagram, SchematicWidget):
>>>>>>> 323aa2a2
                    diagram.set_light_mode()

            self.colour_diagrams()

            if self.console is not None:
                self.console.set_light_theme()

    @staticmethod
    def config_file_path() -> str:
        """
        get the config file path
        :return: config file path
        """
        return os.path.join(get_create_gridcal_folder(), 'gui_config.json')

    def config_file_exists(self) -> bool:
        """
        Check if the config file exists
        :return: True / False
        """
        return os.path.exists(self.config_file_path())

    @staticmethod
    def scripts_path() -> str:
        """
        get the config file path
        :return: config file path
        """
        pth = os.path.join(get_create_gridcal_folder(), 'scripts')

        if not os.path.exists(pth):
            os.makedirs(pth)

        return pth

    def get_config_structure(self) -> Dict[str, Dict[str, any]]:
        """
        Get the settings configuration dictionary
        This serves to collect automatically the settings
        and apply the incomming setting automatically as well
        :return: Dict[name, Dict[name, QtWidget]
        """
        return {
            "graphics": {
                "dark_mode": self.ui.dark_mode_checkBox,
                "palette": self.ui.palette_comboBox,
                "min_node_size": self.ui.min_node_size_spinBox,
                "max_node_size": self.ui.max_node_size_spinBox,
                "min_branch_size": self.ui.min_branch_size_spinBox,
                "max_branch_size": self.ui.max_branch_size_spinBox,
                "width_based_flow": self.ui.branch_width_based_on_flow_checkBox,
                "map_tile_provider": self.ui.tile_provider_comboBox,
                "plotting_style": self.ui.plt_style_comboBox,
                "video_fps": self.ui.fps_spinBox
            },
            "machine_learning": {
                "clustering": {
                    "cluster_number": self.ui.cluster_number_spinBox,
                },
                "node_grouping": {
                    "sigma": self.ui.node_distances_sigma_doubleSpinBox,
                    "n_elements": self.ui.node_distances_elements_spinBox,
                },
                "investments_evaluation": {
                    "investment_evaluation_method": self.ui.investment_evaluation_method_ComboBox,
                    "max_investments_evluation_number": self.ui.max_investments_evluation_number_spinBox,
                    "investment_evaluation_obj_func": self.ui.investment_evaluation_objfunc_ComboBox,
                }
            },
            "linear": {

                "ptdf_threshold": self.ui.ptdf_threshold_doubleSpinBox,
                "lodf_threshold": self.ui.lodf_threshold_doubleSpinBox
            },
            "stochastic": {
                "method": self.ui.stochastic_pf_method_comboBox,
                "voltage_variance": self.ui.tolerance_stochastic_spinBox,
                "number_of_samples": self.ui.max_iterations_stochastic_spinBox
            },
            "cascading": {
                "additional_islands": self.ui.cascading_islands_spinBox
            },
            "power_flow": {
                "solver": self.ui.solver_comboBox,
                "retry": self.ui.helm_retry_checkBox,
                "distributed_slack": self.ui.distributed_slack_checkBox,
                "ignore_single_node_islands": self.ui.ignore_single_node_islands_checkBox,
                "automatic_precision": self.ui.auto_precision_checkBox,
                "use_voltage_guess": self.ui.use_voltage_guess_checkBox,
                "precision": self.ui.tolerance_spinBox,
                "acceleration": self.ui.muSpinBox,
                "max_iterations": self.ui.max_iterations_spinBox,
                "verbosity": self.ui.verbositySpinBox,
                "reactive_power_control_mode": self.ui.reactive_power_control_mode_comboBox,
                "transformer_taps_control_mode": self.ui.taps_control_mode_comboBox,
                "apply_temperature_correction": self.ui.temperature_correction_checkBox,
                "apply_impedance_tolerances": self.ui.apply_impedance_tolerances_checkBox,
                "override_branch_controls": self.ui.override_branch_controls_checkBox,
                "add_pf_report": self.ui.addPowerFlowReportCheckBox,
            },
            "optimal_power_flow": {
                "method": self.ui.lpf_solver_comboBox,
                "time_grouping": self.ui.opf_time_grouping_comboBox,
                "zone_grouping": self.ui.opfZonalGroupByComboBox,
                "mip_solver": self.ui.mip_solver_comboBox,
                "contingency_tolerance": self.ui.opfContingencyToleranceSpinBox,
                "skip_generation_limits": self.ui.skipOpfGenerationLimitsCheckBox,
                "consider_contingencies": self.ui.considerContingenciesOpfCheckBox,
                "maximize_area_exchange": self.ui.opfMaximizeExcahngeCheckBox,
                "unit_commitment": self.ui.opfUnitCommitmentCheckBox,
                "add_opf_report": self.ui.addOptimalPowerFlowReportCheckBox,
                "save_mip": self.ui.save_mip_checkBox,
                "ips_method": self.ui.ips_method_comboBox,
                "ips_tolerance": self.ui.ips_tolerance_spinBox,
                "ips_iterations": self.ui.ips_iterations_spinBox,
                "ips_trust_radius": self.ui.ips_trust_radius_doubleSpinBox,
                "ips_init_with_pf": self.ui.ips_initialize_with_pf_checkBox,
            },
            "continuation_power_flow": {
                "max_iterations": self.ui.vs_max_iterations_spinBox,
                "stop_at": self.ui.vc_stop_at_comboBox,
                "increase_system_loading": self.ui.start_vs_from_default_radioButton,
                "lambda_factor": self.ui.alpha_doubleSpinBox,
                "points_from_time_series": self.ui.start_vs_from_selected_radioButton,
                "now": self.ui.vs_departure_comboBox,
                "target": self.ui.vs_target_comboBox,
                "available_transfer_capacity": self.ui.atcRadioButton,
            },
            "net_transfer_capacity": {
                "transfer_sensitivity_threshold": self.ui.atcThresholdSpinBox,
                "transfer_method": self.ui.transferMethodComboBox,
                "Loading_threshold_to_report": self.ui.ntcReportLoadingThresholdSpinBox,
                "ntc_linear_consider_contingencies": self.ui.n1ConsiderationCheckBox,

                "skip_generation_limits": self.ui.skipNtcGenerationLimitsCheckBox,
                "transmission_reliability_margin": self.ui.trmSpinBox,

                "use_branch_exchange_sensitivity": self.ui.ntcSelectBasedOnExchangeSensitivityCheckBox,
                "branch_exchange_sensitivity": self.ui.ntcAlphaSpinBox,

                "use_branch_rating_contribution": self.ui.ntcSelectBasedOnAcerCriteriaCheckBox,
                "branch_rating_contribution": self.ui.ntcLoadRuleSpinBox,

                "ntc_opt_consider_contingencies": self.ui.consider_ntc_contingencies_checkBox,
            },
            "nodal_hosting_capacity": {
                "method": self.ui.nodal_capacity_method_comboBox,
                "sense": self.ui.nodal_capacity_sense_SpinBox
            },
            "general": {
                "base_power": self.ui.sbase_doubleSpinBox,
                "frequency": self.ui.fbase_doubleSpinBox,
                "default_bus_voltage": self.ui.defaultBusVoltageSpinBox,
                "engine": self.ui.engineComboBox
            },
            "contingencies": {
                "contingencies_engine": self.ui.contingencyEngineComboBox,
                "use_srap": self.ui.use_srap_checkBox,
                "srap_max_power": self.ui.srap_limit_doubleSpinBox,
                "srap_top_n": self.ui.srap_top_n_SpinBox,
                "srap_deadband": self.ui.srap_deadband_doubleSpinBox,
                "contingency_deadband": self.ui.contingency_deadband_SpinBox,
                "srap_revert_to_nominal_rating": self.ui.srap_revert_to_nominal_rating_checkBox,
                "contingency_massive_report": self.ui.contingency_detailed_massive_report_checkBox
            },
            "file": {
                "store_results_in_file": self.ui.saveResultsCheckBox,
                "current_boundary_set": self.current_boundary_set,
<<<<<<< HEAD
                "cgmes_selected_version": self.ui.cgmes_version_comboBox
=======
                "cgmes_selected_version": self.ui.cgmes_version_comboBox,
                "cgmes_single_profile_per_file": self.ui.cgmes_single_profile_per_file_checkBox
>>>>>>> 323aa2a2
            }
        }

    def get_gui_config_data(self) -> Dict[str, Dict[str, Union[float, int, str, bool]]]:
        """
        Get a dictionary with the GUI configuration data
        :return:
        """

        def struct_to_data(
                data_: Dict[str, Union[float, int, str, bool, Dict[str, Union[float, int, str, bool, Dict]]]],
                struct_: Dict[str, Dict[str, any]]):
            """
            Recursive function to get the config dictionary from the GUI values
            :param data_: Dictionary to fill
            :param struct_: result of self.get_config_structure()
            """
            for key, value in struct_.items():
                if isinstance(value, dict):
                    data_[key] = dict()
                    struct_to_data(data_[key], value)
                elif isinstance(value, QtWidgets.QComboBox):
                    data_[key] = value.currentText()
                elif isinstance(value, QtWidgets.QDoubleSpinBox):
                    data_[key] = value.value()
                elif isinstance(value, QtWidgets.QSpinBox):
                    data_[key] = value.value()
                elif isinstance(value, QtWidgets.QCheckBox):
                    data_[key] = value.isChecked()
                elif isinstance(value, QtWidgets.QRadioButton):
                    data_[key] = value.isChecked()
                elif isinstance(value, str):
                    data_[key] = value
                elif isinstance(value, int):
                    data_[key] = value
                elif isinstance(value, float):
                    data_[key] = value
                elif isinstance(value, bool):
                    data_[key] = value
                else:
                    raise Exception(f'unknown structure {value}')

        struct = self.get_config_structure()
        data = dict()
        struct_to_data(data, struct)

        return data

    def save_gui_config(self):
        """
        Save the GUI configuration
        :return:
        """
        data = self.get_gui_config_data()
        with open(self.config_file_path(), "w") as f:
            f.write(json.dumps(data, indent=4))

    def apply_gui_config(self, data: Dict[str, Dict[str, Any]]):
        """
        Apply GUI configuration dictionary
        :param data: GUI configuration dictionary
        """

        struct = self.get_config_structure()
        config_data_to_struct(data_=data, struct_=struct)

        # CGMES boundary set

        """
        "file": {
                "store_results_in_file": self.ui.saveResultsCheckBox,
                "current_boundary_set": self.current_boundary_set 
            }
        """

        file_data: Dict[str, Any] = data.get("file", None)
        if file_data is not None:
            bd_path = file_data.get("current_boundary_set", "")
            self.current_boundary_set = bd_path if os.path.exists(bd_path) else ""
            self.ui.cgmes_boundary_set_label.setText(self.current_boundary_set)

        # light / dark mode
        if self.ui.dark_mode_checkBox.isChecked():
            set_dark_mode()
        else:
            set_light_mode()

    def load_gui_config(self) -> None:
        """
        Load GUI configuration from the local user folder
        """
        if self.config_file_exists():
            with open(self.config_file_path(), "r") as f:
                try:
                    data = json.load(f)
                    self.apply_gui_config(data=data)
                    self.change_theme_mode()
                except json.decoder.JSONDecodeError as e:
                    print(e)
                    self.save_gui_config()
<<<<<<< HEAD
                    print("Config file was erroneous, wrote a new one")
=======
                    print("GUI config file was erroneous, wrote a new one")


>>>>>>> 323aa2a2

    def select_cgmes_boundary_set(self):
        """
        Select the current boundary set
        """
        files_types = "Boundary set (*.zip)"

        dialogue = QtWidgets.QFileDialog(None,
                                         caption='Select Boundary set file',
                                         directory=self.project_directory,
                                         filter=files_types)
        if dialogue.exec():
            filenames = dialogue.selectedFiles()
            if len(filenames) > 0:
                self.current_boundary_set = filenames[0]
                self.ui.cgmes_boundary_set_label.setText(self.current_boundary_set)

    def snapshot_datetime_changed(self):
        """
        Upon change of the snapshot datetime, change the circuit snapshot datetime
        """
        date_time_value = self.ui.snapshot_dateTimeEdit.dateTime().toPython()

        self.circuit.snapshot_time = date_time_value<|MERGE_RESOLUTION|>--- conflicted
+++ resolved
@@ -16,23 +16,14 @@
 # Inc., 51 Franklin Street, Fifth Floor, Boston, MA  02110-1301, USA.
 import json
 import os
-<<<<<<< HEAD
-import qdarktheme
-=======
->>>>>>> 323aa2a2
 from typing import Dict, Union, Any
 from PySide6 import QtWidgets
 
 import GridCal.ThirdParty.qdarktheme as qdarktheme
 from GridCalEngine.IO.file_system import get_create_gridcal_folder
 from GridCal.Gui.Main.SubClasses.Results.results import ResultsMain
-<<<<<<< HEAD
-from GridCal.Gui.Diagrams.DiagramEditorWidget.diagram_editor_widget import DiagramEditorWidget
-from GridCal.Gui.Diagrams.DiagramEditorWidget.generic_graphics import set_dark_mode, set_light_mode
-=======
 from GridCal.Gui.Diagrams.SchematicWidget.schematic_widget import SchematicWidget
 from GridCal.Gui.Diagrams.generic_graphics import set_dark_mode, set_light_mode
->>>>>>> 323aa2a2
 
 
 def config_data_to_struct(data_: Dict[str, Union[Dict[str, Any], str, Any]],
@@ -126,11 +117,7 @@
 
             diagram = self.get_selected_diagram_widget()
             if diagram is not None:
-<<<<<<< HEAD
-                if isinstance(diagram, DiagramEditorWidget):
-=======
                 if isinstance(diagram, SchematicWidget):
->>>>>>> 323aa2a2
                     diagram.set_dark_mode()
 
             self.colour_diagrams()
@@ -147,11 +134,7 @@
 
             diagram = self.get_selected_diagram_widget()
             if diagram is not None:
-<<<<<<< HEAD
-                if isinstance(diagram, DiagramEditorWidget):
-=======
                 if isinstance(diagram, SchematicWidget):
->>>>>>> 323aa2a2
                     diagram.set_light_mode()
 
             self.colour_diagrams()
@@ -320,12 +303,8 @@
             "file": {
                 "store_results_in_file": self.ui.saveResultsCheckBox,
                 "current_boundary_set": self.current_boundary_set,
-<<<<<<< HEAD
-                "cgmes_selected_version": self.ui.cgmes_version_comboBox
-=======
                 "cgmes_selected_version": self.ui.cgmes_version_comboBox,
                 "cgmes_single_profile_per_file": self.ui.cgmes_single_profile_per_file_checkBox
->>>>>>> 323aa2a2
             }
         }
 
@@ -426,13 +405,9 @@
                 except json.decoder.JSONDecodeError as e:
                     print(e)
                     self.save_gui_config()
-<<<<<<< HEAD
-                    print("Config file was erroneous, wrote a new one")
-=======
                     print("GUI config file was erroneous, wrote a new one")
 
 
->>>>>>> 323aa2a2
 
     def select_cgmes_boundary_set(self):
         """
