--- conflicted
+++ resolved
@@ -15,13 +15,9 @@
 # along with this program; if not, write to the Free Software Foundation,
 # Inc., 51 Franklin Street, Fifth Floor, Boston, MA  02110-1301, USA.
 from __future__ import annotations
-<<<<<<< HEAD
 import numpy as np
 from typing import Union, TYPE_CHECKING
 from PySide6.QtWidgets import QApplication
-=======
-from typing import TYPE_CHECKING
->>>>>>> 8b570ab3
 from PySide6 import QtWidgets
 from PySide6.QtCore import Qt
 from PySide6.QtGui import QBrush, QColor
@@ -139,7 +135,6 @@
         """
         self.setNodeColor(QColor(Qt.red), QColor(Qt.red))
         self.hovered = True
-        QApplication.instance().setOverrideCursor(Qt.PointingHandCursor)
 
     def hoverLeaveEvent(self, event):
         """
@@ -147,7 +142,6 @@
         """
         self.hovered = False
         self.setDefaultColor()
-        QApplication.instance().restoreOverrideCursor()
 
     def setNodeColor(self, inner_color=None, border_color=None):
         # Example: color assignment
