--- conflicted
+++ resolved
@@ -1171,8 +1171,6 @@
                                 distributed_slack=opt.distributed_slack,
                                 correction_parameter=0.5,
                                 mu0=opt.trust_radius)
-<<<<<<< HEAD
-=======
 
 
 def get_newton_pa_linear_options(opt: LinearAnalysisOptions) -> "npa.LinearAnalysisOptions":
@@ -1187,21 +1185,7 @@
                                      verbose=False,
                                      ptdf_threshold=opt.ptdf_threshold,
                                      lodf_threshold=opt.lodf_threshold)
->>>>>>> b4a5bf3b
-
-
-def get_newton_pa_linear_options(opt: LinearAnalysisOptions) -> "npa.LinearAnalysisOptions":
-    """
-    Translate GridCal power flow options to Newton power flow options
-    :param opt:
-    :return:
-    """
-    from GridCalEngine.Simulations.LinearFactors.linear_analysis_options import LinearAnalysisOptions
-    return npa.LinearAnalysisOptions(distribute_slack=opt.distribute_slack,
-                                     correct_values=opt.correct_values,
-                                     verbose=False,
-                                     ptdf_threshold=opt.ptdf_threshold,
-                                     lodf_threshold=opt.lodf_threshold)
+
 
 def get_newton_pa_nonlinear_opf_options(pf_opt: PowerFlowOptions,
                                         opf_opt: OptimalPowerFlowOptions) -> "npa.NonlinearOpfOptions":
