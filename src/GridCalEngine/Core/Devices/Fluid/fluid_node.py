# GridCal
# Copyright (C) 2015 - 2024 Santiago Peñate Vera
#
# This program is free software; you can redistribute it and/or
# modify it under the terms of the GNU Lesser General Public
# License as published by the Free Software Foundation; either
# version 3 of the License, or (at your option) any later version.
#
# This program is distributed in the hope that it will be useful,
# but WITHOUT ANY WARRANTY; without even the implied warranty of
# MERCHANTABILITY or FITNESS FOR A PARTICULAR PURPOSE.  See the GNU
# Lesser General Public License for more details.
#
# You should have received a copy of the GNU Lesser General Public License
# along with this program; if not, write to the Free Software Foundation,
# Inc., 51 Franklin Street, Fifth Floor, Boston, MA  02110-1301, USA.

from typing import Union
import numpy as np

from GridCalEngine.Core.Devices.Parents.editable_device import EditableDevice
from GridCalEngine.Core.Devices.Substation.bus import Bus
from GridCalEngine.enumerations import BuildStatus, DeviceType
from GridCalEngine.Core.Devices.profile import Profile


class FluidNode(EditableDevice):

    def __init__(self,
                 name: str = '',
                 idtag: Union[str, None] = None,
                 code: str = '',
                 min_level: float = 0.0,
                 max_level: float = 0.0,
                 current_level: float = 0.0,
                 spillage_cost: float = 1000.0,
                 inflow: float = 0.0,
<<<<<<< HEAD
                 spillage_cost_prof=None,
                 inflow_prof=None,
=======
>>>>>>> 40369d95
                 bus: Union[None, Bus] = None,
                 build_status: BuildStatus = BuildStatus.Commissioned):
        """
        FluidNode
        :param name: name of the node
        :param idtag: UUID
        :param code: secondary code
        :param min_level: Minimum amount of fluid at the node/reservoir [m3]
        :param max_level: Maximum amount of fluid at the node/reservoir [m3]
        :param current_level: Initial level of the node/reservoir [m3]
        :param spillage_cost: Spillage cost [e/(m3/s)]
        :param inflow: Inflow from the rain [m3/s]
<<<<<<< HEAD
        :param inflow_prof: Profile for the inflow [m3/s]
=======
>>>>>>> 40369d95
        :param bus: electrical bus they are linked with
        :param build_status
        """
        EditableDevice.__init__(self,
                                name=name,
                                idtag=idtag,
                                code=code,
                                device_type=DeviceType.FluidNodeDevice)

        self.min_level = min_level  # hm3
        self.max_level = max_level  # hm3
        self.initial_level = current_level  # hm3
        self.spillage_cost = spillage_cost  # m3/s
        self.inflow = inflow  # m3/s
        self._bus: Bus = bus
        self.build_status = build_status

<<<<<<< HEAD
        self.inflow_prof = inflow_prof  # m3/s
        self.spillage_cost_prof = spillage_cost_prof  # e/(m3/s)

        # list of turbines
        self.turbines = list()

        # list of pumps
        self.pumps = list()

        # list of power to gas devices
        self.p2xs = list()
=======
        self._inflow_prof = Profile(default_value=inflow)  # m3/s
        self._spillage_cost_prof = Profile(default_value=spillage_cost)  # e/(m3/s)
>>>>>>> 40369d95

        self.register(key='min_level', units='hm3', tpe=float,
                      definition="Minimum amount of fluid at the node/reservoir")

        self.register(key='max_level', units='hm3', tpe=float,
                      definition="Maximum amount of fluid at the node/reservoir")

        self.register(key='initial_level', units='hm3', tpe=float,
                      definition="Initial level of the node/reservoir")

        self.register(key='bus', units='', tpe=DeviceType.BusDevice,
                      definition='Electrical bus.', editable=False)

        self.register(key='build_status', units='', tpe=BuildStatus,
                      definition='Branch build status. Used in expansion planning.')

        self.register(key='spillage_cost', units='e/(m3/s)', tpe=float,
                      definition='Cost of nodal spillage',
                      profile_name='spillage_cost_prof')

        self.register(key='inflow', units='m3/s', tpe=float,
                      definition='Flow of fluid coming from the rain',
                      profile_name='inflow_prof')

<<<<<<< HEAD
    def copy(self):
        """
        Make a deep copy of this object
        :return: Copy of this object
        """

        # make a new instance (separated object in memory)
        fluid_node = FluidNode()

        fluid_node.min_level = self.min_level  # hm3
        fluid_node.max_level = self.max_level  # hm3
        fluid_node.initial_level = self.initial_level  # hm3
        fluid_node.spillage_cost = self.spillage_cost  # m3/s
        fluid_node.inflow = self.inflow  # m3/s
        fluid_node._bus = self._bus
        fluid_node.build_status = self.build_status

        fluid_node.inflow_prof = self.inflow_prof  # m3/s
        fluid_node.spillage_cost_prof = self.spillage_cost_prof  # e/(m3/s)

        # list of turbines
        fluid_node.turbines = self.turbines.copy()

        # list of pumps
        fluid_node.pumps = self.pumps.copy()

        # list of power to gas devices
        fluid_node.p2xs = self.p2xs.copy()

        return fluid_node

=======
>>>>>>> 40369d95
    @property
    def spillage_cost_prof(self) -> Profile:
        """
        Cost profile
        :return: Profile
        """
        return self._spillage_cost_prof

    @spillage_cost_prof.setter
    def spillage_cost_prof(self, val: Union[Profile, np.ndarray]):
        if isinstance(val, Profile):
            self._spillage_cost_prof = val
        elif isinstance(val, np.ndarray):
            self._spillage_cost_prof.set(arr=val)
        else:
            raise Exception(str(type(val)) + 'not supported to be set into a spillage_cost_prof')

    @property
    def inflow_prof(self) -> Profile:
        """
        Cost profile
        :return: Profile
        """
        return self._inflow_prof

    @inflow_prof.setter
    def inflow_prof(self, val: Union[Profile, np.ndarray]):
        if isinstance(val, Profile):
            self._inflow_prof = val
        elif isinstance(val, np.ndarray):
            self._inflow_prof.set(arr=val)
        else:
            raise Exception(str(type(val)) + 'not supported to be set into a inflow_prof')

    def copy(self):
        """
        Make a deep copy of this object
        :return: Copy of this object
        """

        # make a new instance (separated object in memory)
        fluid_node = FluidNode()

        fluid_node.min_level = self.min_level  # hm3
        fluid_node.max_level = self.max_level  # hm3
        fluid_node.initial_level = self.initial_level  # hm3
        fluid_node.spillage_cost = self.spillage_cost  # m3/s
        fluid_node.inflow = self.inflow  # m3/s
        fluid_node._bus = self._bus
        fluid_node.build_status = self.build_status

        fluid_node.inflow_prof = self.inflow_prof  # m3/s
        fluid_node.spillage_cost_prof = self.spillage_cost_prof  # e/(m3/s)

        return fluid_node

    @property
    def bus(self) -> Bus:
        """
        Bus getter function
        :return: Bus
        """
<<<<<<< HEAD
        return len(self.turbines) + len(self.pumps) + len(self.p2xs)

    def create_profiles(self, index):
        """
        Format all profiles
        """

        # create the profiles of this very object
        super().create_profiles(index)

        for elm in self.turbines:
            elm.create_profiles(index)

        for elm in self.pumps:
            elm.create_profiles(index)

        for elm in self.p2xs:
            elm.create_profiles(index)
=======
        return self._bus

    @bus.setter
    def bus(self, val: Bus):
        """
        bus setter function
        :param val: Bus
        """
        if isinstance(val, Bus):
            self._bus = val
            self._bus.is_internal = True
>>>>>>> 40369d95
<|MERGE_RESOLUTION|>--- conflicted
+++ resolved
@@ -35,11 +35,6 @@
                  current_level: float = 0.0,
                  spillage_cost: float = 1000.0,
                  inflow: float = 0.0,
-<<<<<<< HEAD
-                 spillage_cost_prof=None,
-                 inflow_prof=None,
-=======
->>>>>>> 40369d95
                  bus: Union[None, Bus] = None,
                  build_status: BuildStatus = BuildStatus.Commissioned):
         """
@@ -52,10 +47,6 @@
         :param current_level: Initial level of the node/reservoir [m3]
         :param spillage_cost: Spillage cost [e/(m3/s)]
         :param inflow: Inflow from the rain [m3/s]
-<<<<<<< HEAD
-        :param inflow_prof: Profile for the inflow [m3/s]
-=======
->>>>>>> 40369d95
         :param bus: electrical bus they are linked with
         :param build_status
         """
@@ -73,22 +64,8 @@
         self._bus: Bus = bus
         self.build_status = build_status
 
-<<<<<<< HEAD
-        self.inflow_prof = inflow_prof  # m3/s
-        self.spillage_cost_prof = spillage_cost_prof  # e/(m3/s)
-
-        # list of turbines
-        self.turbines = list()
-
-        # list of pumps
-        self.pumps = list()
-
-        # list of power to gas devices
-        self.p2xs = list()
-=======
         self._inflow_prof = Profile(default_value=inflow)  # m3/s
         self._spillage_cost_prof = Profile(default_value=spillage_cost)  # e/(m3/s)
->>>>>>> 40369d95
 
         self.register(key='min_level', units='hm3', tpe=float,
                       definition="Minimum amount of fluid at the node/reservoir")
@@ -113,40 +90,6 @@
                       definition='Flow of fluid coming from the rain',
                       profile_name='inflow_prof')
 
-<<<<<<< HEAD
-    def copy(self):
-        """
-        Make a deep copy of this object
-        :return: Copy of this object
-        """
-
-        # make a new instance (separated object in memory)
-        fluid_node = FluidNode()
-
-        fluid_node.min_level = self.min_level  # hm3
-        fluid_node.max_level = self.max_level  # hm3
-        fluid_node.initial_level = self.initial_level  # hm3
-        fluid_node.spillage_cost = self.spillage_cost  # m3/s
-        fluid_node.inflow = self.inflow  # m3/s
-        fluid_node._bus = self._bus
-        fluid_node.build_status = self.build_status
-
-        fluid_node.inflow_prof = self.inflow_prof  # m3/s
-        fluid_node.spillage_cost_prof = self.spillage_cost_prof  # e/(m3/s)
-
-        # list of turbines
-        fluid_node.turbines = self.turbines.copy()
-
-        # list of pumps
-        fluid_node.pumps = self.pumps.copy()
-
-        # list of power to gas devices
-        fluid_node.p2xs = self.p2xs.copy()
-
-        return fluid_node
-
-=======
->>>>>>> 40369d95
     @property
     def spillage_cost_prof(self) -> Profile:
         """
@@ -209,26 +152,6 @@
         Bus getter function
         :return: Bus
         """
-<<<<<<< HEAD
-        return len(self.turbines) + len(self.pumps) + len(self.p2xs)
-
-    def create_profiles(self, index):
-        """
-        Format all profiles
-        """
-
-        # create the profiles of this very object
-        super().create_profiles(index)
-
-        for elm in self.turbines:
-            elm.create_profiles(index)
-
-        for elm in self.pumps:
-            elm.create_profiles(index)
-
-        for elm in self.p2xs:
-            elm.create_profiles(index)
-=======
         return self._bus
 
     @bus.setter
@@ -239,5 +162,4 @@
         """
         if isinstance(val, Bus):
             self._bus = val
-            self._bus.is_internal = True
->>>>>>> 40369d95
+            self._bus.is_internal = True