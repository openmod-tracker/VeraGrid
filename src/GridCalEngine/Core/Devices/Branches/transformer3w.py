# GridCal
# Copyright (C) 2015 - 2024 Santiago Peñate Vera
#
# This program is free software; you can redistribute it and/or
# modify it under the terms of the GNU Lesser General Public
# License as published by the Free Software Foundation; either
# version 3 of the License, or (at your option) any later version.
#
# This program is distributed in the hope that it will be useful,
# but WITHOUT ANY WARRANTY; without even the implied warranty of
# MERCHANTABILITY or FITNESS FOR A PARTICULAR PURPOSE.  See the GNU
# Lesser General Public License for more details.
#
# You should have received a copy of the GNU Lesser General Public License
# along with this program; if not, write to the Free Software Foundation,
# Inc., 51 Franklin Street, Fifth Floor, Boston, MA  02110-1301, USA.

<<<<<<< HEAD
from typing import Tuple
from GridCalEngine.Core.Devices.Substation.bus import Bus
from GridCalEngine.Core.Devices.editable_device import EditableDevice, DeviceType
=======
from typing import Tuple, Union
import numpy as np
from GridCalEngine.Core.Devices.Substation.bus import Bus
from GridCalEngine.Core.Devices.Parents.editable_device import EditableDevice, DeviceType
>>>>>>> 40369d95
from GridCalEngine.Core.Devices.Branches.winding import Winding
from GridCalEngine.Core.Devices.profile import Profile


def delta_to_star(z12: float, z23: float, z31: float) -> Tuple[float, float, float]:
    """
    Perform the delta->star transformation
    :param z12: 1 to 2 delta value
    :param z23: 2 to 3 delta value
    :param z31: 3 to 1 delta value
    :return: 0->1, 0->2, 0->3 star values
    """
    zt = z12 + z23 + z31
    if zt > 0:
        z1 = (z12 * z31) / zt
        z2 = (z12 * z23) / zt
        z3 = (z23 * z31) / zt
        return z1, z2, z3
    else:
        return 1e-20, 1e-20, 1e-20


class Transformer3W(EditableDevice):

    def __init__(self, idtag=None, code='', name='Branch',
                 bus1: Bus = None, bus2: Bus = None, bus3: Bus = None,
                 V1=10.0, V2=10.0, V3=10.0, active=True,
                 r12=0.0, r23=0.0, r31=0.0, x12=0.0, x23=0.0, x31=0.0,
                 rate12=0.0, rate23=0.0, rate31=0.0,
                 x=0.0, y=0.0):
        """
        Constructor
        :param idtag: Unique identifier
        :param code: Secondary identifier
        :param name: name of the transformer
        :param bus1: Bus 1
        :param bus2: Bus 2
        :param bus3: Bus 3
        :param V1: Nominal voltage at 1 (kV)
        :param V2: Nominal voltage at 2 (kV)
        :param V3: Nominal voltage at 3 (kV)
        :param active: Is active?
        :param r12: 1->2 resistance (p.u.)
        :param r23: 2->3 resistance (p.u.)
        :param r31: 3->1 resistance (p.u.)
        :param x12: 1->2 reactance (p.u.)
        :param x23: 2->3 reactance (p.u.)
        :param x31: 3->1 reactance (p.u.)
        :param rate12: 1->2 rating (MVA)
        :param rate23: 2->3 rating (MVA)
        :param rate31: 3->1 rating (MVA)
        :param x: graphical x position (px)
        :param y: graphical y position (px)
        """
        EditableDevice.__init__(self,
                                name=name,
                                idtag=idtag,
                                code=code,
                                device_type=DeviceType.Transformer3WDevice)

        self.bus0 = Bus(name=name + '_bus', vnom=1.0, xpos=x, ypos=y, is_internal=True)
        self._bus1 = bus1
        self._bus2 = bus2
        self._bus3 = bus3

        self.active = active
        self._active_prof = Profile(default_value=active)

        self._V1 = V1
        self._V2 = V2
        self._V3 = V3

        self._r12 = r12
        self._r23 = r23
        self._r31 = r31

        self._x12 = x12
        self._x23 = x23
        self._x31 = x31

        self._rate12 = rate12
        self._rate23 = rate23
        self._rate31 = rate31

        self.winding1 = Winding(bus_from=self.bus0, bus_to=bus1, HV=V1, LV=1.0, name=name + "_W1")
        self.winding2 = Winding(bus_from=self.bus0, bus_to=bus2, HV=V2, LV=1.0, name=name + "_W2")
        self.winding3 = Winding(bus_from=self.bus0, bus_to=bus3, HV=V3, LV=1.0, name=name + "_W3")

        self.x = x
        self.y = y

        self.register(key='bus0', units='', tpe=DeviceType.BusDevice, definition='Middle point connection bus.',
                      editable=False)
        self.register(key='bus1', units='', tpe=DeviceType.BusDevice, definition='Bus 1.', editable=False)
        self.register(key='bus2', units='', tpe=DeviceType.BusDevice, definition='Bus 2.', editable=False)
        self.register(key='bus3', units='', tpe=DeviceType.BusDevice, definition='Bus 3.', editable=False)

        self.register('active', units="", tpe=bool, definition='Is active?', profile_name="active_prof")

        self.register(key='winding1', units='', tpe=DeviceType.WindingDevice, definition='Winding 1.', editable=False)
        self.register(key='winding2', units='', tpe=DeviceType.WindingDevice, definition='Winding 2.', editable=False)
        self.register(key='winding3', units='', tpe=DeviceType.WindingDevice, definition='Winding 3.', editable=False)

        self.register(key='V1', units='kV', tpe=float, definition='Side 1 rating')
        self.register(key='V2', units='kV', tpe=float, definition='Side 2 rating')
        self.register(key='V3', units='kV', tpe=float, definition='Side 3 rating')
        self.register(key='r12', units='p.u.', tpe=float, definition='Resistance measured from 1->2')
        self.register(key='r23', units='p.u.', tpe=float, definition='Resistance measured from 2->3')
        self.register(key='r31', units='p.u.', tpe=float, definition='Resistance measured from 3->1')
        self.register(key='x12', units='p.u.', tpe=float, definition='Reactance measured from 1->2')
        self.register(key='x23', units='p.u.', tpe=float, definition='Reactance measured from 2->3')
        self.register(key='x31', units='p.u.', tpe=float, definition='Reactance measured from 3->1')
        self.register(key='rate12', units='MVA', tpe=float, definition='Rating measured from 1->2')
        self.register(key='rate23', units='MVA', tpe=float, definition='Rating measured from 2->3')
        self.register(key='rate31', units='MVA', tpe=float, definition='Rating measured from 3->1')
        self.register(key='x', units='px', tpe=float, definition='x position')
        self.register(key='y', units='px', tpe=float, definition='y position')

    @property
    def active_prof(self) -> Profile:
        """
        Cost profile
        :return: Profile
        """
        return self._active_prof

    @active_prof.setter
    def active_prof(self, val: Union[Profile, np.ndarray]):
        if isinstance(val, Profile):
            self._active_prof = val
        elif isinstance(val, np.ndarray):
            self._active_prof.set(arr=val)
        else:
            raise Exception(str(type(val)) + 'not supported to be set into a active_prof')

    def all_connected(self):
        """
        Check that all three windings are connected to something
        """
        return (self.bus1 is not None) and (self.bus2 is not None) and (self.bus3 is not None)

    @property
    def bus1(self) -> Bus:
        """
        Bus 1
        """
        return self._bus1

    @bus1.setter
    def bus1(self, obj: Bus):
        self._bus1 = obj
        self.winding1.bus_to = obj
        self.winding1.set_hv_and_lv(self.winding1.HV, self.winding1.LV)

    @property
    def bus2(self) -> Bus:
        """
        Bus 2
        """
        return self._bus2

    @bus2.setter
    def bus2(self, obj: Bus):
        self._bus2 = obj
        self.winding2.bus_to = obj
        self.winding2.set_hv_and_lv(self.winding2.HV, self.winding2.LV)

    @property
    def bus3(self) -> Bus:
        """
        Bus 3
        """
        return self._bus3

    @bus3.setter
    def bus3(self, obj: Bus):
        self._bus3 = obj
        self.winding3.bus_to = obj
        self.winding3.set_hv_and_lv(self.winding3.HV, self.winding3.LV)

    @property
    def V1(self) -> float:
        """
        Nominal voltage 1 in kV
        """
        return self._V1

    @V1.setter
    def V1(self, val: float):
        self._V1 = val
        self.winding1.HV = val

    @property
    def V2(self):
        """
        Nominal voltage 2 in kV
        """
        return self._V2

    @V2.setter
    def V2(self, val: float):
        self._V2 = val
        self.winding2.HV = val

    @property
    def V3(self):
        """
        Nominal voltage 3 in kV
        """
        return self._V3

    @V3.setter
    def V3(self, val: float):
        self._V3 = val
        self.winding3.HV = val

    def compute_delta_to_star(self) -> None:
        """
        Perform the delta -> star transformation
        and apply it to the windings
        """

        r1, r2, r3 = delta_to_star(self.r12, self.r23, self.r31)
        x1, x2, x3 = delta_to_star(self.x12, self.x23, self.x31)
        rate1, rate2, rate3 = delta_to_star(self.rate12, self.rate23, self.rate31)

        self.winding1.R = r1
        self.winding1.X = x1
        self.winding1.rate = rate1

        self.winding2.R = r2
        self.winding2.X = x2
        self.winding2.rate = rate2

        self.winding3.R = r3
        self.winding3.X = x3
        self.winding3.rate = rate3

    @property
    def r12(self):
        """
        1->2 measured resistance in p.u.
        """
        return self._r12

    @r12.setter
    def r12(self, val: float):
        self._r12 = val
        self.compute_delta_to_star()

    @property
    def r23(self):
        """
        2->3 measured resistance in p.u.
        """
        return self._r23

    @r23.setter
    def r23(self, val: float):
        self._r23 = val
        self.compute_delta_to_star()

    @property
    def r31(self):
        """
        3->1 measured resistance in p.u.
        """
        return self._r31

    @r31.setter
    def r31(self, val: float):
        self._r31 = val
        self.compute_delta_to_star()

    @property
    def x12(self):
        """
        1->2 measured reactance in p.u.
        """
        return self._x12

    @x12.setter
    def x12(self, val: float):
        self._x12 = val
        self.compute_delta_to_star()

    @property
    def x23(self):
        """
        2->3 measured reactance in p.u.
        """
        return self._x23

    @x23.setter
    def x23(self, val: float):
        self._x23 = val
        self.compute_delta_to_star()

    @property
    def x31(self):
        """
        3->1 measured reactance in p.u.
        """
        return self._x31

    @x31.setter
    def x31(self, val: float):
        self._x31 = val
        self.compute_delta_to_star()

    @property
    def rate12(self):
        """
        1->2 measured rate in MVA
        """
        return self._rate12

    @rate12.setter
    def rate12(self, val: float):
        self._rate12 = val
        self.compute_delta_to_star()

    @property
    def rate23(self):
        """
        2->3 measured rate in MVA
        """
        return self._rate23

    @rate23.setter
    def rate23(self, val: float):
        self._rate23 = val
        self.compute_delta_to_star()

    @property
    def rate31(self):
        """
        3->1 measured rate in MVA
        """
        return self._rate31

    @rate31.setter
    def rate31(self, val: float):
        self._rate31 = val
        self.compute_delta_to_star()

    def get_winding(self, i: int) -> Winding:
        """
        Get winding from an integer
        :param i: winding index
        :return: Winding at i
        """
        if i == 0:
            return self.winding1
        elif i == 1:
            return self.winding2
        elif i == 2:
            return self.winding3
        else:
            raise Exception("Windings int positions go from 0 to 2")<|MERGE_RESOLUTION|>--- conflicted
+++ resolved
@@ -15,16 +15,10 @@
 # along with this program; if not, write to the Free Software Foundation,
 # Inc., 51 Franklin Street, Fifth Floor, Boston, MA  02110-1301, USA.
 
-<<<<<<< HEAD
-from typing import Tuple
-from GridCalEngine.Core.Devices.Substation.bus import Bus
-from GridCalEngine.Core.Devices.editable_device import EditableDevice, DeviceType
-=======
 from typing import Tuple, Union
 import numpy as np
 from GridCalEngine.Core.Devices.Substation.bus import Bus
 from GridCalEngine.Core.Devices.Parents.editable_device import EditableDevice, DeviceType
->>>>>>> 40369d95
 from GridCalEngine.Core.Devices.Branches.winding import Winding
 from GridCalEngine.Core.Devices.profile import Profile
 
