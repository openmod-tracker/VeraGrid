--- conflicted
+++ resolved
@@ -16,34 +16,21 @@
 # Inc., 51 Franklin Street, Fifth Floor, Boston, MA  02110-1301, USA.
 
 from typing import Union
-<<<<<<< HEAD
-from GridCalEngine.Core.Devices.editable_device import EditableDevice, DeviceType
-from GridCalEngine.Core.Devices.Substation.busbar import BusBar
-=======
 from GridCalEngine.Core.Devices.Parents.editable_device import EditableDevice, DeviceType
 from GridCalEngine.Core.Devices.Substation.bus import Bus
->>>>>>> 40369d95
 
 
 class ConnectivityNode(EditableDevice):
 
     def __init__(self, name='CN', idtag=None, code='', dc: bool = False,
-<<<<<<< HEAD
-                 bus_bar: Union[None, BusBar] = None):
-=======
                  default_bus: Union[None, Bus] = None):
->>>>>>> 40369d95
         """
         Constructor
         :param name: Name of the connectivity node
         :param idtag: unique identifier
         :param code: secondary identifyier
         :param dc: is this a DC connectivity node?
-<<<<<<< HEAD
-        :param bus_bar: Associated bus bar
-=======
         :param default_bus: Default bus to use for topology processing (optional)
->>>>>>> 40369d95
         """
         EditableDevice.__init__(self,
                                 name=name,
@@ -53,16 +40,9 @@
 
         self.dc = dc
 
-<<<<<<< HEAD
-        self.bus_bar = bus_bar
-
-        self.register("dc", "", bool, "is this a DC connectivity node?")
-        self.register("bus_bar", "", DeviceType.BusBarDevice, "Associated bus bar")
-=======
         self.default_bus: Union[None, Bus] = default_bus
 
         self.register("dc", "", bool, "is this a DC connectivity node?")
 
         self.register("default_bus", "", DeviceType.BusDevice,
                       "Default bus to use for topology processing (optional)")
->>>>>>> 40369d95
