--- conflicted
+++ resolved
@@ -43,21 +43,12 @@
     :param nVm: number of voltage module vars
     :param nPg: number of generator active power vars
     :param nQg: number of generator reactive power vars
-<<<<<<< HEAD
-    :param npq:
-    :param M:
-    :param ntapm:
-    :param ntapt:
-    :param ndc:
-    :return:
-=======
     :param npq: number of PQ buses
     :param M: number of monitored lines
     :param ntapm: number of module controlled transformers
     :param ntapt: number of phase controlled transformers
     :param ndc: number of dispatchable DC links
     :return: Tuple of sliced variables
->>>>>>> 759f41f9
     """
     a = 0
     b = nVa
@@ -134,16 +125,6 @@
     :param Vm: Voltage modules
     :param Pg: Generator active powers
     :param Qg: Generator reactive powers
-<<<<<<< HEAD
-    :param sl_sf:
-    :param sl_st:
-    :param sl_vmax:
-    :param sl_vmin:
-    :param tapm:
-    :param tapt:
-    :param Pfdc:
-    :return: [Va, Vm, Pg, Qg, sl_sf, sl_st, sl_vmax, sl_vmin, tapm, tapt, Pfdc]
-=======
     :param sl_sf: Bound slacks for the 'from' power through a line
     :param sl_st: Bound slacks for the 'to' power through a line
     :param sl_vmax: Bound slacks for the maximum voltage of the buses
@@ -152,7 +133,6 @@
     :param tapt: Tap phases
     :param Pfdc: From power of the dispatchable DC links
     :return: The stacked state vector [Va, Vm, Pg, Qg, sl_sf, sl_st, sl_vmax, sl_vmin, tapm, tapt, Pfdc]
->>>>>>> 759f41f9
     """
     return np.r_[Va, Vm, Pg, Qg, sl_sf, sl_st, sl_vmax, sl_vmin, tapm, tapt, Pfdc]
 
@@ -169,18 +149,6 @@
                                                       lil_matrix]:
     """
 
-<<<<<<< HEAD
-    :param alltapm:
-    :param alltapt:
-    :param V:
-    :param k_m:
-    :param k_tau:
-    :param Cf:
-    :param Ct:
-    :param R:
-    :param X:
-    :return: [dSbusdm, dSfdm, dStdm, dSbusdt, dSfdt, dStdt]
-=======
     :param alltapm: Vector with all the tap module, including the non-controlled ones
     :param alltapt: Vector with all the tap phases, including the non-controlled ones
     :param V: Complex voltages
@@ -191,7 +159,6 @@
     :param R: Line resistances
     :param X: Line inductances
     :return: Power first derivatives with respect to the tap variables [dSbusdm, dSfdm, dStdm, dSbusdt, dSfdt, dStdt]
->>>>>>> 759f41f9
     """
     ys = 1.0 / (R + 1.0j * X + 1e-20)
 
@@ -253,26 +220,6 @@
                                                                 lil_matrix, lil_matrix, lil_matrix,
                                                                 lil_matrix, lil_matrix, lil_matrix]:
     """
-<<<<<<< HEAD
-    :param alltapm:
-    :param alltapt:
-    :param vm:
-    :param va:
-    :param k_m:
-    :param k_tau:
-    :param il:
-    :param Cf:
-    :param Ct:
-    :param R:
-    :param X:
-    :param F:
-    :param T:
-    :param lam:
-    :param mu:
-    :param Sf:
-    :param St:
-    :return:
-=======
     :param alltapm: Vector with all the tap module, including the non-controlled ones
     :param alltapt: Vector with all the tap phase, including the non-controlled ones
     :param vm: Voltage modules
@@ -291,7 +238,6 @@
     :param Sf: From powers
     :param St: To powers
     :return: Power second derivatives with respect to tap variables
->>>>>>> 759f41f9
     """
     ys = 1.0 / (R + 1.0j * X + 1e-20)
     V = vm * np.exp(1j * va)
@@ -460,24 +406,6 @@
 def eval_f(x: Vec, Cg: csr_matrix, k_m: Vec, k_tau: Vec, nll: int, c0: Vec, c1: Vec, c2: Vec, c_s: Vec,
            c_v: Vec, ig: Vec, npq: int, ndc: int, Sbase: float, use_bound_slacks: bool) -> float:
     """
-<<<<<<< HEAD
-
-    :param x:
-    :param Cg:
-    :param k_m:
-    :param k_tau:
-    :param nll:
-    :param c0:
-    :param c1:
-    :param c2:
-    :param c_s:
-    :param c_v:
-    :param ig:
-    :param npq:
-    :param ndc:
-    :param Sbase:
-    :return:
-=======
     Calculates the value of the objective function at the current state (given by x)
     :param x: State vector
     :param Cg: Generation connectivity matrix
@@ -494,7 +422,6 @@
     :param ndc: Number of dispatchable DC links
     :param Sbase: Base power (per unit reference)
     :return: Scalar value: Cost of operation (objective function)
->>>>>>> 759f41f9
     """
     N, _ = Cg.shape  # Check
     Ng = len(ig)
@@ -523,16 +450,6 @@
     :param Sd: Loads vector
     :param ig: indices of dispatchable gens
     :param nig: indices of non dispatchable gens
-<<<<<<< HEAD
-    :param nll:
-    :param npq:
-    :param pv:
-    :param fdc:
-    :param tdc:
-    :param k_m:
-    :param k_tau:
-    :param Vm_max:
-=======
     :param nll: Number of monitored lines
     :param npq: Number of pq buses
     :param pv: Index of PV buses
@@ -543,7 +460,6 @@
     :param k_m: Index of module controlled transformers
     :param k_tau: Index of phase controlled transformers
     :param Vm_max: Maximum bound for voltage
->>>>>>> 759f41f9
     :param Sg_undis: undispatchable complex power
     :param slack: Index of slack buses
     :param use_bound_slacks: Determine if there will be bound slacks in the optimization model
@@ -583,34 +499,6 @@
            tapm_min: Vec, tapt_max: Vec, tapt_min: Vec, Pdcmax: Vec, rates: Vec, il: Vec, ig: Vec,
            tanmax: Vec, ctQ: ReactivePowerControlMode, use_bound_slacks: bool) -> Tuple[Vec, CxVec, CxVec]:
     """
-<<<<<<< HEAD
-
-    :param x:
-    :param Yf:
-    :param Yt:
-    :param from_idx:
-    :param to_idx:
-    :param pq:
-    :param k_m:
-    :param k_tau:
-    :param Vm_max:
-    :param Vm_min:
-    :param Pg_max:
-    :param Pg_min:
-    :param Qg_max:
-    :param Qg_min:
-    :param tapm_max:
-    :param tapm_min:
-    :param tapt_max:
-    :param tapt_min:
-    :param Pdcmax:
-    :param rates:
-    :param il: relevant lines to check rating
-    :param ig:
-    :param tanmax:
-    :param ctQ:
-    :return: [hval, Sftot, Sttot]
-=======
     Calculates the inequality constraints at the current state (given by x)
     :param x: State vector
     :param Yf: From admittance matrix
@@ -638,7 +526,6 @@
     :param ctQ: Boolean indicating if limits to reactive power generation realted to active generation apply
     :return: Vector with the value of each inequality constraint H = [h1(x), ... hn(x)] s.t. hi(x) <= 0 and the
              calculated from and to branch powers.
->>>>>>> 759f41f9
     """
 
     M, N = Yf.shape
@@ -715,43 +602,6 @@
                            compute_hess: bool) -> Tuple[Vec, csc, csc, csc, csc, csc]:
 
     """
-<<<<<<< HEAD
-
-    :param x:
-    :param c1:
-    :param c2:
-    :param c_s:
-    :param c_v:
-    :param Cg:
-    :param Cf:
-    :param Ct:
-    :param Yf:
-    :param Yt:
-    :param Ybus:
-    :param Sbase:
-    :param il: relevant lines to check rating
-    :param ig:
-    :param slack:
-    :param pq:
-    :param pv:
-    :param tanmax:
-    :param alltapm:
-    :param alltapt:
-    :param fdc:
-    :param tdc:
-    :param k_m:
-    :param k_tau:
-    :param mu:
-    :param lmbda:
-    :param R:
-    :param X:
-    :param F:
-    :param T:
-    :param ctQ:
-    :param compute_jac:
-    :param compute_hess:
-    :return:
-=======
     Calculates the jacobians and hessians of the objective function and the equality and inequality constraints
     at the current state given by x
     :param x: State vector
@@ -788,7 +638,6 @@
     :param compute_jac: Boolean that indicates if the Jacobians have to be calculated
     :param compute_hess: Boolean that indicates if the Hessians have to be calculated
     :return: Jacobians and hessians matrices for the objective function and the equality and inequality constraints
->>>>>>> 759f41f9
     """
     Mm, N = Yf.shape
     M = len(il)
@@ -890,31 +739,6 @@
 
         (dSbusdm, dSfdm, dStdm,
          dSbusdt, dSfdt, dStdt) = compute_branch_power_derivatives(alltapm, alltapt, V, k_m, k_tau, Cf, Ct, R, X)
-<<<<<<< HEAD
-
-        if ntapm > 0:
-            Gtapm = dSbusdm.copy()
-        else:
-            Gtapm = lil_matrix((N, ntapm), dtype=complex)
-
-        if ntapt > 0:
-            Gtapt = dSbusdt.copy()
-        else:
-            Gtapt = lil_matrix((N, ntapt), dtype=complex)
-
-        GSpfdc = lil_matrix((N, ndc), dtype=complex)
-        for link in range(ndc):
-            GSpfdc[fdc, link] = 1
-            GSpfdc[tdc, link] = -1
-
-        Gslack = lil_matrix((N, nsl), dtype=complex)
-
-        GS = sp.hstack([GSva, GSvm, GSpg, GSqg, Gslack, Gtapm, Gtapt, GSpfdc])
-
-        Gx = sp.vstack([GS.real, GS.imag, GTH, Gvm]).tocsc()
-
-        # INEQUALITY CONSTRAINTS GRAD ----------------------------------------------------------------------------------
-=======
 
         if ntapm > 0:
             Gtapm = dSbusdm.copy()
@@ -984,7 +808,6 @@
         | Hdcl    | ndc
         +---------+
         """
->>>>>>> 759f41f9
 
         Vfmat = diags(Cf[il, :] @ V)
         Vtmat = diags(Ct[il, :] @ V)
