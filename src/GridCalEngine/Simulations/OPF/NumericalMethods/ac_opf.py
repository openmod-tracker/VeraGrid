--- conflicted
+++ resolved
@@ -839,14 +839,9 @@
 
     # create and initialize results
     results = NonlinearOPFResults()
-<<<<<<< HEAD
-    results.initialize(nbus=nc.nbus, nbr=nc.nbr, ng=nc.ngen, nhvdc=nc.nhvdc)
-
-=======
     results.initialize(nbus=nc.nbus, nbr=nc.nbr, ng=nc.ngen,
                        nll=len(nc.branch_data.get_monitor_enabled_indices()), nhvdc=nc.nhvdc)
-    results.converged = True  # we assume this so that the "and" works later
->>>>>>> 0223847c
+
     for i, island in enumerate(islands):
         island_res = ac_optimal_power_flow(nc=island,
                                            opf_options=opf_options,
@@ -865,8 +860,8 @@
                       br_idx=island.branch_data.original_idx,
                       il_idx=island.branch_data.get_monitor_enabled_indices(),
                       gen_idx=island.generator_data.original_idx,
-<<<<<<< HEAD
-                      hvdc_idx=island.hvdc_data.original_idx)
+                      hvdc_idx=island.hvdc_data.original_idx,
+                      use_bound_slacks=use_bound_slacks)
 
         if i > 0:
             results.error = max(results.error, island_res.error)
@@ -876,12 +871,5 @@
             results.error = island_res.error
             results.iterations = island_res.iterations
             results.converged = island_res.converged
-=======
-                      hvdc_idx=island.hvdc_data.original_idx,
-                      use_bound_slacks=use_bound_slacks)
-        results.error = max(results.error, island_res.error)
-        results.iterations = max(results.iterations, island_res.iterations)
-        results.converged = results.converged and island_res.converged if i > 0 else island_res.converged
->>>>>>> 0223847c
 
     return results