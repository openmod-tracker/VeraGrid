--- conflicted
+++ resolved
@@ -33,7 +33,7 @@
     def __init__(self, grid: MultiCircuit,
                  options: ShortCircuitOptions | None,
                  pf_options: PowerFlowOptions | None,
-                 pf_results: PowerFlowResults | NumericPowerFlowResults | None ,
+                 pf_results: PowerFlowResults | None,
                  opf_results: OptimalPowerFlowResults | None = None):
         """
         ShortCircuitDriver class constructor
@@ -43,6 +43,7 @@
         :param pf_results: PowerFlowResults
         :param opf_results: OptimalPowerFlowResults
         """
+        assert isinstance(pf_results, PowerFlowResults)
         DriverTemplate.__init__(self, grid=grid)
 
         self.pf_results: PowerFlowResults | None = pf_results
@@ -244,20 +245,13 @@
 
         # Compile the grid
         nc = compile_numerical_circuit_at(circuit=grid,
-<<<<<<< HEAD
-                                                         t_idx=None,
-                                                         apply_temperature=self.pf_options.apply_temperature_correction,
-                                                         branch_tolerance_mode=self.pf_options.branch_impedance_tolerance_mode,
-                                                         opf_results=self.opf_results,
-                                                         logger=self.logger,
-                                                        fill_three_phase=True)
-=======
                                           t_idx=None,
                                           apply_temperature=self.pf_options.apply_temperature_correction,
                                           branch_tolerance_mode=self.pf_options.branch_impedance_tolerance_mode,
                                           opf_results=self.opf_results,
-                                          logger=self.logger)
->>>>>>> b8802fd3
+                                          logger=self.logger,
+                                          fill_three_phase=True
+                                          )
 
         calculation_inputs = nc.split_into_islands(
             ignore_single_node_islands=self.pf_options.ignore_single_node_islands
@@ -299,13 +293,14 @@
         else:  # single island
 
             res = self.single_short_circuit(nc=calculation_inputs[0],
-                                            Vpf=self.pf_results.V,
+                                            Vpf=self.pf_results.voltage,
                                             Zf=Zf,
                                             island_bus_index=self.options.bus_index,
                                             fault_type=self.options.fault_type,
-                                            method = self.options.method,
-                                            phases = self.options.phases,
-                                            Spf = self.pf_results.Scalc)
+                                            method=self.options.method,
+                                            phases=self.options.phases,
+                                            Spf=self.pf_results.Scalc
+                                            )
 
             # merge results
             results.apply_from_island(res, calculation_inputs[0].bus_data.original_idx,
