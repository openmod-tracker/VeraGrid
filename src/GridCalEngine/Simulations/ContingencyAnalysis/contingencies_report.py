--- conflicted
+++ resolved
@@ -104,10 +104,7 @@
 
     def __init__(self,
                  time_index: int,
-<<<<<<< HEAD
-=======
                  t_prob: float,
->>>>>>> 9c43e7c3
                  area_from: str,
                  area_to: str,
                  base_name: str,
@@ -128,10 +125,7 @@
         """
         ContingencyTableEntry constructor
         :param time_index:
-<<<<<<< HEAD
-=======
         :param t_prob:
->>>>>>> 9c43e7c3
         :param area_from:
         :param area_to:
         :param base_name:
@@ -151,10 +145,7 @@
         :param solved_by_srap:
         """
         self.time_index: int = time_index
-<<<<<<< HEAD
-=======
         self.t_prob: float = t_prob
->>>>>>> 9c43e7c3
         self.area_from: str = area_from
         self.area_to: str = area_to
         self.base_name: str = base_name
@@ -187,15 +178,11 @@
         :param time_format: optional time format to display the time
         :return: List[Any]
         """
-<<<<<<< HEAD
-        return [self.time_index,
-=======
         t_str = time_array[self.time_index].strftime(time_format) if time_array is not None else ""
 
         return [self.time_index,
                 t_str,
                 self.t_prob,
->>>>>>> 9c43e7c3
                 self.area_from,
                 self.area_to,
                 self.base_name,
@@ -249,10 +236,7 @@
 
     def add(self,
             time_index: int,
-<<<<<<< HEAD
-=======
             t_prob: float,
->>>>>>> 9c43e7c3
             area_from: str,
             area_to: str,
             base_name: str,
@@ -274,10 +258,7 @@
         """
         Add report data
         :param time_index:
-<<<<<<< HEAD
-=======
         :param t_prob_
->>>>>>> 9c43e7c3
         :param area_from:
         :param area_to:
         :param base_name:
@@ -299,10 +280,7 @@
         """
         self.add_entry(ContingencyTableEntry(
             time_index=time_index,
-<<<<<<< HEAD
-=======
             t_prob=t_prob,
->>>>>>> 9c43e7c3
             area_from=area_from,
             area_to=area_to,
             base_name=base_name,
@@ -368,30 +346,11 @@
             data[i, :] = e.to_array(time_array=time_array, time_format=time_format)
         return data
 
-<<<<<<< HEAD
-    def get_df(self) -> pd.DataFrame:
-=======
     def get_df(self, time_array: Union[pd.DatetimeIndex, None], time_format='%Y/%m/%d  %H:%M.%S') -> pd.DataFrame:
->>>>>>> 9c43e7c3
         """
         Get data as pandas DataFrame
         :return: DataFrame
         """
-<<<<<<< HEAD
-        return pd.DataFrame(data=self.get_data(),
-                            index=self.get_index(),
-                            columns=self.get_headers())
-
-    def get_summary_table(self) -> pd.DataFrame:
-        """
-
-        :return:
-        """
-
-        df = self.get_df()
-
-        df["Time"] = df["Time"].astype(int)
-=======
         return pd.DataFrame(data=self.get_data(time_array=time_array, time_format=time_format),
                             index=self.get_index(),
                             columns=self.get_headers())
@@ -410,7 +369,6 @@
 
         df["Time idx"] = df["Time idx"].astype(int)
         df["Probability cluster"] = df["Probability cluster"].astype(float)
->>>>>>> 9c43e7c3
         df["Base rating (MW)"] = df["Base rating (MW)"].astype(float)
         df["Contingency rating (MW)"] = df["Contingency rating (MW)"].astype(float)
         df["SRAP rating (MW)"] = df["SRAP rating (MW)"].astype(float)
@@ -423,10 +381,7 @@
         df["SRAP Power (MW)"] = df["SRAP Power (MW)"].astype(float)
         df["Solved with SRAP"] = df["Solved with SRAP"].astype(bool)
 
-<<<<<<< HEAD
-=======
-
->>>>>>> 9c43e7c3
+
         # If we are analyzing a base case, we report base case
         # If we are analyzing an overload due to a contingency (not in base), we report:
         # --- If 'SRAP applicable' we report "Post-SRAP loading (pu)"
@@ -437,14 +392,10 @@
                       (df["Contingency"] != "Base") & (df["SRAP availability"] == "SRAP applicable"),
                       (df["Contingency"] != "Base") & (df["SRAP availability"] != "SRAP applicable")],
             choicelist=[df["Base loading (pu)"], df["Post-SRAP loading (pu)"], df["Post-Contingency loading (pu)"]],
-<<<<<<< HEAD
-            default=None)
-=======
             default=-999999
         )
 
         df["Overload for reporting weighted with cluster"] = df["Overload for reporting"]*df["Probability cluster"]
->>>>>>> 9c43e7c3
 
         # Group de columns by Area1, Area2, Monitored, Contingency
         df_grp = df.groupby(
@@ -453,13 +404,6 @@
 
         # Compute the columns
         ov_max = df_grp["Overload for reporting"].max()
-<<<<<<< HEAD
-        ov_max_date = df.loc[df_grp["Overload for reporting"].idxmax(), "Time"]
-        ov_avg = df_grp["Overload for reporting"].mean()
-        ov_desvest = df_grp["Overload for reporting"].std()
-        ov_desvest = ov_desvest.fillna(0)
-        ov_count = df_grp["Overload for reporting"].count()
-=======
         ov_max_date = df.loc[df_grp["Overload for reporting"].idxmax(), "Time idx"]
         ov_avg = df_grp["Overload for reporting"].mean()
 
@@ -480,7 +424,6 @@
 
         ov_desvest_clust = df_grp["Overload for reporting weighted with cluster"].std()/df_grp["Probability cluster"].sum()
         ov_desvest_clust = ov_desvest_clust.fillna(0)
->>>>>>> 9c43e7c3
 
         # Create the new dataframe with the columns we need
         df_summary = pd.DataFrame({
@@ -493,12 +436,6 @@
             "SRAP rating (MW)": ov_max.index.get_level_values("SRAP rating (MW)"),
 
             "Overload max (pu)": ov_max.values,
-<<<<<<< HEAD
-            "Date Overload max": ov_max_date.values,
-            "Overload average (pu)": ov_avg.values,
-            "Standard deviation (pu)": ov_desvest.values,
-            "Hours with this overload (h)": ov_count.values
-=======
             "Date Overload max": ov_max_dates,
             "Overload average for clusters(pu)": ov_avg.values,
             "Standard deviation for clusters(pu)": ov_desvest.values,
@@ -509,7 +446,6 @@
             "Annual time this overload happens (pu)": ov_time_pu.values, #checked
             "Standard deviation weighting time(pu)": ov_desvest_clust.values,
 
->>>>>>> 9c43e7c3
         })
 
         df_summary = df_summary.sort_values(by="Contingency", ascending=False)
@@ -590,12 +526,8 @@
 
                 if abs(base_flow[m]) > numerical_circuit.rates[m]:  # only add if overloaded
 
-<<<<<<< HEAD
-                    self.add(time_index=t if t is not None else 0,  # --------->Convertir a fecha
-=======
                     self.add(time_index=t if t is not None else 0,
                              t_prob = t_prob,
->>>>>>> 9c43e7c3
                              area_from=area_names[bus_area_indices[F[m]]],
                              area_to=area_names[bus_area_indices[T[m]]],
                              base_name=numerical_circuit.branch_data.names[m],
@@ -720,12 +652,8 @@
                         msg_ov = 'Overload not acceptable'
 
                 if detailed_massive_report:
-<<<<<<< HEAD
-                    self.add(time_index=t if t is not None else 0,  # --------->Convertir a fecha
-=======
                     self.add(time_index=t if t is not None else 0,
                              t_prob=t_prob,
->>>>>>> 9c43e7c3
                              area_from=area_names[bus_area_indices[F[m]]],
                              area_to=area_names[bus_area_indices[T[m]]],
                              base_name=numerical_circuit.branch_data.names[m],
