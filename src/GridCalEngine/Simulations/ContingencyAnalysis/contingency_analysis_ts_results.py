--- conflicted
+++ resolved
@@ -247,11 +247,7 @@
         elif result_type == ResultTypes.ContingencyAnalysisReport:
 
             return ResultsTable(
-<<<<<<< HEAD
-                data=self.report.get_data(),
-=======
                 data=self.report.get_data(time_array=self.time_array, time_format='%Y/%m/%d  %H:%M.%S'),
->>>>>>> 9c43e7c3
                 index=self.report.get_index(),
                 idx_device_type=DeviceType.NoDevice,
                 columns=self.report.get_headers(),
@@ -260,11 +256,7 @@
             )
 
         elif result_type == ResultTypes.ContingencyStatisticalAnalysisReport:
-<<<<<<< HEAD
-            df = self.report.get_summary_table()
-=======
             df = self.report.get_summary_table(time_array=self.time_array, time_format='%Y/%m/%d  %H:%M.%S')
->>>>>>> 9c43e7c3
 
             return ResultsTable(
                 data=df.values,
