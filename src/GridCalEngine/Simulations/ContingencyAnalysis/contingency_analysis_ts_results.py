# GridCal
# Copyright (C) 2015 - 2024 Santiago Peñate Vera
#
# This program is free software; you can redistribute it and/or
# modify it under the terms of the GNU Lesser General Public
# License as published by the Free Software Foundation; either
# version 3 of the License, or (at your option) any later version.
#
# This program is distributed in the hope that it will be useful,
# but WITHOUT ANY WARRANTY; without even the implied warranty of
# MERCHANTABILITY or FITNESS FOR A PARTICULAR PURPOSE.  See the GNU
# Lesser General Public License for more details.
#
# You should have received a copy of the GNU Lesser General Public License
# along with this program; if not, write to the Free Software Foundation,
# Inc., 51 Franklin Street, Fifth Floor, Boston, MA  02110-1301, USA.

import numpy as np
import pandas as pd
from typing import Union
from GridCalEngine.Simulations.results_table import ResultsTable
from GridCalEngine.Simulations.results_template import ResultsTemplate
from GridCalEngine.DataStructures.numerical_circuit import NumericalCircuit
from GridCalEngine.Simulations.ContingencyAnalysis.contingencies_report import ContingencyResultsReport
from GridCalEngine.basic_structures import DateVec, IntVec, StrVec, Mat
from GridCalEngine.enumerations import StudyResultsType, ResultTypes, DeviceType
from GridCalEngine.Simulations.Clustering.clustering_results import ClusteringResults


class ContingencyAnalysisTimeSeriesResults(ResultsTemplate):
    """
    Contingency analysis time series results
    """

    def __init__(self, n: int, nbr: int, nc: int,
                 time_array: DateVec,
                 bus_names: StrVec,
                 branch_names: StrVec,
                 bus_types: IntVec,
                 con_names: StrVec,
                 clustering_results: Union[ClusteringResults, None]):
        """
        ContingencyAnalysisTimeSeriesResults
        :param n: number of nodes
        :param nbr: number of branches
        :param nc: number of contingencies
        :param time_array: array of time values
        :param bus_names: rray of bus names
        :param branch_names: array of branch names
        :param bus_types: array of bus types
        :param con_names: array of contingency names
        :param clustering_results: Clustering results if applicable
        """

        ResultsTemplate.__init__(
            self,
            name='N-1 time series',
            available_results={
                ResultTypes.StatisticResults: [
                    ResultTypes.MaxContingencyFlows,
                    ResultTypes.MaxContingencyLoading,
                    ResultTypes.ContingencyOverloadSum,
                    ResultTypes.MeanContingencyOverLoading,
                    ResultTypes.StdDevContingencyOverLoading,
                    ResultTypes.SrapUsedPower,
                ],
                ResultTypes.ReportsResults: [
                    ResultTypes.ContingencyAnalysisReport,
                    ResultTypes.ContingencyStatisticalAnalysisReport
                ]
            },
            time_array=time_array,
            clustering_results=clustering_results,
            study_results_type=StudyResultsType.ContingencyAnalysisTimeSeries
        )

        self.nt = len(time_array)

        self.branch_names: StrVec = branch_names
        self.bus_names: StrVec = bus_names
        self.con_names: StrVec = con_names
        self.bus_types: IntVec = bus_types

        """
        Tabla de sobrecargas máximas (tiempo, rama)
        Tabla de desviación típica (tiempo, rama)
        Tabla de frecuencia de sobrecarga (tiempo, rama)
        Tabla de índices de la máxima sobrecarga (tiempo, rama)
        Tabla de suma de sobrecarga (tiempo, rama)
        """

        self.S: Mat = np.zeros((self.nt, n))

        self.max_flows: Mat = np.zeros((self.nt, nbr))

        self.max_loading: Mat = np.zeros((self.nt, nbr))

        self.overload_count: Mat = np.zeros((self.nt, nbr))

        self.sum_overload: Mat = np.zeros((self.nt, nbr))

        self.mean_overload: Mat = np.zeros((self.nt, nbr))

        self.std_dev_overload: Mat = np.zeros((self.nt, nbr))

        self.srap_used_power = np.zeros((nbr, n), dtype=float)

        self.report: ContingencyResultsReport = ContingencyResultsReport()

        self.register(name='branch_names', tpe=StrVec)
        self.register(name='bus_names', tpe=StrVec)
        self.register(name='bus_types', tpe=IntVec)
        self.register(name='con_names', tpe=StrVec)

        self.register(name='S', tpe=Mat)
        self.register(name='max_flows', tpe=Mat)
        self.register(name='max_loading', tpe=Mat)
        self.register(name='sum_overload', tpe=Mat)
        self.register(name='mean_overload', tpe=Mat)
        self.register(name='std_dev_overload', tpe=Mat)
        self.register(name='srap_used_power', tpe=Mat)
        self.register(name='report', tpe=ContingencyResultsReport)

    @property
    def nbus(self) -> int:
        """
        Number of buses
        """
        return len(self.bus_names)

    @property
    def nbranch(self) -> int:
        """
        Number of branches
        """
        return len(self.branch_names)

    @property
    def ncon(self) -> int:
        """
        Number of contingencies
        """
        return len(self.con_names)

    def apply_new_time_series_rates(self, nc: NumericalCircuit):
        """
        Apply new rates
        :param nc:
        :return:
        """
        rates = nc.Rates.T
        self.max_loading = self.max_flows / (rates + 1e-9)

    def get_results_dict(self):
        """
        Returns a dictionary with the results sorted in a dictionary
        :return: dictionary of 2D numpy arrays (probably of complex numbers)
        """
        data = {
            # 'overload_count': self.overload_count.tolist(),
            # 'relative_frequency': self.relative_frequency.tolist(),
            # 'max_overload': self.max_overload.tolist(),
            'worst_flows': self.max_flows.tolist(),
            'worst_loading': self.max_loading.tolist(),
        }
        return data

    def mdl(self, result_type: ResultTypes):
        """
        Plot the results
        :param result_type:
        :return:
        """

        if result_type == ResultTypes.MaxContingencyFlows:

            return ResultsTable(
                data=self.max_flows,
                index=pd.to_datetime(self.time_array),
                columns=self.branch_names,
                title=result_type.value,
                units='(MW)',
                cols_device_type=DeviceType.BranchDevice,
                idx_device_type=DeviceType.TimeDevice
            )

        elif result_type == ResultTypes.MaxContingencyLoading:

            return ResultsTable(
                data=self.max_loading * 100.0,
                index=pd.to_datetime(self.time_array),
                columns=self.branch_names,
                title=result_type.value,
                units='(%)',
                cols_device_type=DeviceType.BranchDevice,
                idx_device_type=DeviceType.TimeDevice
            )

        elif result_type == ResultTypes.ContingencyOverloadSum:

            return ResultsTable(
                data=self.sum_overload,
                index=pd.to_datetime(self.time_array),
                idx_device_type=DeviceType.TimeDevice,
                columns=self.branch_names,
                cols_device_type=DeviceType.BranchDevice,
                title=result_type.value,
                units='(MW)'
            )

        elif result_type == ResultTypes.MeanContingencyOverLoading:

            return ResultsTable(
                data=self.mean_overload * 100.0,
                index=pd.to_datetime(self.time_array),
                idx_device_type=DeviceType.TimeDevice,
                columns=self.branch_names,
                cols_device_type=DeviceType.BranchDevice,
                title=result_type.value,
                units='(%)'
            )

        elif result_type == ResultTypes.StdDevContingencyOverLoading:

            return ResultsTable(
                data=self.std_dev_overload * 100.0,
                index=pd.to_datetime(self.time_array),
                idx_device_type=DeviceType.TimeDevice,
                columns=self.branch_names,
                cols_device_type=DeviceType.BranchDevice,
                title=result_type.value,
                units='(%)'
            )

        elif result_type == ResultTypes.SrapUsedPower:

            return ResultsTable(
                data=self.srap_used_power * 100.0,
                index=self.branch_names,
                idx_device_type=DeviceType.BranchDevice,
                columns=self.bus_names,
                cols_device_type=DeviceType.BusDevice,
                title=result_type.value,
                units='(MW)'
            )

        elif result_type == ResultTypes.ContingencyAnalysisReport:

            return ResultsTable(
<<<<<<< HEAD
                data=self.report.get_data(),
=======
                data=self.report.get_data(time_array=self.time_array, time_format='%Y/%m/%d  %H:%M.%S'),
>>>>>>> 6ff679ae
                index=self.report.get_index(),
                idx_device_type=DeviceType.NoDevice,
                columns=self.report.get_headers(),
                cols_device_type=DeviceType.NoDevice,
                title=result_type.value,
            )

        elif result_type == ResultTypes.ContingencyStatisticalAnalysisReport:
<<<<<<< HEAD
            df = self.report.get_summary_table()
=======
            df = self.report.get_summary_table(time_array=self.time_array, time_format='%Y/%m/%d  %H:%M.%S')
>>>>>>> 6ff679ae

            return ResultsTable(
                data=df.values,
                index=df.index.tolist(),
                idx_device_type=DeviceType.NoDevice,
                columns=df.columns.tolist(),
                cols_device_type=DeviceType.NoDevice,
                title=result_type.value,
            )

        else:
            raise Exception('Result type not understood:' + str(result_type))<|MERGE_RESOLUTION|>--- conflicted
+++ resolved
@@ -247,11 +247,7 @@
         elif result_type == ResultTypes.ContingencyAnalysisReport:
 
             return ResultsTable(
-<<<<<<< HEAD
-                data=self.report.get_data(),
-=======
                 data=self.report.get_data(time_array=self.time_array, time_format='%Y/%m/%d  %H:%M.%S'),
->>>>>>> 6ff679ae
                 index=self.report.get_index(),
                 idx_device_type=DeviceType.NoDevice,
                 columns=self.report.get_headers(),
@@ -260,11 +256,7 @@
             )
 
         elif result_type == ResultTypes.ContingencyStatisticalAnalysisReport:
-<<<<<<< HEAD
-            df = self.report.get_summary_table()
-=======
             df = self.report.get_summary_table(time_array=self.time_array, time_format='%Y/%m/%d  %H:%M.%S')
->>>>>>> 6ff679ae
 
             return ResultsTable(
                 data=df.values,
