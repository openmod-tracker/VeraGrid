--- conflicted
+++ resolved
@@ -23,13 +23,7 @@
 
     start = time.time()
     # ss = andes.load('Gen_Load/kundur_ieee_no_shunt.json', default_config=True)
-<<<<<<< HEAD
     ss = andes.load('Gen_Load/simple_system3.json', default_config=True)
-    ss.prepare()
-=======
-    # ss = andes.load('Gen_Load/simple_system3.json', default_config=True)
-    ss = andes.load('src/trunk/dynamics/Gen_Load/simple_system3.json', default_config=True)
->>>>>>> e082c3ab
     n_xy = len(ss.dae.xy_name)
     print(f"Andes variables = {n_xy}")
     ss.files.no_output = True
@@ -260,20 +254,6 @@
     # plt.tight_layout()
     # plt.show()
 
-    eig = ss.EIG
-    eig.run()
-
-    dae = ss.dae
-    np.set_printoptions(precision=15, suppress=False)
-
-    print("fx:", dae.fx)
-    print("fy:", dae.fy)
-    print("gx:", dae.gx)
-    print("gy:", dae.gy)
-    print("A:", eig.As)
-    print("eigenvals:", eig.mu)
-    print("P factors:", eig.pfactors)
-
 if __name__ == '__main__':
     main()
 
