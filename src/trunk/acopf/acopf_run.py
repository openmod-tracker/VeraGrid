import os
import GridCalEngine.api as gce
from GridCalEngine.DataStructures.numerical_circuit import compile_numerical_circuit_at
from GridCalEngine.Simulations.OPF.NumericalMethods.ac_opf_bound_slacks import run_nonlinear_opf, ac_optimal_power_flow
from GridCalEngine.enumerations import TransformerControlType


def example_3bus_acopf():
    """

    :return:
    """

    grid = gce.MultiCircuit()

    b1 = gce.Bus(is_slack=True)
    b2 = gce.Bus()
    b3 = gce.Bus()

    grid.add_bus(b1)
    grid.add_bus(b2)
    grid.add_bus(b3)

    grid.add_line(gce.Line(bus_from=b1, bus_to=b2, name='line 1-2', r=0.001, x=0.05, rate=100))
    grid.add_line(gce.Line(bus_from=b2, bus_to=b3, name='line 2-3', r=0.001, x=0.05, rate=100))
    grid.add_line(gce.Line(bus_from=b3, bus_to=b1, name='line 3-1_1', r=0.001, x=0.05, rate=100))
    # grid.add_line(Line(bus_from=b3, bus_to=b1, name='line 3-1_2', r=0.001, x=0.05, rate=100))

    grid.add_load(b3, gce.Load(name='L3', P=50, Q=40))
    grid.add_generator(b1, gce.Generator('G1', vset=1.00, Cost=1.0, Cost2=2.0))
    grid.add_generator(b2, gce.Generator('G2', P=10, vset=0.995, Cost=1.0, Cost2=3.0))

    opf_options = gce.OptimalPowerFlowOptions(solver=gce.SolverType.NONLINEAR_OPF, verbose=1, ips_tolerance=1e-8,
                                              ips_iterations=25)
    options = gce.PowerFlowOptions(gce.SolverType.NR, verbose=False)
    power_flow = gce.PowerFlowDriver(grid, options)
    power_flow.run()

    # print('\n\n', grid.name)
    # print('\tConv:\n', power_flow.results.get_bus_df())
    # print('\tConv:\n', power_flow.results.get_branch_df())

    pf_options = gce.PowerFlowOptions(solver_type=gce.SolverType.NR, verbose=3)
    run_nonlinear_opf(grid=grid, pf_options=pf_options, opf_options=opf_options, plot_error=True)


def case_3bus():
    """

    :return:
    """

    grid = gce.MultiCircuit()

    b1 = gce.Bus(is_slack=True)
    b2 = gce.Bus()
    b3 = gce.Bus()

    grid.add_bus(b1)
    grid.add_bus(b2)
    grid.add_bus(b3)

    # grid.add_line(gce.Line(bus_from=b1, bus_to=b2, name='Line 1-2', r=0.001, x=0.05, rate=100))
    # grid.add_line(gce.Line(bus_from=b2, bus_to=b3, name='Line 2-3', r=0.001, x=0.05, rate=100))
    grid.add_line(gce.Line(bus_from=b3, bus_to=b1, name='Line 3-1', r=0.001, x=0.05, rate=100))

    grid.add_load(b3, gce.Load(name='L3', P=50, Q=20))
    grid.add_generator(b1, gce.Generator('G1', vset=1.00, Cost=1.0, Cost2=2.0))
    grid.add_generator(b2, gce.Generator('G2', P=10, vset=0.995, Cost=1.0, Cost2=3.0))

    tr1 = gce.Transformer2W(b1, b2, 'Trafo 1', control_mode=TransformerControlType.PtQt,
                            tap_module=1.01, tap_phase=0.02, r=0.001, x=0.05, tap_phase_max=0.5, tap_module_max=1.1,
                            tap_phase_min=-0.5, tap_module_min=0.9, rate=100)

    grid.add_transformer2w(tr1)

    tr2 = gce.Transformer2W(b2, b3, 'Trafo 2', control_mode=TransformerControlType.PtV,
                            tap_module=1.01, tap_phase=+0.02, r=0.004, x=0.08, tap_phase_max=0.03, tap_module_max=1.02,
                            tap_phase_min=-0.02, tap_module_min=0.98, rate=100)
    grid.add_transformer2w(tr2)

    options = gce.PowerFlowOptions(gce.SolverType.NR, verbose=False)
    power_flow = gce.PowerFlowDriver(grid, options)
    power_flow.run()

    # print('\n\n', grid.name)
    # print('\tConv:\n', power_flow.results.get_bus_df())
    # print('\tConv:\n', power_flow.results.get_branch_df())

    pf_options = gce.PowerFlowOptions(solver_type=gce.SolverType.NR, max_iter=50, verbose=3)

    opf_options = gce.OptimalPowerFlowOptions(solver=gce.SolverType.NONLINEAR_OPF, verbose=1, ips_iterations=10,
                                              ips_tolerance=1e-8)
    run_nonlinear_opf(grid=grid, pf_options=pf_options, opf_options=opf_options, plot_error=True)
    nc = compile_numerical_circuit_at(circuit=grid)


def linn5bus_example():
    """
    Grid from Lynn Powel's book
    """
    # declare a circuit object
    grid = gce.MultiCircuit()

    # Add the buses and the generators and loads attached
    bus1 = gce.Bus('Bus 1', vnom=20)
    # bus1.is_slack = True  # we may mark the bus a slack
    grid.add_bus(bus1)

    # add a generator to the bus 1
    gen1 = gce.Generator('Slack Generator', vset=1.0, Pmin=0, Pmax=1000,
                         Qmin=-1000, Qmax=1000, Cost=15, Cost2=0.0)

    grid.add_generator(bus1, gen1)

    # add bus 2 with a load attached
    bus2 = gce.Bus('Bus 2', vnom=20)
    grid.add_bus(bus2)
    grid.add_load(bus2, gce.Load('load 2', P=40, Q=20))

    # add bus 3 with a load attached
    bus3 = gce.Bus('Bus 3', vnom=20)
    grid.add_bus(bus3)
    grid.add_load(bus3, gce.Load('load 3', P=25, Q=15))

    # add bus 4 with a load attached
    bus4 = gce.Bus('Bus 4', vnom=20)
    grid.add_bus(bus4)
    grid.add_load(bus4, gce.Load('load 4', P=40, Q=20))

    # add bus 5 with a load attached
    bus5 = gce.Bus('Bus 5', vnom=20)
    grid.add_bus(bus5)
    grid.add_load(bus5, gce.Load('load 5', P=50, Q=20))

    # add Lines connecting the buses
    # grid.add_line(gce.Line(bus1, bus2, name='line 1-2', r=0.05, x=0.11, b=0.02, rate=1000))
    grid.add_line(gce.Line(bus1, bus3, name='line 1-3', r=0.05, x=0.11, b=0.02, rate=1000))
    grid.add_line(gce.Line(bus1, bus5, name='line 1-5', r=0.03, x=0.08, b=0.02, rate=1000))
    grid.add_line(gce.Line(bus2, bus3, name='line 2-3', r=0.04, x=0.09, b=0.02, rate=1000))
    grid.add_line(gce.Line(bus2, bus5, name='line 2-5', r=0.04, x=0.09, b=0.02, rate=1000))
    grid.add_line(gce.Line(bus3, bus4, name='line 3-4', r=0.06, x=0.13, b=0.03, rate=1000))
    grid.add_line(gce.Line(bus4, bus5, name='line 4-5', r=0.04, x=0.09, b=0.02, rate=1000))

    tr1 = gce.Transformer2W(bus1, bus2, 'Trafo 1', control_mode=TransformerControlType.PtQt,
                            tap_module=0.95, tap_phase=-0.02, r=0.05, x=0.11, tap_phase_max=0.5, tap_module_max=1.1,
                            tap_phase_min=-0.5, tap_module_min=0.9, rate=1000)

    grid.add_transformer2w(tr1)

    pf_options = gce.PowerFlowOptions(solver_type=gce.SolverType.NR, verbose=1)
    run_nonlinear_opf(grid=grid, pf_options=pf_options, plot_error=True)


def two_grids_of_3bus():
    """
    3 bus grid two times
    for solving islands at the same time
    """
    grid = gce.MultiCircuit()

    # 3 bus grid
    b1 = gce.Bus(is_slack=True)
    b2 = gce.Bus()
    b3 = gce.Bus()

    grid.add_bus(b1)
    grid.add_bus(b2)
    grid.add_bus(b3)

    grid.add_line(gce.Line(bus_from=b1, bus_to=b2, name='line 1-2', r=0.001, x=0.05, rate=100))
    grid.add_line(gce.Line(bus_from=b2, bus_to=b3, name='line 2-3', r=0.001, x=0.05, rate=100))
    grid.add_line(gce.Line(bus_from=b3, bus_to=b1, name='line 3-1_1', r=0.001, x=0.05, rate=100))
    # grid.add_line(Line(bus_from=b3, bus_to=b1, name='line 3-1_2', r=0.001, x=0.05, rate=100))

    grid.add_load(b3, gce.Load(name='L3', P=50, Q=20))
    grid.add_generator(b1, gce.Generator('G1', vset=1.00, Cost=1.0, Cost2=2.0))
    grid.add_generator(b2, gce.Generator('G2', P=10, vset=0.995, Cost=1.0, Cost2=3.0))

    # 3 bus grid
    b11 = gce.Bus(is_slack=True)
    b21 = gce.Bus()
    b31 = gce.Bus()

    grid.add_bus(b11)
    grid.add_bus(b21)
    grid.add_bus(b31)

    grid.add_line(gce.Line(bus_from=b11, bus_to=b21, name='line 1-2 (2)', r=0.001, x=0.05, rate=100))
    grid.add_line(gce.Line(bus_from=b21, bus_to=b31, name='line 2-3 (2)', r=0.001, x=0.05, rate=100))
    grid.add_line(gce.Line(bus_from=b31, bus_to=b11, name='line 3-1 (2)', r=0.001, x=0.05, rate=100))

    grid.add_load(b31, gce.Load(name='L3 (2)', P=50, Q=20))
    grid.add_generator(b11, gce.Generator('G1 (2)', vset=1.00, Cost=1.0, Cost2=2.0))
    grid.add_generator(b21, gce.Generator('G2 (2)', P=10, vset=0.995, Cost=1.0, Cost2=1.0))

    hvdc = gce.HvdcLine(b11, b1, r=0.001, rate=0.4)
    grid.add_hvdc(hvdc)
    hvdc2 = gce.HvdcLine(b11, b1, r=0.001, rate=0.4)
    grid.add_hvdc(hvdc2)

    options = gce.PowerFlowOptions(gce.SolverType.NR, verbose=False)
    power_flow = gce.PowerFlowDriver(grid, options)
    power_flow.run()

    # print('\n\n', grid.name)
    # print('\tConv:\n', power_flow.results.get_bus_df())
    # print('\tConv:\n', power_flow.results.get_branch_df())

    opf_options = gce.OptimalPowerFlowOptions(solver=gce.SolverType.NONLINEAR_OPF, verbose=1, ips_tolerance=1e-8,
                                              ips_iterations=25)
    pf_options = gce.PowerFlowOptions(solver_type=gce.SolverType.NR, verbose=3, max_iter=25)
    # run_nonlinear_opf(grid=grid, pf_options=pf_options, plot_error=True)
    island = compile_numerical_circuit_at(circuit=grid, t_idx=None)

    island_res = ac_optimal_power_flow(nc=island,
                                       pf_options=pf_options,
                                       opf_options=opf_options,
                                       debug=False,
                                       use_autodiff=False,
                                       plot_error=True)


def case9():
    """
    IEEE9
    """
    cwd = os.getcwd()

    # Go back two directories
    new_directory = os.path.abspath(os.path.join(cwd, '..', '..', '..'))
    file_path = os.path.join(new_directory, 'Grids_and_profiles', 'grids', 'case9.m')

    grid = gce.FileOpen(file_path).open()
    pf_options = gce.PowerFlowOptions(solver_type=gce.SolverType.NR, verbose=1, tolerance=1e-10)
    run_nonlinear_opf(grid=grid, pf_options=pf_options, plot_error=True)


def case14():
    """
    IEEE14
    """
    cwd = os.getcwd()

    # Go back two directories
    new_directory = os.path.abspath(os.path.join(cwd, '..', '..', '..'))

    file_path = os.path.join(new_directory, 'Grids_and_profiles', 'grids', 'case14.m')

    grid = gce.FileOpen(file_path).open()

    # grid.transformers2w[0].control_mode = TransformerControlType.PtQt
    # grid.transformers2w[1].control_mode = TransformerControlType.Pf
    # grid.transformers2w[2].control_mode = TransformerControlType.V

<<<<<<< HEAD
    # grid.delete_line(grid.lines[0])
    # grid.delete_line(grid.lines[1])
=======
    #grid.delete_line(grid.lines[0])
    #grid.delete_line(grid.lines[1])
>>>>>>> e9d358b9
    for ll in range(len(grid.lines)):
        grid.lines[ll].monitor_loading = True

    pf_options = gce.PowerFlowOptions(solver_type=gce.SolverType.NR)
    opf_options = gce.OptimalPowerFlowOptions(solver=gce.SolverType.NONLINEAR_OPF, ips_tolerance=1e-8,
                                              ips_iterations=50, verbose=1)
    run_nonlinear_opf(grid=grid, pf_options=pf_options, opf_options=opf_options, plot_error=True, pf_init=True)


def case_gb():
    """
    GB
    """
    cwd = os.getcwd()

    # Go back two directories
    new_directory = os.path.abspath(os.path.join(cwd, '..', '..', '..'))

    file_path = os.path.join(new_directory, 'Grids_and_profiles', 'grids', 'GB Network.gridcal')

    grid = gce.FileOpen(file_path).open()
    opf_options = gce.OptimalPowerFlowOptions(solver=gce.SolverType.NONLINEAR_OPF, verbose=1, ips_iterations=80,
                                              ips_tolerance=1e-8)
    pf_options = gce.PowerFlowOptions(solver_type=gce.SolverType.NR, verbose=1)
    run_nonlinear_opf(grid=grid, pf_options=pf_options, opf_options=opf_options, plot_error=True, pf_init=False)


def case_pegase89():
    """
    Pegase89
    """
    cwd = os.getcwd()

    # Go back two directories
    new_directory = os.path.abspath(os.path.join(cwd, '..', '..', '..'))

    file_path = os.path.join(new_directory, 'Grids_and_profiles', 'grids', 'case89pegase.m')

    grid = gce.FileOpen(file_path).open()

    # nc = compile_numerical_circuit_at(grid)
    opf_options = gce.OptimalPowerFlowOptions(solver=gce.SolverType.NONLINEAR_OPF, verbose=1, ips_iterations=100,
                                              ips_tolerance=1e-7)
    pf_options = gce.PowerFlowOptions(solver_type=gce.SolverType.NR, verbose=1)
    # ac_optimal_power_flow(nc=nc, pf_options=pf_options, plot_error=True)
    run_nonlinear_opf(grid=grid, pf_options=pf_options, opf_options=opf_options, plot_error=True, pf_init=True)
    grid.get_bus_branch_connectivity_matrix()
    nc = compile_numerical_circuit_at(grid)
    print('')


def case300():
    """
    case300.m
    """
    cwd = os.getcwd()

    # Go back two directories
    new_directory = os.path.abspath(os.path.join(cwd, '..', '..', '..'))

    file_path = os.path.join(new_directory, 'Grids_and_profiles', 'grids', 'case300.m')

    grid = gce.FileOpen(file_path).open()
    pf_options = gce.PowerFlowOptions(solver_type=gce.SolverType.NR, verbose=1, max_iter=50)
    opf_options = gce.OptimalPowerFlowOptions(solver=gce.SolverType.NONLINEAR_OPF, verbose=1, ips_iterations=100)
    run_nonlinear_opf(grid=grid, pf_options=pf_options, opf_options=opf_options, plot_error=True, pf_init=False)


def casepegase13k():
    """
    Solves for pf_init=False in about a minute and 130 iterations.
    """
    cwd = os.getcwd()

    # Go back two directories
    new_directory = os.path.abspath(os.path.join(cwd, '..', '..', '..'))

    file_path = os.path.join(new_directory, 'Grids_and_profiles', 'grids', 'case13659pegase.m')

    grid = gce.FileOpen(file_path).open()

    options = gce.PowerFlowOptions(gce.SolverType.NR, verbose=False)
    power_flow = gce.PowerFlowDriver(grid, options)
    power_flow.run()

    opf_options = gce.OptimalPowerFlowOptions(solver=gce.SolverType.NONLINEAR_OPF, verbose=1, ips_tolerance=1e-6,
                                              ips_iterations=70)
    pf_options = gce.PowerFlowOptions(solver_type=gce.SolverType.NR, verbose=3)
    run_nonlinear_opf(grid=grid, pf_options=pf_options, opf_options=opf_options, plot_error=True, pf_init=True)


def casehvdc():
    """
    IEEE14
    """
    cwd = os.getcwd()

    # Go back two directories
    new_directory = os.path.abspath(os.path.join(cwd, '..', '..', '..'))

    file_path = os.path.join(new_directory, 'Grids_and_profiles', 'grids', 'ESPGRID.gridcal')

    grid = gce.FileOpen(file_path).open()

    options = gce.PowerFlowOptions(gce.SolverType.NR, verbose=False)
    power_flow = gce.PowerFlowDriver(grid, options)
    power_flow.run()

    opf_options = gce.OptimalPowerFlowOptions(solver=gce.SolverType.NONLINEAR_OPF, verbose=1, ips_iterations=10,
                                              ips_tolerance=1e-8)
    pf_options = gce.PowerFlowOptions(solver_type=gce.SolverType.NR, verbose=3)
    run_nonlinear_opf(grid=grid, pf_options=pf_options, opf_options=opf_options, plot_error=True, pf_init=True)


if __name__ == '__main__':
    # example_3bus_acopf()
    # case_3bus()
    # linn5bus_example()
    # two_grids_of_3bus()
    # case9()
    case14()
    # case_gb()
    # case6ww()
    # case_pegase89()
    # case300()
    # casepegase13k()
    # casehvdc()<|MERGE_RESOLUTION|>--- conflicted
+++ resolved
@@ -30,8 +30,7 @@
     grid.add_generator(b1, gce.Generator('G1', vset=1.00, Cost=1.0, Cost2=2.0))
     grid.add_generator(b2, gce.Generator('G2', P=10, vset=0.995, Cost=1.0, Cost2=3.0))
 
-    opf_options = gce.OptimalPowerFlowOptions(solver=gce.SolverType.NONLINEAR_OPF, verbose=1, ips_tolerance=1e-8,
-                                              ips_iterations=25)
+    opf_options = gce.OptimalPowerFlowOptions(solver=gce.SolverType.NONLINEAR_OPF, verbose=1, ips_tolerance=1e-8, ips_iterations=25)
     options = gce.PowerFlowOptions(gce.SolverType.NR, verbose=False)
     power_flow = gce.PowerFlowDriver(grid, options)
     power_flow.run()
@@ -60,8 +59,8 @@
     grid.add_bus(b2)
     grid.add_bus(b3)
 
-    # grid.add_line(gce.Line(bus_from=b1, bus_to=b2, name='Line 1-2', r=0.001, x=0.05, rate=100))
-    # grid.add_line(gce.Line(bus_from=b2, bus_to=b3, name='Line 2-3', r=0.001, x=0.05, rate=100))
+    #grid.add_line(gce.Line(bus_from=b1, bus_to=b2, name='Line 1-2', r=0.001, x=0.05, rate=100))
+    #grid.add_line(gce.Line(bus_from=b2, bus_to=b3, name='Line 2-3', r=0.001, x=0.05, rate=100))
     grid.add_line(gce.Line(bus_from=b3, bus_to=b1, name='Line 3-1', r=0.001, x=0.05, rate=100))
 
     grid.add_load(b3, gce.Load(name='L3', P=50, Q=20))
@@ -88,10 +87,7 @@
     # print('\tConv:\n', power_flow.results.get_branch_df())
 
     pf_options = gce.PowerFlowOptions(solver_type=gce.SolverType.NR, max_iter=50, verbose=3)
-
-    opf_options = gce.OptimalPowerFlowOptions(solver=gce.SolverType.NONLINEAR_OPF, verbose=1, ips_iterations=10,
-                                              ips_tolerance=1e-8)
-    run_nonlinear_opf(grid=grid, pf_options=pf_options, opf_options=opf_options, plot_error=True)
+    run_nonlinear_opf(grid=grid, pf_options=pf_options, plot_error=True)
     nc = compile_numerical_circuit_at(circuit=grid)
 
 
@@ -134,7 +130,7 @@
     grid.add_load(bus5, gce.Load('load 5', P=50, Q=20))
 
     # add Lines connecting the buses
-    # grid.add_line(gce.Line(bus1, bus2, name='line 1-2', r=0.05, x=0.11, b=0.02, rate=1000))
+    #grid.add_line(gce.Line(bus1, bus2, name='line 1-2', r=0.05, x=0.11, b=0.02, rate=1000))
     grid.add_line(gce.Line(bus1, bus3, name='line 1-3', r=0.05, x=0.11, b=0.02, rate=1000))
     grid.add_line(gce.Line(bus1, bus5, name='line 1-5', r=0.03, x=0.08, b=0.02, rate=1000))
     grid.add_line(gce.Line(bus2, bus3, name='line 2-3', r=0.04, x=0.09, b=0.02, rate=1000))
@@ -207,8 +203,7 @@
     # print('\tConv:\n', power_flow.results.get_bus_df())
     # print('\tConv:\n', power_flow.results.get_branch_df())
 
-    opf_options = gce.OptimalPowerFlowOptions(solver=gce.SolverType.NONLINEAR_OPF, verbose=1, ips_tolerance=1e-8,
-                                              ips_iterations=25)
+    opf_options = gce.OptimalPowerFlowOptions(solver=gce.SolverType.NONLINEAR_OPF, verbose=1, ips_tolerance=1e-8, ips_iterations=25)
     pf_options = gce.PowerFlowOptions(solver_type=gce.SolverType.NR, verbose=3, max_iter=25)
     # run_nonlinear_opf(grid=grid, pf_options=pf_options, plot_error=True)
     island = compile_numerical_circuit_at(circuit=grid, t_idx=None)
@@ -249,17 +244,12 @@
 
     grid = gce.FileOpen(file_path).open()
 
-    # grid.transformers2w[0].control_mode = TransformerControlType.PtQt
-    # grid.transformers2w[1].control_mode = TransformerControlType.Pf
-    # grid.transformers2w[2].control_mode = TransformerControlType.V
-
-<<<<<<< HEAD
-    # grid.delete_line(grid.lines[0])
-    # grid.delete_line(grid.lines[1])
-=======
+    grid.transformers2w[0].control_mode = TransformerControlType.PtQt
+    grid.transformers2w[1].control_mode = TransformerControlType.Pf
+    grid.transformers2w[2].control_mode = TransformerControlType.V
+
     #grid.delete_line(grid.lines[0])
     #grid.delete_line(grid.lines[1])
->>>>>>> e9d358b9
     for ll in range(len(grid.lines)):
         grid.lines[ll].monitor_loading = True
 
@@ -281,8 +271,7 @@
     file_path = os.path.join(new_directory, 'Grids_and_profiles', 'grids', 'GB Network.gridcal')
 
     grid = gce.FileOpen(file_path).open()
-    opf_options = gce.OptimalPowerFlowOptions(solver=gce.SolverType.NONLINEAR_OPF, verbose=1, ips_iterations=80,
-                                              ips_tolerance=1e-8)
+    opf_options = gce.OptimalPowerFlowOptions(solver=gce.SolverType.NONLINEAR_OPF, verbose=1, ips_iterations=80, ips_tolerance=1e-8)
     pf_options = gce.PowerFlowOptions(solver_type=gce.SolverType.NR, verbose=1)
     run_nonlinear_opf(grid=grid, pf_options=pf_options, opf_options=opf_options, plot_error=True, pf_init=False)
 
@@ -300,11 +289,10 @@
 
     grid = gce.FileOpen(file_path).open()
 
-    # nc = compile_numerical_circuit_at(grid)
-    opf_options = gce.OptimalPowerFlowOptions(solver=gce.SolverType.NONLINEAR_OPF, verbose=1, ips_iterations=100,
-                                              ips_tolerance=1e-7)
+    #nc = compile_numerical_circuit_at(grid)
+    opf_options = gce.OptimalPowerFlowOptions(solver=gce.SolverType.NONLINEAR_OPF, verbose=1, ips_iterations=100, ips_tolerance=1e-7)
     pf_options = gce.PowerFlowOptions(solver_type=gce.SolverType.NR, verbose=1)
-    # ac_optimal_power_flow(nc=nc, pf_options=pf_options, plot_error=True)
+    #ac_optimal_power_flow(nc=nc, pf_options=pf_options, plot_error=True)
     run_nonlinear_opf(grid=grid, pf_options=pf_options, opf_options=opf_options, plot_error=True, pf_init=True)
     grid.get_bus_branch_connectivity_matrix()
     nc = compile_numerical_circuit_at(grid)
@@ -345,8 +333,7 @@
     power_flow = gce.PowerFlowDriver(grid, options)
     power_flow.run()
 
-    opf_options = gce.OptimalPowerFlowOptions(solver=gce.SolverType.NONLINEAR_OPF, verbose=1, ips_tolerance=1e-6,
-                                              ips_iterations=70)
+    opf_options = gce.OptimalPowerFlowOptions(solver=gce.SolverType.NONLINEAR_OPF, verbose=1, ips_tolerance=1e-6, ips_iterations=70)
     pf_options = gce.PowerFlowOptions(solver_type=gce.SolverType.NR, verbose=3)
     run_nonlinear_opf(grid=grid, pf_options=pf_options, opf_options=opf_options, plot_error=True, pf_init=True)
 
@@ -368,11 +355,9 @@
     power_flow = gce.PowerFlowDriver(grid, options)
     power_flow.run()
 
-    opf_options = gce.OptimalPowerFlowOptions(solver=gce.SolverType.NONLINEAR_OPF, verbose=1, ips_iterations=10,
-                                              ips_tolerance=1e-8)
+    opf_options = gce.OptimalPowerFlowOptions(solver=gce.SolverType.NONLINEAR_OPF, verbose=1, ips_iterations=10, ips_tolerance=1e-8)
     pf_options = gce.PowerFlowOptions(solver_type=gce.SolverType.NR, verbose=3)
     run_nonlinear_opf(grid=grid, pf_options=pf_options, opf_options=opf_options, plot_error=True, pf_init=True)
-
 
 if __name__ == '__main__':
     # example_3bus_acopf()
@@ -386,4 +371,4 @@
     # case_pegase89()
     # case300()
     # casepegase13k()
-    # casehvdc()+    #casehvdc()