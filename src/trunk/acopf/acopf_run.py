import os
import GridCalEngine.api as gce
from GridCalEngine.DataStructures.numerical_circuit import compile_numerical_circuit_at
from GridCalEngine.Simulations.OPF.NumericalMethods.ac_opf import run_nonlinear_opf, ac_optimal_power_flow
from GridCalEngine.enumerations import TransformerControlType


def example_3bus_acopf():
    """

    :return:
    """

    grid = gce.MultiCircuit()

    b1 = gce.Bus(is_slack=True)
    b2 = gce.Bus()
    b3 = gce.Bus()

    grid.add_bus(b1)
    grid.add_bus(b2)
    grid.add_bus(b3)

    grid.add_line(gce.Line(bus_from=b1, bus_to=b2, name='line 1-2', r=0.001, x=0.05, rate=100))
    grid.add_line(gce.Line(bus_from=b2, bus_to=b3, name='line 2-3', r=0.001, x=0.05, rate=100))
    grid.add_line(gce.Line(bus_from=b3, bus_to=b1, name='line 3-1_1', r=0.001, x=0.05, rate=100))
    # grid.add_line(Line(bus_from=b3, bus_to=b1, name='line 3-1_2', r=0.001, x=0.05, rate=100))

    grid.add_load(b3, gce.Load(name='L3', P=50, Q=40))
    grid.add_generator(b1, gce.Generator('G1', vset=1.00, Cost=1.0, Cost2=2.0))
    grid.add_generator(b2, gce.Generator('G2', P=10, vset=0.995, Cost=1.0, Cost2=3.0))

    opf_options = gce.OptimalPowerFlowOptions(solver=gce.SolverType.NONLINEAR_OPF, verbose=1, ips_tolerance=1e-8, ips_iterations=25)
    options = gce.PowerFlowOptions(gce.SolverType.NR, verbose=False)
    power_flow = gce.PowerFlowDriver(grid, options)
    power_flow.run()

    # print('\n\n', grid.name)
    # print('\tConv:\n', power_flow.results.get_bus_df())
    # print('\tConv:\n', power_flow.results.get_branch_df())

    pf_options = gce.PowerFlowOptions(solver_type=gce.SolverType.NR, verbose=3)
    run_nonlinear_opf(grid=grid, pf_options=pf_options, opf_options=opf_options, plot_error=True)


def case_3bus():
    """

    :return:
    """

    grid = gce.MultiCircuit()

    b1 = gce.Bus(is_slack=True)
    b2 = gce.Bus()
    b3 = gce.Bus()

    grid.add_bus(b1)
    grid.add_bus(b2)
    grid.add_bus(b3)

    #grid.add_line(gce.Line(bus_from=b1, bus_to=b2, name='Line 1-2', r=0.001, x=0.05, rate=100))
    #grid.add_line(gce.Line(bus_from=b2, bus_to=b3, name='Line 2-3', r=0.001, x=0.05, rate=100))
    grid.add_line(gce.Line(bus_from=b3, bus_to=b1, name='Line 3-1', r=0.001, x=0.05, rate=100))

    grid.add_load(b3, gce.Load(name='L3', P=50, Q=20))
    grid.add_generator(b1, gce.Generator('G1', vset=1.00, Cost=1.0, Cost2=2.0))
    grid.add_generator(b2, gce.Generator('G2', P=10, vset=0.995, Cost=1.0, Cost2=3.0))

    tr1 = gce.Transformer2W(b1, b2, 'Trafo 1', control_mode=TransformerControlType.PtQt,
                            tap_module=1.01, tap_phase=0.02, r=0.001, x=0.05, tap_phase_max=0.5, tap_module_max=1.1,
                            tap_phase_min=-0.5, tap_module_min=0.9, rate=100)

    grid.add_transformer2w(tr1)

    tr2 = gce.Transformer2W(b2, b3, 'Trafo 2', control_mode=TransformerControlType.PtV,
                            tap_module=1.01, tap_phase=+0.02, r=0.004, x=0.08, tap_phase_max=0.03, tap_module_max=1.02,
                            tap_phase_min=-0.02, tap_module_min=0.98, rate=100)
    grid.add_transformer2w(tr2)

    options = gce.PowerFlowOptions(gce.SolverType.NR, verbose=False)
    power_flow = gce.PowerFlowDriver(grid, options)
    power_flow.run()

    # print('\n\n', grid.name)
    # print('\tConv:\n', power_flow.results.get_bus_df())
    # print('\tConv:\n', power_flow.results.get_branch_df())

    pf_options = gce.PowerFlowOptions(solver_type=gce.SolverType.NR, max_iter=50, verbose=3)
    run_nonlinear_opf(grid=grid, pf_options=pf_options, plot_error=True)
    nc = compile_numerical_circuit_at(circuit=grid)


def linn5bus_example():
    """
    Grid from Lynn Powel's book
    """
    # declare a circuit object
    grid = gce.MultiCircuit()

    # Add the buses and the generators and loads attached
    bus1 = gce.Bus('Bus 1', vnom=20)
    # bus1.is_slack = True  # we may mark the bus a slack
    grid.add_bus(bus1)

    # add a generator to the bus 1
    gen1 = gce.Generator('Slack Generator', vset=1.0, Pmin=0, Pmax=1000,
                         Qmin=-1000, Qmax=1000, Cost=15, Cost2=0.0)

    grid.add_generator(bus1, gen1)

    # add bus 2 with a load attached
    bus2 = gce.Bus('Bus 2', vnom=20)
    grid.add_bus(bus2)
    grid.add_load(bus2, gce.Load('load 2', P=40, Q=20))

    # add bus 3 with a load attached
    bus3 = gce.Bus('Bus 3', vnom=20)
    grid.add_bus(bus3)
    grid.add_load(bus3, gce.Load('load 3', P=25, Q=15))

    # add bus 4 with a load attached
    bus4 = gce.Bus('Bus 4', vnom=20)
    grid.add_bus(bus4)
    grid.add_load(bus4, gce.Load('load 4', P=40, Q=20))

    # add bus 5 with a load attached
    bus5 = gce.Bus('Bus 5', vnom=20)
    grid.add_bus(bus5)
    grid.add_load(bus5, gce.Load('load 5', P=50, Q=20))

    # add Lines connecting the buses
    grid.add_line(gce.Line(bus1, bus2, name='line 1-2', r=0.05, x=0.11, b=0.02, rate=1000))
    grid.add_line(gce.Line(bus1, bus3, name='line 1-3', r=0.05, x=0.11, b=0.02, rate=1000))
    grid.add_line(gce.Line(bus1, bus5, name='line 1-5', r=0.03, x=0.08, b=0.02, rate=1000))
    grid.add_line(gce.Line(bus2, bus3, name='line 2-3', r=0.04, x=0.09, b=0.02, rate=1000))
    grid.add_line(gce.Line(bus2, bus5, name='line 2-5', r=0.04, x=0.09, b=0.02, rate=1000))
    grid.add_line(gce.Line(bus3, bus4, name='line 3-4', r=0.06, x=0.13, b=0.03, rate=1000))
    grid.add_line(gce.Line(bus4, bus5, name='line 4-5', r=0.04, x=0.09, b=0.02, rate=1000))

    tr1 = gce.Transformer2W(bus1, bus2, 'Trafo 1', control_mode=TransformerControlType.PtQt,
                            tap_module=0.95, tap_phase=-0.02, r=0.05, x=0.11, tap_phase_max=0.5, tap_module_max=1.1,
                            tap_phase_min=-0.5, tap_module_min=0.9, rate=1000)

    #grid.add_transformer2w(tr1)
    opf_options = gce.OptimalPowerFlowOptions(solver=gce.SolverType.NONLINEAR_OPF, verbose=1, ips_tolerance=1e-8,
                                              ips_iterations=25)
    pf_options = gce.PowerFlowOptions(solver_type=gce.SolverType.NR, verbose=1)
    run_nonlinear_opf(grid=grid, pf_options=pf_options, opf_options=opf_options, plot_error=True)


def two_grids_of_3bus():
    """
    3 bus grid two times
    for solving islands at the same time
    """
    grid = gce.MultiCircuit()

    # 3 bus grid
    b1 = gce.Bus(is_slack=True)
    b2 = gce.Bus()
    b3 = gce.Bus()

    grid.add_bus(b1)
    grid.add_bus(b2)
    grid.add_bus(b3)

    grid.add_line(gce.Line(bus_from=b1, bus_to=b2, name='line 1-2', r=0.001, x=0.05, rate=100))
    grid.add_line(gce.Line(bus_from=b2, bus_to=b3, name='line 2-3', r=0.001, x=0.05, rate=100))
    grid.add_line(gce.Line(bus_from=b3, bus_to=b1, name='line 3-1_1', r=0.001, x=0.05, rate=100))
    # grid.add_line(Line(bus_from=b3, bus_to=b1, name='line 3-1_2', r=0.001, x=0.05, rate=100))

    grid.add_load(b3, gce.Load(name='L3', P=50, Q=20))
    grid.add_generator(b1, gce.Generator('G1', vset=1.00, Cost=1.0, Cost2=2.0))
    grid.add_generator(b2, gce.Generator('G2', P=10, vset=0.995, Cost=1.0, Cost2=3.0))

    # 3 bus grid
    b11 = gce.Bus(is_slack=True)
    b21 = gce.Bus()
    b31 = gce.Bus()

    grid.add_bus(b11)
    grid.add_bus(b21)
    grid.add_bus(b31)

    grid.add_line(gce.Line(bus_from=b11, bus_to=b21, name='line 1-2 (2)', r=0.001, x=0.05, rate=100))
    grid.add_line(gce.Line(bus_from=b21, bus_to=b31, name='line 2-3 (2)', r=0.001, x=0.05, rate=100))
    grid.add_line(gce.Line(bus_from=b31, bus_to=b11, name='line 3-1 (2)', r=0.001, x=0.05, rate=100))

    grid.add_load(b31, gce.Load(name='L3 (2)', P=50, Q=20))
    grid.add_generator(b11, gce.Generator('G1 (2)', vset=1.00, Cost=1.0, Cost2=2.0))
    grid.add_generator(b21, gce.Generator('G2 (2)', P=10, vset=0.995, Cost=1.0, Cost2=1.0))

    hvdc = gce.HvdcLine(b11, b1, r=0.001, rate=0.4, dispatchable=0, Pset=0.05)
    grid.add_hvdc(hvdc)
    hvdc2 = gce.HvdcLine(b11, b1, r=0.001, rate=0.4)
    grid.add_hvdc(hvdc2)

    options = gce.PowerFlowOptions(gce.SolverType.NR, verbose=False)
    power_flow = gce.PowerFlowDriver(grid, options)
    power_flow.run()

    # print('\n\n', grid.name)
    # print('\tConv:\n', power_flow.results.get_bus_df())
    # print('\tConv:\n', power_flow.results.get_branch_df())

    opf_options = gce.OptimalPowerFlowOptions(solver=gce.SolverType.NONLINEAR_OPF, verbose=1, ips_tolerance=1e-8, ips_iterations=25)
    pf_options = gce.PowerFlowOptions(solver_type=gce.SolverType.NR, verbose=3, max_iter=25)
    # run_nonlinear_opf(grid=grid, pf_options=pf_options, plot_error=True)
    island = compile_numerical_circuit_at(circuit=grid, t_idx=None)

    island_res = ac_optimal_power_flow(nc=island,
                                       pf_options=pf_options,
                                       opf_options=opf_options,
                                       debug=False,
                                       use_autodiff=False,
                                       plot_error=True)


def case9():
    """
    IEEE9
    """
    cwd = os.getcwd()

    # Go back two directories
    new_directory = os.path.abspath(os.path.join(cwd, '..', '..', '..'))
    file_path = os.path.join(new_directory, 'Grids_and_profiles', 'grids', 'case9.m')

    grid = gce.FileOpen(file_path).open()
    pf_options = gce.PowerFlowOptions(solver_type=gce.SolverType.NR, verbose=1)
    opf_options = gce.OptimalPowerFlowOptions(solver=gce.SolverType.NONLINEAR_OPF, ips_tolerance=1e-8,
                                              ips_iterations=50, verbose=1)
    run_nonlinear_opf(grid=grid, pf_options=pf_options, opf_options=opf_options, plot_error=True)


def case14():
    """
    IEEE14
    """
    cwd = os.getcwd()

    # Go back two directories
    new_directory = os.path.abspath(os.path.join(cwd, '..', '..', '..'))

    file_path = os.path.join(new_directory, 'Grids_and_profiles', 'grids', 'case14.m')

    grid = gce.FileOpen(file_path).open()

    #grid.transformers2w[0].control_mode = TransformerControlType.PtQt
    #grid.transformers2w[1].control_mode = TransformerControlType.Pf
    #grid.transformers2w[2].control_mode = TransformerControlType.V

    #grid.delete_line(grid.lines[0])
    #grid.delete_line(grid.lines[1])
    for ll in range(len(grid.lines)):
        grid.lines[ll].monitor_loading = True

    pf_options = gce.PowerFlowOptions(solver_type=gce.SolverType.NR)
    opf_options = gce.OptimalPowerFlowOptions(solver=gce.SolverType.NONLINEAR_OPF, ips_tolerance=1e-8,
                                              ips_iterations=50, verbose=1)
    run_nonlinear_opf(grid=grid, pf_options=pf_options, opf_options=opf_options, plot_error=True, pf_init=True)


def case_gb():
    """
    GB
    """
    cwd = os.getcwd()

    # Go back two directories
    new_directory = os.path.abspath(os.path.join(cwd, '..', '..', '..'))

    file_path = os.path.join(new_directory, 'Grids_and_profiles', 'grids', 'GB Network.gridcal')

    grid = gce.FileOpen(file_path).open()
    opf_options = gce.OptimalPowerFlowOptions(solver=gce.SolverType.NONLINEAR_OPF, verbose=1, ips_iterations=80, ips_tolerance=1e-8)
    pf_options = gce.PowerFlowOptions(solver_type=gce.SolverType.NR, verbose=1)
    run_nonlinear_opf(grid=grid, pf_options=pf_options, opf_options=opf_options, plot_error=True, pf_init=True,
                      use_bound_slacks=False)


def case_pegase89():
    """
    Pegase89
    """
    cwd = os.getcwd()

    # Go back two directories
    new_directory = os.path.abspath(os.path.join(cwd, '..', '..', '..'))

    file_path = os.path.join(new_directory, 'Grids_and_profiles', 'grids', 'case89pegase.m')

    grid = gce.FileOpen(file_path).open()
    #nc = compile_numerical_circuit_at(grid)
    opf_options = gce.OptimalPowerFlowOptions(solver=gce.SolverType.NONLINEAR_OPF, verbose=1, ips_iterations=100, ips_tolerance=1e-7)
    pf_options = gce.PowerFlowOptions(solver_type=gce.SolverType.NR, verbose=1)
    #ac_optimal_power_flow(nc=nc, pf_options=pf_options, plot_error=True)
    run_nonlinear_opf(grid=grid, pf_options=pf_options, opf_options=opf_options, plot_error=True, pf_init=True,
                      use_bound_slacks=True)
    grid.get_bus_branch_connectivity_matrix()
    nc = compile_numerical_circuit_at(grid)
    print('')


def case300():
    """
    case300.m
    """
    cwd = os.getcwd()

    # Go back two directories
    new_directory = os.path.abspath(os.path.join(cwd, '..', '..', '..'))

    file_path = os.path.join(new_directory, 'Grids_and_profiles', 'grids', 'case300.m')

    grid = gce.FileOpen(file_path).open()
    pf_options = gce.PowerFlowOptions(solver_type=gce.SolverType.NR, verbose=1, max_iter=50)
    opf_options = gce.OptimalPowerFlowOptions(solver=gce.SolverType.NONLINEAR_OPF, verbose=1, ips_iterations=100)
    run_nonlinear_opf(grid=grid, pf_options=pf_options, opf_options=opf_options, plot_error=True, pf_init=False)


def casepegase13k():
    """
    Solves for pf_init=False in about a minute and 130 iterations.
    """
    cwd = os.getcwd()

    # Go back two directories
    new_directory = os.path.abspath(os.path.join(cwd, '..', '..', '..'))

    file_path = os.path.join(new_directory, 'Grids_and_profiles', 'grids', 'case13659pegase.m')

    grid = gce.FileOpen(file_path).open()

    options = gce.PowerFlowOptions(gce.SolverType.NR, verbose=False)
    power_flow = gce.PowerFlowDriver(grid, options)
    power_flow.run()

    opf_options = gce.OptimalPowerFlowOptions(solver=gce.SolverType.NONLINEAR_OPF, verbose=1, ips_tolerance=1e-6, ips_iterations=70)
    pf_options = gce.PowerFlowOptions(solver_type=gce.SolverType.NR, verbose=3)
    run_nonlinear_opf(grid=grid, pf_options=pf_options, opf_options=opf_options, plot_error=True, pf_init=True)


def casehvdc():
    """
    IEEE14
    """
    cwd = os.getcwd()

    # Go back two directories
    new_directory = os.path.abspath(os.path.join(cwd, '..', '..', '..'))

    file_path = os.path.join(new_directory, 'Grids_and_profiles', 'grids', 'ESPGRID.gridcal')

    grid = gce.FileOpen(file_path).open()

    options = gce.PowerFlowOptions(gce.SolverType.NR, verbose=False)
    power_flow = gce.PowerFlowDriver(grid, options)
    power_flow.run()

    opf_options = gce.OptimalPowerFlowOptions(solver=gce.SolverType.NONLINEAR_OPF, verbose=1, ips_iterations=100, ips_tolerance=1e-8)
    pf_options = gce.PowerFlowOptions(solver_type=gce.SolverType.NR, verbose=3)
    run_nonlinear_opf(grid=grid, pf_options=pf_options, opf_options=opf_options, plot_error=True, pf_init=True,
                      use_bound_slacks=True)


if __name__ == '__main__':
    # example_3bus_acopf()
    # case_3bus()
<<<<<<< HEAD
    # linn5bus_example()
    two_grids_of_3bus()
=======
    linn5bus_example()
    # two_grids_of_3bus()
>>>>>>> f26539da
    # case9()
    # case14()
    # case_gb()
    # case6ww()
<<<<<<< HEAD
    # case_pegase89()
=======
    #case_pegase89()
>>>>>>> f26539da
    # case300()
    # casepegase13k()
    # casehvdc()<|MERGE_RESOLUTION|>--- conflicted
+++ resolved
@@ -368,22 +368,13 @@
 if __name__ == '__main__':
     # example_3bus_acopf()
     # case_3bus()
-<<<<<<< HEAD
-    # linn5bus_example()
-    two_grids_of_3bus()
-=======
     linn5bus_example()
     # two_grids_of_3bus()
->>>>>>> f26539da
     # case9()
     # case14()
     # case_gb()
     # case6ww()
-<<<<<<< HEAD
-    # case_pegase89()
-=======
     #case_pegase89()
->>>>>>> f26539da
     # case300()
     # casepegase13k()
     # casehvdc()