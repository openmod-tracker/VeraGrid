# This Source Code Form is subject to the terms of the Mozilla Public
# License, v. 2.0. If a copy of the MPL was not distributed with this
# file, You can obtain one at https://mozilla.org/MPL/2.0/.
# SPDX-License-Identifier: MPL-2.0


from __future__ import annotations

import pdb
import sys
import os

sys.path.append(os.path.abspath(os.path.join(os.path.dirname(__file__), "../../../../..", "src")))

from typing import Tuple
import pandas as pd
import numpy as np
import numba as nb
import math
import scipy.sparse as sp
import scipy.linalg
from scipy.sparse.linalg import spsolve
from scipy.sparse import csr_matrix, identity
from scipy.sparse.linalg import gmres, spilu, LinearOperator, inv, spsolve
from typing import Dict, List, Literal, Any, Callable, Sequence


# from VeraGridEngine.Devices.multi_circuit import MultiCircuit
from VeraGridEngine.Devices.Dynamic.events import RmsEvents
from VeraGridEngine.Utils.Symbolic.symbolic import Var, Expr, Const, _emit, _emit_params_eq, _heaviside
from VeraGridEngine.Utils.Symbolic.block import Block
from VeraGridEngine.Utils.Sparse.csc import pack_4_by_4_scipy

from matplotlib import pyplot as plt


def _fully_substitute(expr: Expr, mapping: Dict[Var, Expr], max_iter: int = 10) -> Expr:
    cur = expr
    for _ in range(max_iter):
        nxt = cur.subs(mapping).simplify()
        if str(nxt) == str(cur):  # no further change
            break
        cur = nxt
    return cur


def _compile_equations(eqs: Sequence[Expr],
                       uid2sym_vars: Dict[int, str],
                       uid2sym_params: Dict[int, str],
                       add_doc_string: bool = True) -> Callable[[np.ndarray, np.ndarray], np.ndarray]:
    """
    Compile the array of expressions to a function that returns an array of values for those expressions
    :param eqs: Iterable of expressions (Expr)
    :param uid2sym_vars: dictionary relating the uid of a var with its array name (i.e. var[0])
    :param uid2sym_params:
    :param add_doc_string: add the docstring?
    :return: Function pointer that returns an array
    """
    # Build source
    src = f"def _f(vars, params):\n"
    src += f"    out = np.zeros({len(eqs)})\n"
    src += "\n".join([f"    out[{i}] = {_emit(e, uid2sym_vars, uid2sym_params)}" for i, e in enumerate(eqs)]) + "\n"
    src += f"    return out"
    ns: Dict[str, Any] = {"math": math, "np": np}
    exec(src, ns)
    fn = nb.njit(ns["_f"], fastmath=True)

    if add_doc_string:
        fn.__doc__ = "def _f(vars)"
    return fn

def _compile_parameters_equations(eqs: Sequence[Expr],
                       uid2sym_t:Dict[int, str],
                       add_doc_string: bool = True) -> Callable[[float], np.ndarray]:
    """
    Compile the array of expressions to a function that returns an array of values for those expressions
    :param eqs: Iterable of expressions (Expr)
    :param uid2sym_vars: dictionary relating the uid of a var with its array name (i.e. var[0])
    :param uid2sym_params:
    :param add_doc_string: add the docstring?
    :return: Function pointer that returns an array
    """
    # Build source
    src = f"def _f(time):\n"
    src += f"    out = np.zeros({len(eqs)})\n"
    src += "\n".join([f"    out[{i}] = {_emit_params_eq(e, uid2sym_t)}" for i, e in enumerate(eqs)]) + "\n"
    src += f"    return out"
    ns: Dict[str, Any] = {"math": math, "np": np, "_heaviside": _heaviside}
    exec(src, ns)
    fn = nb.njit(ns["_f"], fastmath=True)
    if add_doc_string:
        fn.__doc__ = "def _f(vars)"
    return fn


def _get_jacobian(eqs: List[Expr],
                  variables: List[Var],
                  uid2sym_vars: Dict[int, str],
                  uid2sym_params: Dict[int, str], ):
    """
    JIT‑compile a sparse Jacobian evaluator for *equations* w.r.t *variables*.
    :param eqs: Array of equations
    :param variables: Array of variables to differentiate against
    :param uid2sym_vars: dictionary relating the uid of a var with its array name (i.e. var[0])
    :param uid2sym_params:
    :return:
            jac_fn : callable(values: np.ndarray, params: np.ndarray) -> scipy.sparse.csc_matrix
                Fast evaluator in which *values* is a 1‑D NumPy vector of length
                ``len(variables)``and *params* is a 1‑D NumPy vector of length
                ``len(parameters)``
            sparsity_pattern : tuple(np.ndarray, np.ndarray)
                Row/col indices of structurally non‑zero entries.
    """

    # Ensure deterministic variable order
    check_set = set()
    for v in variables:
        if v in check_set:
            raise ValueError(f"Repeated var {v.name} in the variables' list :(")
        else:
            check_set.add(v)

    triplets: List[Tuple[int, int, Callable]] = []  # (col, row, fn)

    for row, eq in enumerate(eqs):
        for col, var in enumerate(variables):
            d_expression = eq.diff(var).simplify()
            if isinstance(d_expression, Const) and d_expression.value == 0:
                continue  # structural zero
            triplets.append((col, row, d_expression))

    triplets.sort(key=lambda t: (t[0], t[1]))
    cols_sorted, rows_sorted, equations_sorted = zip(*triplets) if triplets else ([], [], [])
    functions_ptr = _compile_equations(eqs=equations_sorted, uid2sym_vars=uid2sym_vars,
                                              uid2sym_params=uid2sym_params)

    nnz = len(cols_sorted)
    indices = np.fromiter(rows_sorted, dtype=np.int32, count=nnz)

    indptr = np.zeros(len(variables) + 1, dtype=np.int32)
    for c in cols_sorted:
        indptr[c + 1] += 1
    np.cumsum(indptr, out=indptr)



    def jac_fn(values: np.ndarray, params: np.ndarray) -> sp.csc_matrix:  # noqa: D401 – simple
        assert len(values) >= len(variables)

        jac_values = functions_ptr(values, params)
        data = np.array(jac_values, dtype=np.float64)

        return sp.csc_matrix((data, indices, indptr), shape=(len(eqs), len(variables)))

    return jac_fn


# def compose_system_block(grid: MultiCircuit, power_flow_results) -> Block:
#     """
#     Compose all RMS models
#     :return: System block
#     """
#     # already computed grid power flow
#     res = power_flow_results
#
#     # create the system block
#     sys_block = Block(children=[], in_vars=[])
#
#     # initialize set variables list
#     already_set: List[Var] = list()
#
#     # buses
#     for i, elm in enumerate(grid.buses):
#         mdl = elm.rms_model.model
#         #mdl.compute_init_guess
#         # set already computed values
#         Vm0 = res.voltage[i]
#         already_set.append(Vm0)
#         init_eqs = mdl.init_eqs
#         sys_block.children.append(mdl)
#
#     # branches
#     for elm in grid.get_branches_iter(add_vsc=True, add_hvdc=True, add_switch=True):
#         mdl = elm.rms_model.model
#         #mdl.compute_init_guess
#         init_eqs = mdl.init_eqs
#         sys_block.children.append(mdl)
#
#     # initialize injections
#     for elm in grid.get_injection_devices_iter():
#         mdl = elm.rms_model.model
#         #mdl.compute_init_guess
#         init_eqs = mdl.init_eqs
#         sys_block.children.append(mdl)
#
#     return sys_block


class BlockSolver:
    """
    A network of Blocks that behaves roughly like a Simulink diagram.
    """

    def __init__(self, block_system: Block, time: Var):
        """
        Constructor        
        :param block_system: BlockSystem
        """
        self.block_system: Block = block_system
        # TODO: uids, system vars,.. have been already processed in block_system and can be retrived from there.
        # Flatten the block lists, preserving declaration order
        self._algebraic_vars: List[Var] = list()
        self._algebraic_eqs: List[Expr] = list()
        self._state_vars: List[Var] = list()
        self._state_eqs: List[Expr] = list()
        self._parameters: List[Const] = list()
        self._parameters_eqs: List[Expr] = list()
        self.time = time

        for b in self.block_system.get_all_blocks():
            self._algebraic_vars.extend(b.algebraic_vars)
            self._algebraic_eqs.extend(b.algebraic_eqs)
            self._state_vars.extend(b.state_vars)
            self._state_eqs.extend(b.state_eqs)
            self._parameters.extend(b.parameters)
            self._parameters_eqs.extend(b.parameters_eqs)


        self._n_state = len(self._state_vars)
        self._n_alg = len(self._algebraic_vars)
        self._n_vars = self._n_state + self._n_alg
        self._n_params = len(self._parameters)

        # generate the in-code names for each variable
        # inside the compiled functions the variables are
        # going to be represented by an array called vars[]

        uid2sym_vars: Dict[int, str] = dict()
        uid2sym_params: Dict[int, str] = dict()
        uid2sym_t: Dict[int, str] = dict()
        self.uid2var: Dict[int, Var] = dict()
        self.uid2idx_vars: Dict[int, int] = dict()
        self.uid2idx_params: Dict[int, int] = dict()
        self.uid2idx_t: Dict[int, int] = dict()
        i = 0
        for v in self._state_vars:
            uid2sym_vars[v.uid] = f"vars[{i}]"
            self.uid2var[v.uid] = v
            self.uid2idx_vars[v.uid] = i
            i += 1

        for v in self._algebraic_vars:
            uid2sym_vars[v.uid] = f"vars[{i}]"
            self.uid2var[v.uid] = v
            self.uid2idx_vars[v.uid] = i

            i += 1

        j = 0
        for j, ep in enumerate(self._parameters):
            uid2sym_params[ep.uid] = f"params[{j}]"
            self.uid2idx_params[ep.uid] = j
            j += 1

        k = 0
        uid2sym_t[self.time.uid] = f"time"
        self.uid2idx_t[self.time.uid] = k

        # Compile RHS and Jacobian
        """
        
                   state Var   algeb var  
        state eq |J11        | J12       |    | ∆ state var|    | ∆ state eq |
                 |           |           |    |            |    |            |
                 ------------------------- x  |------------|  = |------------|
        algeb eq |J21        | J22       |    | ∆ algeb var|    | ∆ algeb eq |
                 |           |           |    |            |    |            |
        """
        print("Compiling...", end="")
        self._rhs_state_fn = _compile_equations(eqs=self._state_eqs, uid2sym_vars=uid2sym_vars,
                                                uid2sym_params=uid2sym_params)

        self._rhs_algeb_fn = _compile_equations(eqs=self._algebraic_eqs, uid2sym_vars=uid2sym_vars,
                                                uid2sym_params=uid2sym_params)

        self._params_fn = _compile_parameters_equations(eqs=self._parameters_eqs, uid2sym_t=uid2sym_t)

        self._j11_fn = _get_jacobian(eqs=self._state_eqs, variables=self._state_vars, uid2sym_vars=uid2sym_vars,
                                     uid2sym_params=uid2sym_params)
        self._j12_fn = _get_jacobian(eqs=self._state_eqs, variables=self._algebraic_vars, uid2sym_vars=uid2sym_vars,
                                     uid2sym_params=uid2sym_params)
        self._j21_fn = _get_jacobian(eqs=self._algebraic_eqs, variables=self._state_vars, uid2sym_vars=uid2sym_vars,
                                     uid2sym_params=uid2sym_params)
        self._j22_fn = _get_jacobian(eqs=self._algebraic_eqs, variables=self._algebraic_vars, uid2sym_vars=uid2sym_vars,
                                     uid2sym_params=uid2sym_params)

        print("done!")

    def get_var_idx(self, v: Var) -> int:
        return self.uid2idx_vars[v.uid]

    def get_vars_idx(self, variables: Sequence[Var]) -> np.ndarray:
        return np.array([self.uid2idx_vars[v.uid] for v in variables])

    def sort_vars(self, mapping: dict[Var, float]) -> np.ndarray:
        """
        Helper function to build the initial vector
        :param mapping: var->initial value mapping
        :return: array matching with the mapping, matching the solver ordering
        """
        x = np.zeros(len(self._state_vars) + len(self._algebraic_vars), dtype=object)

        for key, val in mapping.items():
            i = self.uid2idx_vars[key.uid]
            x[i] = key

        return x

    def sort_vars_from_uid(self, mapping: dict[tuple[int, str], float]) -> np.ndarray:
        """
        Helper function to build the initial vector
        :param mapping: var->initial value mapping
        :return: array matching with the mapping, matching the solver ordering
        """
        x = np.zeros(len(self._state_vars) + len(self._algebraic_vars), dtype=object)

        for key, val in mapping.items():
            uid, name = key
            i = self.uid2idx_vars[uid]
            x[i] = uid

        return x

    def build_init_vars_vector(self, mapping: dict[Var, float]) -> np.ndarray:
        """
        Helper function to build the initial vector
        :param mapping: var->initial value mapping
        :return: array matching with the mapping, matching the solver ordering
        """
        x = np.zeros(len(self._state_vars) + len(self._algebraic_vars))

        for key, val in mapping.items():
            if key.uid in self.uid2idx_vars.keys():
                i = self.uid2idx_vars[key.uid]
                x[i] = val
            else:
                raise ValueError(f"Missing variable {key} definition")

        return x

    def build_init_vars_vector_from_uid(self, mapping: dict[tuple[int, str], float]) -> np.ndarray:
        """
        Helper function to build the initial vector
        :param mapping: var->initial value mapping
        :return: array matching with the mapping, matching the solver ordering
        """
        x = np.zeros(len(self._state_vars) + len(self._algebraic_vars))

        for key, val in mapping.items():
            uid, name = key
            if uid in self.uid2idx_vars.keys():
                i = self.uid2idx_vars[uid]
                x[i] = val
            else:
                raise ValueError(f"Missing uid {key} definition")

        return x

    def build_init_params_vector(self, mapping: dict[Var, float]) -> np.ndarray:
        """
        Helper function to build the initial vector
        :param mapping: var->initial value mapping
        :return: array matching with the mapping, matching the solver ordering
        """
        x = np.zeros(self._n_params)

        for key, val in mapping.items():
            i = self.uid2idx_params[key.uid]

            x[i] = val

        return x

    def rhs_fixed(self, x: np.ndarray, params: np.ndarray) -> np.ndarray:
        """
        Return 𝑑x/dt given the current *state* vector.
        :param x: get the right-hand-side give a state vector
        :return [f_state_update, f_algeb]
        """
        f_algeb = np.array(self._rhs_algeb_fn(x, params))

        if self._n_state > 0:
            f_state = np.array(self._rhs_state_fn(x, params))
            return np.r_[f_state, f_algeb]
        else:
            return f_algeb

    def rhs_implicit(self, x: np.ndarray, xn: np.ndarray, params: np.ndarray, sim_step, h: float) -> np.ndarray:
        """
        Return 𝑑x/dt given the current *state* vector.
        :param x: get the right-hand-side give a state vector
        :param xn:
        :param params: params array
        :param sim_step: simulation step
        :param h: simulation step
        :return [f_state_update, f_algeb]
        """
        f_algeb = np.array(self._rhs_algeb_fn(x, params))
        sim_step = sim_step
        if self._n_state > 0:
            f_state = np.array(self._rhs_state_fn(x, params))
            f_state_update = x[:self._n_state] - xn[:self._n_state] - h * f_state
            return np.r_[f_state_update, f_algeb]

        else:
            return f_algeb

    def jacobian_implicit(self, x: np.ndarray, params: np.ndarray, h: float) -> sp.csc_matrix:
        """
        :param x: vector or variables' values
        :param params: params array
        :param h: step
        :return:
        """

        """
                  state Var    algeb var
        state eq |I - h * J11 | - h* J12  |    | ∆ state var|    | ∆ state eq |
                 |            |           |    |            |    |            |
                 -------------------------- x  |------------|  = |------------|
        algeb eq |J21         | J22       |    | ∆ algeb var|    | ∆ algeb eq |
                 |            |           |    |            |    |            |
        """

        I = sp.eye(m=self._n_state, n=self._n_state)
        j11: sp.csc_matrix = (I - h * self._j11_fn(x, params)).tocsc()
        j12: sp.csc_matrix = - h * self._j12_fn(x, params)
        j21: sp.csc_matrix = self._j21_fn(x, params)
        j22: sp.csc_matrix = self._j22_fn(x, params)
        J = pack_4_by_4_scipy(j11, j12, j21, j22)
        return J

    def residual_init(self, z: np.ndarray, params: np.ndarray):
        # concatenate state & algebraic residuals
        f_s = np.array(self._rhs_state_fn(z, params))  # f_state(x)        == 0 at t=0
        f_a = np.array(self._rhs_algeb_fn(z, params))  # g_algeb(x, y)     == 0
        return np.r_[f_s, f_a]

    def jacobian_init(self, z: np.ndarray, params: np.ndarray):
        J11 = self._j11_fn(z, params)  # ∂f_state/∂x
        J12 = self._j12_fn(z, params)  # ∂f_state/∂y
        J21 = self._j21_fn(z, params)  # ∂g/∂x
        J22 = self._j22_fn(z, params)  # ∂g/∂y
        return pack_4_by_4_scipy(J11, J12, J21, J22)  # → sparse 2×2 block Jacobian

    def initialize_with_newton(self, x0: np.ndarray, params0: np.ndarray,
                               tol=1e-6, max_it=20, use_preconditioner: bool = True):
        """
        DAE system initialization using a Newton-Krylov method
        :param x0: base solution (rough)
        :param params0: base parameters array
        :param tol: Tolerance
        :param max_it: maximum newton iterations
        :param use_preconditioner: Use a GMRES preconditioner?
        :return: new, hopefully better initial point
        """
        x_vec = x0.copy()  # initial guess vector

        for k in range(max_it):
            F = self.residual_init(x_vec,
                                   params=params0)  # F is a numpy array containing the f and g functions residuals
            if np.linalg.norm(F,
                              np.inf) < tol:  # use infinit norm: The maximum absolute value of the components of the vector
                print(f"Converged in {k} iterations :", x_vec)
                break

            J = self.jacobian_init(x_vec, params=params0)

            # --------- iterative GMRES  ------------------------------------------
            # Build an ILU(0) factorisation as a right-preconditioner

            if use_preconditioner:
                eps = 1e-8 * sp.linalg.norm(J, np.inf)
                Jreg = J + eps * sp.eye(J.shape[0], format='csc')
                ilu = spilu(Jreg, drop_tol=1e-6, fill_factor=10)
                M = LinearOperator(J.shape, ilu.solve)  # M ≈ J⁻¹
                dx, info = gmres(A=J, b=-F, M=M, atol=1e-9, restart=200)
            else:
                dx, info = gmres(A=J, b=-F, atol=1e-9, restart=500)

            if info != 0:
                raise RuntimeError(f"GMRES failed (info = {info}) at Newton iter {k}")

            x_vec += dx

        else:
            raise RuntimeError("Initialisation did not converge")

        return x_vec

    def resid_gamma(self, z, z_prev, dt, n_s, params0):
        """Pseudo-transient residual  R(z) = 0  (index-1 semi-explicit DAE)."""
        f_s = np.array(self._rhs_state_fn(z, params0))  # f(x,y)
        f_a = np.array(self._rhs_algeb_fn(z, params0))  # g(x,y)
        return np.r_[(z[:n_s] - z_prev[:n_s]) / dt - f_s,  # BE for states
        f_a]

    def jacob_gamma(self, z, dt, I_s, params0):
        """Block Jacobian of the Ψtc residual."""
        J11 = self._j11_fn(z, params0)  # ∂f_state/∂x
        J12 = self._j12_fn(z, params0)  # ∂f_state/∂y
        J21 = self._j21_fn(z, params0)  # ∂g/∂x
        J22 = self._j22_fn(z, params0)  # ∂g/∂y

        # Assemble:  [ I/dt -J11   -J12 ]
        #            [   J21        J22 ]
        top_left = I_s / dt - J11
        top_right = -J12
        bottom = sp.hstack([J21, J22], format='csc')
        return sp.vstack([sp.hstack([top_left, top_right], format='csc'),
                          bottom], format='csc')

    def initialize_with_pseudo_transient_gamma(self, x0: np.ndarray, params0: np.ndarray,
                                               dt0=1.0, beta=0.5,
                                               tol=1e-6, max_it=20):
        """
        DAE system initialization using a Pseudo-transient (Ψtc) continuation method
        :param x0: base solution (rough)
        :param params0: base parameters array
        :param dt0: starting pseudo-time step (s)
        :param beta: step-length reduction factor (< 1)
        :param tol: Tolerance
        :param max_it: maximum newton iterations
        :return: new, hopefully better initial point
        """
        x_vec = x0.copy()

        z_vec = x0.copy()  # internal ordering
        n_s = self._n_state
        I_s = sp.eye(n_s, format='csc')  # identity for ∂x/∂x

        dt = dt0
        step = 0
        while True:
            # Newton on    R(z) = 0   with current Δτ
            z_prev = z_vec.copy()
            for it in range(max_it):
                R = self.resid_gamma(z_vec, z_prev, dt, n_s, params0)

                if np.linalg.norm(R, np.inf) < tol:
                    break

                J = self.jacob_gamma(z_vec, dt, I_s, params0)

                # ILU-preconditioned GMRES  (robust & memory-friendly)
                try:
                    M = LinearOperator(J.shape, spilu(J, drop_tol=1e-5,
                                                      fill_factor=10).solve)
                except RuntimeError:
                    M = None  # fallback – still works thanks to I/dt term

                dz, info = gmres(A=J, b=-R, M=M, atol=1e-9, restart=200)
                if info != 0:
                    raise RuntimeError(f"GMRES failed at Ψtc step {step}, "
                                       f"Newton iter {it} (info={info})")
                z_vec += dz

            # Check global convergence
            res_norm = np.linalg.norm(self._rhs_state_fn(z_vec, params0), np.inf)
            res_norm = max(res_norm,
                           np.linalg.norm(self._rhs_algeb_fn(z_vec, params0), np.inf))

            if res_norm < tol:
                print(f"Ψtc converged in {step + 1} steps, residual {res_norm:.2e}")
                break

            # Reduce pseudo-time-step and continue
            dt *= beta
            step += 1
            if dt < 1e-9:
                raise RuntimeError("Ψtc failed: Δτ became too small "
                                   "(model may be ill-posed)")

        return z_vec

    def _apply_lambda(self,
                      params: np.ndarray,
                      ramps_descr: list[tuple[int, float, float, Const]],
                      lam: float) -> None:
        """
        Update the parameter vector *in-place* for a given λ ∈ [0,1].

        Some Const implementations expose a writable .value, others make it
        read-only.  We therefore update the associated Const object only if
        it provides a usable mutator; otherwise we rely on the explicit
        'params' array that is already passed to every RHS / Jacobian call.
        """
        for idx, start, end, const_ref in ramps_descr:
            val = start + lam * (end - start)
            params[idx] = val

    def _psi_tc(self,
                z_init: np.ndarray,
                params: np.ndarray,
                dt0: float,
                beta: float,
                psi_tol: float,
                newton_tol: float,
                newton_max: int) -> np.ndarray:
        """
        Pseudo-transient continuation inner solver (index-1 semi-explicit DAE).
        Returns a *consistent* z vector for the **current** parameter set.
        """
        n_s = self._n_state
        I_s = sp.eye(n_s, format="csc") if n_s else None
        z = z_init.copy()
        dt = dt0

        while True:
            z_prev = z.copy()
            # ------------ Newton on Ψtc residual -----------------------------
            for _ in range(newton_max):
                f_a = np.array(self._rhs_algeb_fn(z, params))
                if n_s:
                    f_s = np.array(self._rhs_state_fn(z, params))
                    R = np.r_[(z[:n_s] - z_prev[:n_s]) / dt - f_s, f_a]
                else:
                    R = f_a

                if np.linalg.norm(R, np.inf) < newton_tol:
                    break

                J22 = self._j22_fn(z, params)
                J12 = self._j12_fn(z, params)
                J21 = self._j21_fn(z, params)

                if n_s:
                    J11 = self._j11_fn(z, params)
                    JL = I_s / dt - J11
                    JR = -J12
                    top = sp.hstack([JL, JR], format="csc")
                    bot = sp.hstack([J21, J22], format="csc")
                    J = sp.vstack([top, bot], format="csc")
                else:
                    J = J22

                try:
                    M = LinearOperator(J.shape,
                                       spilu(J, drop_tol=1e-5, fill_factor=10).solve)
                except RuntimeError:
                    M = None

                dz, info = gmres(J, -R, M=M, atol=1e-9, restart=200)
                if info != 0:
                    raise RuntimeError("GMRES failed during Ψtc")
                z += dz

            # ------------ stop when original residual is small ---------------
            res = np.linalg.norm(self._rhs_algeb_fn(z, params), np.inf)
            if n_s:
                res = max(res, np.linalg.norm(self._rhs_state_fn(z, params), np.inf))
            if res < psi_tol:
                return z

            dt *= beta
            if dt < 1e-9:
                raise RuntimeError("Ψtc stalled ⇒ no equilibrium?")

    def initialise_homotopy(self,
                            z0,
                            params,
                            ramps: list[tuple[Const | Var, float]] | None = None,
                            lam_steps: int = 21,
                            psi_dt0: float = 5.0,
                            psi_beta: float = 0.4,
                            psi_tol: float = 1e-10,
                            newton_tol: float = 1e-12,
                            newton_max: int = 10) -> tuple[np.ndarray, np.ndarray]:
        """
        Robust, guess-free initialiser:
          • cold start  →  Ψtc  →  homotopy λ∈[0,1]
        Returns (x0, param_vector).
        """

        # 1 ── cold start
        z = z0.copy()

        # 2 ── ramp description
        if ramps is None:  # ramp all Consts 0 → nominal
            ramps = [(p, 0.0) for p in self._parameters]

        # params = np.zeros(self._n_params)
        # for p in self._parameters:
        #     params[self.uid2idx_params[p.uid]] = p.value  # :contentReference[oaicite:2]{index=2}

        ramps_descr = []
        # for const_obj, start_val in ramps:
        #     idx = self.uid2idx_params[const_obj.uid]
        #     ramps_descr.append((idx, start_val, const_obj.value, const_obj))

        # 3 ── homotopy outer loop
        for lam in np.linspace(0.0, 1.0, lam_steps):
            self._apply_lambda(params, ramps_descr, lam)
            z = self._psi_tc(z, params, psi_dt0, psi_beta,
                             psi_tol, newton_tol, newton_max)

        print("Homotopy initialisation succeeded ✔")
        return z, params

    def initialise_homotopy_adaptive_lambda(self,
                                            z0,
                                            params,
                                            ramps: list[tuple[Const | Var, float]] | None = None,
                                            psi_dt0: float = 5.0,
                                            psi_beta: float = 0.4,
                                            psi_tol: float = 1e-10,
                                            newton_tol: float = 1e-12,
                                            newton_max: int = 10,
                                            delta_lam_init: float = 0.05,
                                            min_step: float = 1e-4,
                                            max_step: float = 0.2) -> tuple[np.ndarray, np.ndarray]:
        """
        Homotopy with adaptive lambda stepping.
        :param z0:
        :param params:
        :param ramps:
        :param psi_dt0:
        :param psi_beta:
        :param psi_tol:
        :param newton_tol:
        :param newton_max:
        :param delta_lam_init:
        :param min_step:
        :param max_step:
        :return:
        """
        z = z0.copy()

        if ramps is None:
            ramps = [(p, 0.0) for p in self._parameters]

        ramps_descr = []
        for const_obj, start_val in ramps:
            idx = self.uid2idx_params[const_obj.uid]
            ramps_descr.append((idx, start_val, const_obj.value, const_obj))

        lam = 0.0
        lam_eps = 1e-6
        delta_lam = delta_lam_init

        while lam < 1.0 - lam_eps:
            try:
                self._apply_lambda(params, ramps_descr, lam)
                z = self._psi_tc(z, params, psi_dt0, psi_beta,
                                 psi_tol, newton_tol, newton_max)

                lam_new = min(lam + delta_lam, 1.0)
                self._apply_lambda(params, ramps_descr, lam_new)
                z_new = self._psi_tc(z, params, psi_dt0, psi_beta,
                                     psi_tol, newton_tol, newton_max)

                # Step succeeded, accept and increase step size
                lam = lam_new
                z = z_new
                delta_lam = min(delta_lam * 1.5, max_step)
                print(f"Adaptive λ stepping: λ={lam:.4f}, step={delta_lam:.4f}")

            except RuntimeError as e:
                # Step failed, reduce step size and retry
                delta_lam *= 0.5
                print(f"Step failed at λ={lam:.4f}, reducing step to {delta_lam:.4f}")
                if delta_lam < min_step:
                    raise RuntimeError(f"Adaptive homotopy failed at λ={lam:.4f}") from e

        # Ensure final λ=1
        self._apply_lambda(params, ramps_descr, 1.0)
        z = self._psi_tc(z, params, psi_dt0, psi_beta,
                         psi_tol, newton_tol, newton_max)

        print("Homotopy initialisation (adaptive lambda) succeeded ✔")
        return z, params

    def get_dummy_x0(self):
        return np.zeros(self._n_state)

    def equations(self) -> Tuple[List[Expr], List[Expr]]:
        """
        Return (algebraic_eqs, state_eqs) as *originally declared* (no substitution).
        """
        return self._algebraic_eqs, self._state_eqs

    def build_params_matrix(self, n_steps: int, params0: np.ndarray, events_list: RmsEvents) -> csr_matrix:
        """

        :param n_steps:
        :param params0:
        :param events_list:
        :return:
        """
        # TODO: reconsider this algorithm entirely,
        #  this all looks like it can be built from the rows, cols, values info

        diff_params_matrix = np.zeros((n_steps, len(params0)))
        params_matrix_current = params0.copy()

        # get events info
        rows, cols, values = events_list.build_triplets_list()

        # build diff sparse matrix
        for time_step in range(n_steps):
            if time_step in rows:  # TODO: very expensive
                for position in np.where(rows == time_step):
                    prop_idx = self.uid2idx_params[cols[position][0].uid]
                    value = values[position]
                    diff_val = value - params_matrix_current[prop_idx]
                    diff_params_matrix[time_step, prop_idx] += diff_val
                    params_matrix_current[prop_idx] = value

        # make params matrix sparse
        diff_params_matrix_spa = csr_matrix(diff_params_matrix)
        return diff_params_matrix_spa

    def simulate(
            self,
            t0: float,
            t_end: float,
            h: float,
            x0: np.ndarray,
            params0: np.ndarray,
            time: Var,
            method: Literal["rk4", "euler", "implicit_euler"] = "rk4",
            newton_tol: float = 1e-10,
            newton_max_iter: int = 1000,

    ) -> Tuple[np.ndarray, np.ndarray]:
        """
        :param events_list:
        :param params0:
        :param t0: start time
        :param t_end: end time
        :param h: step
        :param x0: initial values
        :param method: method
        :param newton_tol:
        :param newton_max_iter:
        :return: 1D time array, 2D array of simulated variables
        """
        if method == "euler":
            return self._simulate_fixed(t0, t_end, h, x0, params0, stepper="euler")
        if method == "rk4":
            return self._simulate_fixed(t0, t_end, h, x0, params0, stepper="rk4")
        if method == "implicit_euler":
            # params_matrix = self.build_params_matrix(n_steps=int(np.ceil((t_end - t0) / h)),
            #                                          params0=params0,
            #                                          events_list=events_list)

            return self._simulate_implicit_euler(
                t0=t0, t_end=t_end, h=h, x0=x0, params0=params0, time=time,
                tol=newton_tol, max_iter=newton_max_iter,
            )
        raise ValueError(f"Unknown method '{method}'")

    def _simulate_fixed(self, t0, t_end, h, x0, params, stepper="euler"):
        """
        Fixed‑step helpers (Euler, RK‑4)
        :param t0:
        :param t_end:
        :param h:
        :param x0:
        :param stepper:
        :return:
        """
        steps = int(np.ceil((t_end - t0) / h))
        t = np.empty(steps + 1)
        y = np.empty((steps + 1, self._n_vars))
        t[0] = t0
        y[0, :] = x0.copy()

        for i in range(steps):
            tn = t[i]
            xn = y[i]
            if stepper == "euler":
                k1 = self.rhs_fixed(xn, params)
                y[i + 1] = xn + h * k1
            elif stepper == "rk4":
                k1 = self.rhs_fixed(xn, params)
                k2 = self.rhs_fixed(xn + 0.5 * h * k1, params)
                k3 = self.rhs_fixed(xn + 0.5 * h * k2, params)
                k4 = self.rhs_fixed(xn + h * k3, params)
                y[i + 1] = xn + (h / 6.0) * (k1 + 2 * k2 + 2 * k3 + k4)
            else:
                raise RuntimeError("unknown stepper")
            t[i + 1] = tn + h
        return t, y

    def _simulate_implicit_euler(self, t0: float, t_end: float, h: float,
                                 x0: np.ndarray,
                                 params0: np.ndarray,
                                 time,
                                 tol=1e-8,
                                 max_iter=1000):
        """
        :param t0:
        :param t_end:
        :param h:
        :param x0:
        :params_matrix:
        :param tol:
        :param max_iter:
        :return:
        """
        steps = int(np.ceil((t_end - t0) / h))
        t = np.empty(steps + 1)
        y = np.empty((steps + 1, self._n_vars))
        params_current = np.zeros(1)
        t[0] = t0
        y[0] = x0.copy()
        for step_idx in range(steps):
            xn = y[step_idx]
            x_new = xn.copy()  # initial guess
            converged = False
            n_iter = 0
            current_time = t[step_idx]
            params_current = self._params_fn(float(current_time))
            while not converged and n_iter < max_iter:
                rhs = self.rhs_implicit(x_new, xn, params_current, step_idx, h)
                residual = np.linalg.norm(rhs, np.inf)
                converged = residual < tol

                if step_idx == 0:
                    if converged:
                        print("System well initialized.")
                    else:
                        print(f"System bad initilaized. DAE resiudal is {residual}.")

                if converged:
                    break
                Jf = self.jacobian_implicit(x_new, params_current, h)  # sparse matrix
                delta = sp.linalg.spsolve(Jf, -rhs)
                x_new += delta
                n_iter += 1

            if converged:

                y[step_idx + 1] = x_new
                t[step_idx + 1] = t[step_idx] + h

            else:
                print(f"Failed to converge at step {step_idx}")
                break

        return t, y

    def save_simulation_to_csv(self, filename, t, y, csv_saving=False):
        """
        Save the simulation results to a CSV file.

        Parameters:
        ----------
        filename : str
            The path and name of the CSV file to save.
        t : np.ndarray
            Time vector.
        y : np.ndarray
            Simulation results array (rows: time steps, columns: variable values).

        Returns:
        -------
        None
        """
        # Combine state and algebraic variables
        all_vars = self._state_vars + self._algebraic_vars
        var_names = [str(var) + '_VeraGrid' for var in all_vars]


        # Create DataFrame with time and variable data
        df_simulation_results = pd.DataFrame(data=y, columns=var_names)
        df_simulation_results.insert(0, 'Time [s]', t)

        if csv_saving:
            df_simulation_results.to_csv(filename, index=False)
            print(f"Simulation results saved to: {filename}")
        return df_simulation_results

    def stability_assessment(self, z: np.ndarray, params: np.ndarray, plot = True):
        """
            Stability analisys:
            1. Calculate the state matrix (A) from the state space model. From the DAE model:
                Tx'=f(x,y)
                0=g(x,y)
                the A matrix is computed as:
                A = T^-1(f_x - f_y * g_y^{-1} * g_x)   #T is implicit in the jacobian!

            2. Find eigenvalues and right(V) and left(W) eigenvectors
                for left eigenvectors (W): bi-orthogonality: W.T@V =I --> W = inv(V).T

            3. Perform stability assessment

            4. Calculate normalized participation factors PF = W · V

            Returns:
            stability: "Unstable", "Marginally stable" or "Asymptotically stable"
            eigenvalues
            participation factors

        """
        fx = self._j11_fn(z, params)  # ∂f_state/∂x
        fy = self._j12_fn(z, params)  # ∂f_state/∂y
        gx = self._j21_fn(z, params)  # ∂g/∂x
        gy = self._j22_fn(z, params)  # ∂g/∂y
<<<<<<< HEAD
        # df_fx = pd.DataFrame(fx.toarray())
        # df_fx.to_csv("fx_results.csv", index=False, header=False)
        # df_fy = pd.DataFrame(fy.toarray())
        # df_fy.to_csv("fy_results.csv", index=False, header=False)
        # df_gx = pd.DataFrame(gx.toarray())
        # df_gx.to_csv("gx_results.csv", index=False, header=False)
        # df_gy = pd.DataFrame(gy.toarray())
        # df_gy.to_csv("gy_results.csv", index=False, header=False)
=======
        df_fx = pd.DataFrame(fx.toarray())
        df_fx.to_csv("fx_results.csv", index=False, header=False)
        df_fy = pd.DataFrame(fy.toarray())
        df_fy.to_csv("fy_results.csv", index=False, header=False)
        df_gx = pd.DataFrame(gx.toarray())
        df_gx.to_csv("gx_results.csv", index=False, header=False)
        df_gy = pd.DataFrame(gy.toarray())
        df_gy.to_csv("gy_results.csv", index=False, header=False)
        df_gy.to_excel("gy_results.xlsx", index=False, header=False)

        gy_str = [str(e) for e in self._algebraic_eqs]
        df_gy_str = pd.DataFrame(gy_str)
        df_gy_str.to_csv("gy_str_results.csv", index=False, header=False)

        gy_vars = [str(e) for e in self._algebraic_vars]
        df_gy_vars = pd.DataFrame(gy_vars)
        df_gy_vars.to_csv("gy_vars_results.csv", index=False, header=False)
>>>>>>> e082c3ab

        gyx = spsolve(gy, gx)
        A = (fx - fy @ gyx)  # sparse state matrix csc matrix
        An = A.toarray()

        num_states = A.shape[0]

        Eigenvalues, W, V = scipy.linalg.eig(An, left=True, right=True)
        V = sp.csc_matrix(V) #right
        W = sp.csc_matrix(W) #left

        PF = sp.lil_matrix(A.shape)
        for row in range(W.shape[0]):
            for column in range(W.shape[0]):
                PF[row, column] = abs(W[row, column]) * abs(V[row, column])  #find participation factors

        PF_abs = sp.csc_matrix(np.ones(num_states)) @ PF
        for i in range(len(Eigenvalues)):
            PF[:, i] /= PF_abs[0, i] #normalize participation factors

        # Stability: select positive and zero eigenvalues
        tol = 1e-6  # numerical tolerance for eigenvalues = 0
        unstable_eigs = Eigenvalues[np.real(Eigenvalues) > tol]
        zero_eigs = Eigenvalues[abs(np.real(Eigenvalues)) <= tol]
        stable_eigs = Eigenvalues[np.real(Eigenvalues) < -tol]

        stability = ""
        if unstable_eigs.size == 0:
            if zero_eigs.size == 0:
                stability = "Asymptotically stable"
            else:
                stability = "Marginally stable"
        else:
            stability = "Unstable"

        if plot == True:
            x = Eigenvalues.real
            y = Eigenvalues.imag

            plt.scatter(x, y, marker='x', color='blue')
            plt.xlabel("Re [s -1]")
            plt.ylabel("Im [s -1]")
            plt.title("Stability plot")
            # plt.xlim([-5, 5])
            # plt.ylim([-5, 5])
            plt.axhline(0, color='black', linewidth=1)  # eje horizontal (y = 0)
            plt.axvline(0, color='black', linewidth=1)
            # plt.grid(True)
            plt.tight_layout()
            plt.show()

        return stability, Eigenvalues, A, V, W, PF<|MERGE_RESOLUTION|>--- conflicted
+++ resolved
@@ -1008,16 +1008,6 @@
         fy = self._j12_fn(z, params)  # ∂f_state/∂y
         gx = self._j21_fn(z, params)  # ∂g/∂x
         gy = self._j22_fn(z, params)  # ∂g/∂y
-<<<<<<< HEAD
-        # df_fx = pd.DataFrame(fx.toarray())
-        # df_fx.to_csv("fx_results.csv", index=False, header=False)
-        # df_fy = pd.DataFrame(fy.toarray())
-        # df_fy.to_csv("fy_results.csv", index=False, header=False)
-        # df_gx = pd.DataFrame(gx.toarray())
-        # df_gx.to_csv("gx_results.csv", index=False, header=False)
-        # df_gy = pd.DataFrame(gy.toarray())
-        # df_gy.to_csv("gy_results.csv", index=False, header=False)
-=======
         df_fx = pd.DataFrame(fx.toarray())
         df_fx.to_csv("fx_results.csv", index=False, header=False)
         df_fy = pd.DataFrame(fy.toarray())
@@ -1026,16 +1016,6 @@
         df_gx.to_csv("gx_results.csv", index=False, header=False)
         df_gy = pd.DataFrame(gy.toarray())
         df_gy.to_csv("gy_results.csv", index=False, header=False)
-        df_gy.to_excel("gy_results.xlsx", index=False, header=False)
-
-        gy_str = [str(e) for e in self._algebraic_eqs]
-        df_gy_str = pd.DataFrame(gy_str)
-        df_gy_str.to_csv("gy_str_results.csv", index=False, header=False)
-
-        gy_vars = [str(e) for e in self._algebraic_vars]
-        df_gy_vars = pd.DataFrame(gy_vars)
-        df_gy_vars.to_csv("gy_vars_results.csv", index=False, header=False)
->>>>>>> e082c3ab
 
         gyx = spsolve(gy, gx)
         A = (fx - fy @ gyx)  # sparse state matrix csc matrix
