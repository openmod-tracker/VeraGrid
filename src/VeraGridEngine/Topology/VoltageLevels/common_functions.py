--- conflicted
+++ resolved
@@ -106,12 +106,6 @@
     return new_buses, new_branches
 
 
-<<<<<<< HEAD
-def transform_bus_into_voltage_level(bus: dev.Bus,
-                                     vl_type=VoltageLevelTypes.SingleBar,
-                                     add_disconnectors: bool = False,
-                                     bar_by_segments: bool = False) -> MultiCircuit:
-=======
 def transform_bus_into_voltage_level(
         grid: MultiCircuit,
         bus: dev.Bus,
@@ -119,7 +113,6 @@
         add_disconnectors: bool = False,
         bar_by_segments: bool = False
 ) -> List[dev.Bus]:
->>>>>>> 2e8ab5f0
     """
     Transform a bus into a voltage level
     :param grid: MultiCircuit to add devices to
@@ -129,8 +122,6 @@
     :param bar_by_segments: Have the bar with connectivities and impedances instead of a single bus-bar?
     :return: List of all voltage level buses
     """
-    # make a new grid only to store the new stuff, later will be merged with the actual circuit
-    grid = MultiCircuit()
 
     # get the associations of the bus
     associated_branches, associated_injections = grid.get_bus_devices(bus=bus)
@@ -344,12 +335,8 @@
         elem.bus = conn_buses[j]
         j += 1
 
-<<<<<<< HEAD
-    return grid
-=======
     return all_buses
 
->>>>>>> 2e8ab5f0
 
 def create_substation(
         grid: MultiCircuit,
